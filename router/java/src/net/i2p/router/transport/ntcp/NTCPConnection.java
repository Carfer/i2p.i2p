--- conflicted
+++ resolved
@@ -159,15 +159,10 @@
         _chan = chan;
         _readBufs = new ConcurrentLinkedQueue();
         _writeBufs = new ConcurrentLinkedQueue();
-<<<<<<< HEAD
         _bwInRequests = new ConcurrentHashSet(2);
         _bwOutRequests = new ConcurrentHashSet(8);
-        _outbound = new CoDelPriorityBlockingQueue(ctx, "NTCP-Connection", 32);
-=======
-        _bwRequests = new ConcurrentHashSet(2);
         //_outbound = new CoDelPriorityBlockingQueue(ctx, "NTCP-Connection", 32);
         _outbound = new PriBlockingQueue(32);
->>>>>>> 6e66d377
         _isInbound = true;
         _decryptBlockBuf = new byte[BLOCK_SIZE];
         _curReadState = new ReadState();
@@ -192,15 +187,10 @@
         _remAddr = remAddr;
         _readBufs = new ConcurrentLinkedQueue();
         _writeBufs = new ConcurrentLinkedQueue();
-<<<<<<< HEAD
         _bwInRequests = new ConcurrentHashSet(2);
         _bwOutRequests = new ConcurrentHashSet(8);
-        _outbound = new CoDelPriorityBlockingQueue(ctx, "NTCP-Connection", 32);
-=======
-        _bwRequests = new ConcurrentHashSet(8);
         //_outbound = new CoDelPriorityBlockingQueue(ctx, "NTCP-Connection", 32);
         _outbound = new PriBlockingQueue(32);
->>>>>>> 6e66d377
         _isInbound = false;
         _decryptBlockBuf = new byte[BLOCK_SIZE];
         _curReadState = new ReadState();
