package net.i2p.router.networkdb.kademlia;
/*
 * free (adj.): unencumbered; not under the control of others
 * Written by jrandom in 2003 and released into the public domain
 * with no warranty of any kind, either expressed or implied.
 * It probably won't make your computer catch on fire, or eat
 * your children, but it might.  Use at your own risk.
 *
 */

import java.io.IOException;
import java.io.Writer;
import java.util.ArrayList;
import java.util.Collection;
import java.util.Collections;
import java.util.Comparator;
import java.util.Date;
import java.util.HashMap;
import java.util.HashSet;
import java.util.Iterator;
import java.util.List;
import java.util.Map;
import java.util.Properties;
import java.util.Set;
import java.util.TreeSet;

import net.i2p.data.DatabaseEntry;
import net.i2p.data.DataHelper;
import net.i2p.data.Destination;
import net.i2p.data.Hash;
import net.i2p.data.Lease;
import net.i2p.data.LeaseSet;
import net.i2p.data.RouterAddress;
import net.i2p.data.RouterInfo;
import net.i2p.data.i2np.DatabaseLookupMessage;
import net.i2p.data.i2np.DatabaseStoreMessage;
import net.i2p.router.Job;
import net.i2p.router.NetworkDatabaseFacade;
import net.i2p.router.Router;
import net.i2p.router.RouterContext;
import net.i2p.router.TunnelPoolSettings;
import net.i2p.router.networkdb.DatabaseLookupMessageHandler;
import net.i2p.router.networkdb.DatabaseStoreMessageHandler;
import net.i2p.router.networkdb.PublishLocalRouterInfoJob;
import net.i2p.router.peermanager.PeerProfile;
import net.i2p.util.ConcurrentHashSet;
import net.i2p.util.Log;

/**
 * Kademlia based version of the network database
 *
 */
public class KademliaNetworkDatabaseFacade extends NetworkDatabaseFacade {
    protected final Log _log;
    private KBucketSet _kb; // peer hashes sorted into kbuckets, but within kbuckets, unsorted
    private DataStore _ds; // hash to DataStructure mapping, persisted when necessary
    /** where the data store is pushing the data */
    private String _dbDir;
    // set of Hash objects that we should search on (to fill up a bucket, not to get data)
    private final Set<Hash> _exploreKeys = new ConcurrentHashSet(64);
    private boolean _initialized;
    /** Clock independent time of when we started up */
    private long _started;
    private StartExplorersJob _exploreJob;
    private HarvesterJob _harvestJob;
    /** when was the last time an exploration found something new? */
    private long _lastExploreNew;
    protected final PeerSelector _peerSelector;
    protected final RouterContext _context;
    /** 
     * Map of Hash to RepublishLeaseSetJob for leases we'realready managing.
     * This is added to when we create a new RepublishLeaseSetJob, and the values are 
     * removed when the job decides to stop running.
     *
     */
    private final Map<Hash, RepublishLeaseSetJob> _publishingLeaseSets;
    
    /** 
     * Hash of the key currently being searched for, pointing the SearchJob that
     * is currently operating.  Subsequent requests for that same key are simply
     * added on to the list of jobs fired on success/failure
     *
     */
    private final Map<Hash, SearchJob> _activeRequests;
    
    /**
     * The search for the given key is no longer active
     *
     */
    void searchComplete(Hash key) {
        if (_log.shouldLog(Log.DEBUG))
            _log.debug("search Complete: " + key);
        synchronized (_activeRequests) {
            _activeRequests.remove(key);
        }
    }
    
    /**
     * for the 10 minutes after startup, don't fail db entries so that if we were
     * offline for a while, we'll have a chance of finding some live peers with the
     * previous references
     */
    protected final static long DONT_FAIL_PERIOD = 10*60*1000;
    
    /** don't probe or broadcast data, just respond and search when explicitly needed */
    private static final boolean QUIET = false;
    
    public static final String PROP_ENFORCE_NETID = "router.networkDatabase.enforceNetId";
    private static final boolean DEFAULT_ENFORCE_NETID = false;
    private boolean _enforceNetId = DEFAULT_ENFORCE_NETID;
    
    public final static String PROP_DB_DIR = "router.networkDatabase.dbDir";
    public final static String DEFAULT_DB_DIR = "netDb";
    
    /** if we have less than this many routers left, don't drop any more,
     *  even if they're failing or doing bad shit.
     */
    protected final static int MIN_REMAINING_ROUTERS = 25;
    
    /** 
     * limits for accepting a dbDtore of a router (unless we dont 
     * know anyone or just started up) -- see validate() below
     */
    private final static long ROUTER_INFO_EXPIRATION = 27*60*60*1000l;
    private final static long ROUTER_INFO_EXPIRATION_MIN = 90*60*1000l;
    private final static long ROUTER_INFO_EXPIRATION_SHORT = 75*60*1000l;
    private final static long ROUTER_INFO_EXPIRATION_FLOODFILL = 60*60*1000l;
    
    private final static long EXPLORE_JOB_DELAY = 10*60*1000l;
    /** this needs to be long enough to give us time to start up,
        but less than 20m (when we start accepting tunnels and could be a IBGW) */
    protected final static long PUBLISH_JOB_DELAY = 5*60*1000l;

    private static final int MAX_EXPLORE_QUEUE = 128;

    public KademliaNetworkDatabaseFacade(RouterContext context) {
        _context = context;
        _log = _context.logManager().getLog(getClass());
        _peerSelector = createPeerSelector();
        _publishingLeaseSets = new HashMap(8);
        _activeRequests = new HashMap(8);
        _enforceNetId = DEFAULT_ENFORCE_NETID;
        context.statManager().createRateStat("netDb.lookupLeaseSetDeferred", "how many lookups are deferred for a single leaseSet lookup?", "NetworkDatabase", new long[] { 60*60*1000 });
        context.statManager().createRateStat("netDb.exploreKeySet", "how many keys are queued for exploration?", "NetworkDatabase", new long[] { 60*60*1000 });
        // following are for StoreJob
        context.statManager().createRateStat("netDb.storeRouterInfoSent", "How many routerInfo store messages have we sent?", "NetworkDatabase", new long[] { 60*60*1000l });
        context.statManager().createRateStat("netDb.storeLeaseSetSent", "How many leaseSet store messages have we sent?", "NetworkDatabase", new long[] { 60*60*1000l });
        context.statManager().createRateStat("netDb.storePeers", "How many peers each netDb must be sent to before success?", "NetworkDatabase", new long[] { 60*60*1000l });
        context.statManager().createRateStat("netDb.storeFailedPeers", "How many peers each netDb must be sent to before failing completely?", "NetworkDatabase", new long[] { 60*60*1000l });
        context.statManager().createRateStat("netDb.ackTime", "How long does it take for a peer to ack a netDb store?", "NetworkDatabase", new long[] { 60*60*1000l });
        context.statManager().createRateStat("netDb.replyTimeout", "How long after a netDb send does the timeout expire (when the peer doesn't reply in time)?", "NetworkDatabase", new long[] { 60*60*1000l });
        // following is for RepublishLeaseSetJob
        context.statManager().createRateStat("netDb.republishLeaseSetCount", "How often we republish a leaseSet?", "NetworkDatabase", new long[] { 60*60*1000l });
    }
    
    @Override
    public boolean isInitialized() {
        return _initialized && _ds != null && _ds.isInitialized();
    }

    protected PeerSelector createPeerSelector() { return new PeerSelector(_context); }
    public PeerSelector getPeerSelector() { return _peerSelector; }
    
    KBucketSet getKBuckets() { return _kb; }
    DataStore getDataStore() { return _ds; }
    
    long getLastExploreNewDate() { return _lastExploreNew; }
    void setLastExploreNewDate(long when) { 
        _lastExploreNew = when; 
        if (_exploreJob != null)
            _exploreJob.updateExploreSchedule();
    }
    
    /** @return unmodifiable set */
    public Set<Hash> getExploreKeys() {
        if (!_initialized)
            return Collections.EMPTY_SET;
        return Collections.unmodifiableSet(_exploreKeys);
    }
    
    public void removeFromExploreKeys(Set<Hash> toRemove) {
        if (!_initialized) return;
        _exploreKeys.removeAll(toRemove);
        _context.statManager().addRateData("netDb.exploreKeySet", _exploreKeys.size(), 0);
    }

    public void queueForExploration(Set<Hash> keys) {
        if (!_initialized) return;
        for (Iterator<Hash> iter = keys.iterator(); iter.hasNext() && _exploreKeys.size() < MAX_EXPLORE_QUEUE; ) {
            _exploreKeys.add(iter.next());
        }
        _context.statManager().addRateData("netDb.exploreKeySet", _exploreKeys.size(), 0);
    }
    
    public void shutdown() {
        _initialized = false;
        if (_kb != null)
            _kb.clear();
        // don't null out _kb, it can cause NPEs in concurrent operations
        //_kb = null;
        if (_ds != null)
            _ds.stop();
        // don't null out _ds, it can cause NPEs in concurrent operations
        //_ds = null;
        _exploreKeys.clear(); // hope this doesn't cause an explosion, it shouldn't.
        // _exploreKeys = null;
    }
    
    public void restart() {
        _dbDir = _context.router().getConfigSetting(PROP_DB_DIR);
        if (_dbDir == null) {
            _log.info("No DB dir specified [" + PROP_DB_DIR + "], using [" + DEFAULT_DB_DIR + "]");
            _dbDir = DEFAULT_DB_DIR;
        }
        String enforce = _context.getProperty(PROP_ENFORCE_NETID);
        if (enforce != null) 
            _enforceNetId = Boolean.valueOf(enforce).booleanValue();
        else
            _enforceNetId = DEFAULT_ENFORCE_NETID;
        _ds.restart();
        _exploreKeys.clear();

        _initialized = true;
        
        RouterInfo ri = _context.router().getRouterInfo();
        publish(ri);
    }
    
    @Override
    public void rescan() {
        if (isInitialized())
           _ds.rescan();
    }

    String getDbDir() { return _dbDir; }
    
    public void startup() {
        _log.info("Starting up the kademlia network database");
        RouterInfo ri = _context.router().getRouterInfo();
        String dbDir = _context.getProperty(PROP_DB_DIR, DEFAULT_DB_DIR);
        String enforce = _context.getProperty(PROP_ENFORCE_NETID);
        if (enforce != null) 
            _enforceNetId = Boolean.valueOf(enforce).booleanValue();
        else
            _enforceNetId = DEFAULT_ENFORCE_NETID;
        
        _kb = new KBucketSet(_context, ri.getIdentity().getHash());
        try {
            _ds = new PersistentDataStore(_context, dbDir, this);
        } catch (IOException ioe) {
            throw new RuntimeException("Unable to initialize netdb storage", ioe);
        }
        //_ds = new TransientDataStore();
//        _exploreKeys = new HashSet(64);
        _dbDir = dbDir;
        
        createHandlers();
        
        _initialized = true;
        _started = System.currentTimeMillis();
        
        // expire old leases
        Job elj = new ExpireLeasesJob(_context, this);
        elj.getTiming().setStartAfter(_context.clock().now() + 2*60*1000);
        _context.jobQueue().addJob(elj);
        
        // the ExpireRoutersJob never fired since the tunnel pool manager lied
        // and said all peers are in use (for no good reason), but this expire
        // thing was a bit overzealous anyway, since the kbuckets are only
        // relevent when the network is huuuuuuuuge.
        //// expire some routers in overly full kbuckets
        ////_context.jobQueue().addJob(new ExpireRoutersJob(_context, this));
        
        if (!QUIET) {
            // fill the search queue with random keys in buckets that are too small
            // Disabled since KBucketImpl.generateRandomKey() is b0rked,
            // and anyway, we want to search for a completely random key,
            // not a random key for a particular kbucket.
            // _context.jobQueue().addJob(new ExploreKeySelectorJob(_context, this));
            if (_exploreJob == null)
                _exploreJob = new StartExplorersJob(_context, this);
            // fire off a group of searches from the explore pool
            // Don't start it right away, so we don't send searches for random keys
            // out our 0-hop exploratory tunnels (generating direct connections to
            // one or more floodfill peers within seconds of startup).
            // We're trying to minimize the ff connections to lessen the load on the 
            // floodfills, and in any case let's try to build some real expl. tunnels first.
            // No rush, it only runs every 30m.
            _exploreJob.getTiming().setStartAfter(_context.clock().now() + EXPLORE_JOB_DELAY);
            _context.jobQueue().addJob(_exploreJob);
            // if configured to do so, periodically try to get newer routerInfo stats
            if (_harvestJob == null && _context.getBooleanProperty(HarvesterJob.PROP_ENABLED))
                _harvestJob = new HarvesterJob(_context, this);
            _context.jobQueue().addJob(_harvestJob);
        } else {
            _log.warn("Operating in quiet mode - not exploring or pushing data proactively, simply reactively");
            _log.warn("This should NOT be used in production");
        }
        // periodically update and resign the router's 'published date', which basically
        // serves as a version
        Job plrij = new PublishLocalRouterInfoJob(_context);
        // do not delay this, as this creates the RI too, and we need a good local routerinfo right away
        //plrij.getTiming().setStartAfter(_context.clock().now() + PUBLISH_JOB_DELAY);
        _context.jobQueue().addJob(plrij);

        // plrij calls publish() for us
        //try {
        //    publish(ri);
        //} catch (IllegalArgumentException iae) {
        //    _context.router().rebuildRouterInfo(true);
        //    //_log.log(Log.CRIT, "Our local router info is b0rked, clearing from scratch", iae);
        //    //_context.router().rebuildNewIdentity();
        //}
    }
    
    protected void createHandlers() {
        _context.inNetMessagePool().registerHandlerJobBuilder(DatabaseLookupMessage.MESSAGE_TYPE, new DatabaseLookupMessageHandler(_context));
        _context.inNetMessagePool().registerHandlerJobBuilder(DatabaseStoreMessage.MESSAGE_TYPE, new DatabaseStoreMessageHandler(_context));
    }
    
    /**
     * Get the routers closest to that key in response to a remote lookup
     * Only used by ../HDLMJ
     * Set MAY INCLUDE our own router - add to peersToIgnore if you don't want
     *
     * @param key the real key, NOT the routing key
     * @param peersToIgnore can be null
     */
    public Set<Hash> findNearestRouters(Hash key, int maxNumRouters, Set<Hash> peersToIgnore) {
        if (!_initialized) return Collections.EMPTY_SET;
        return new HashSet(_peerSelector.selectNearest(key, maxNumRouters, peersToIgnore, _kb));
    }
    
/*****
    private Set<RouterInfo> getRouters(Collection hashes) {
        if (!_initialized) return null;
        Set rv = new HashSet(hashes.size());
        for (Iterator iter = hashes.iterator(); iter.hasNext(); ) {
            Hash rhash = (Hash)iter.next();
            DataStructure ds = _ds.get(rhash);
            if (ds == null) {
                if (_log.shouldLog(Log.INFO))
                    _log.info("Selected hash " + rhash.toBase64() + " is not stored locally");
            } else if ( !(ds instanceof RouterInfo) ) {
                // leaseSet
            } else {
                rv.add(ds);
            }
        }
        return rv;
    }
*****/
    
    /** get the hashes for all known routers */
    public Set<Hash> getAllRouters() {
        if (!_initialized) return Collections.EMPTY_SET;
        Set<Map.Entry<Hash, DatabaseEntry>> entries = _ds.getMapEntries();
        Set<Hash> rv = new HashSet(entries.size());
        for (Map.Entry<Hash, DatabaseEntry> entry : entries) {
            if (entry.getValue().getType() == DatabaseEntry.KEY_TYPE_ROUTERINFO) {
                rv.add(entry.getKey());
            }
        }
        return rv;
    }
    
    @Override
    public int getKnownRouters() { 
        if (_kb == null) return 0;
        CountRouters count = new CountRouters();
        _kb.getAll(count);
        return count.size();
    }
    
    private class CountRouters implements SelectionCollector {
        private int _count;
        public int size() { return _count; }
        public void add(Hash entry) {
            if (_ds == null) return;
            DatabaseEntry o = _ds.get(entry);
            if (o != null && o.getType() == DatabaseEntry.KEY_TYPE_ROUTERINFO)
                _count++;
        }
    }
    
    /**
     *  This is only used by StatisticsManager to publish
     *  the count if we are floodfill.
     *  So to hide a clue that a popular eepsite is hosted
     *  on a floodfill router, only count leasesets that
     *  are "received as published", as of 0.7.14
     */
    @Override
    public int getKnownLeaseSets() {  
        if (_ds == null) return 0;
        //return _ds.countLeaseSets();
        int rv = 0;
        for (DatabaseEntry ds : _ds.getEntries()) {
            if (ds.getType() == DatabaseEntry.KEY_TYPE_LEASESET &&
                ((LeaseSet)ds).getReceivedAsPublished())
                rv++;
        }
        return rv;
    }

    /* aparently, not used?? should be public if used elsewhere. */
    private class CountLeaseSets implements SelectionCollector {
        private int _count;
        public int size() { return _count; }
        public void add(Hash entry) {
            if (_ds == null) return;
            DatabaseEntry o = _ds.get(entry);
            if (o != null && o.getType() == DatabaseEntry.KEY_TYPE_LEASESET)
                _count++;
        }
    }

    /**
     *  This is fast and doesn't use synchronization,
     *  but it includes both routerinfos and leasesets.
     *  Use it to avoid deadlocks.
     */
    protected int getKBucketSetSize() {  
        if (_kb == null) return 0;
        return _kb.size();
    }
    
    /**
     *  @return RouterInfo, LeaseSet, or null, validated
     *  @since 0.8.3
     */
    public DatabaseEntry lookupLocally(Hash key) {
        if (!_initialized)
            return null;
        DatabaseEntry rv = _ds.get(key);
        if (rv == null)
            return null;
        if (rv.getType() == DatabaseEntry.KEY_TYPE_LEASESET) {
            LeaseSet ls = (LeaseSet)rv;
            if (ls.isCurrent(Router.CLOCK_FUDGE_FACTOR))
                return rv;
            else
                fail(key);
        } else if (rv.getType() == DatabaseEntry.KEY_TYPE_ROUTERINFO) {
            try {
                if (validate(key, (RouterInfo)rv) == null)
                    return rv;
            } catch (IllegalArgumentException iae) {}
            fail(key);
        }
        return null;
    }

    public void lookupLeaseSet(Hash key, Job onFindJob, Job onFailedLookupJob, long timeoutMs) {
        if (!_initialized) return;
        LeaseSet ls = lookupLeaseSetLocally(key);
        if (ls != null) {
            if (_log.shouldLog(Log.DEBUG))
                _log.debug("leaseSet found locally, firing " + onFindJob);
            if (onFindJob != null)
                _context.jobQueue().addJob(onFindJob);
        } else {
            if (_log.shouldLog(Log.DEBUG))
                _log.debug("leaseSet not found locally, running search");
            search(key, onFindJob, onFailedLookupJob, timeoutMs, true);
        }
        if (_log.shouldLog(Log.DEBUG))
            _log.debug("after lookupLeaseSet");
    }
    
    public LeaseSet lookupLeaseSetLocally(Hash key) {
        if (!_initialized) return null;
        DatabaseEntry ds = _ds.get(key);
        if (ds != null) {
            if (ds.getType() == DatabaseEntry.KEY_TYPE_LEASESET) {
                LeaseSet ls = (LeaseSet)ds;
                if (ls.isCurrent(Router.CLOCK_FUDGE_FACTOR)) {
                    return ls;
                } else {
                    fail(key);
                    // this was an interesting key, so either refetch it or simply explore with it
                    _exploreKeys.add(key);
                    return null;
                }
            } else {
                //_log.debug("Looking for a lease set [" + key + "] but it ISN'T a leaseSet! " + ds, new Exception("Who thought that router was a lease?"));
                return null;
            }
        } else {
            return null;
        }
    }
    
    public void lookupRouterInfo(Hash key, Job onFindJob, Job onFailedLookupJob, long timeoutMs) {
        if (!_initialized) return;
        RouterInfo ri = lookupRouterInfoLocally(key);
        if (ri != null) {
            if (onFindJob != null)
                _context.jobQueue().addJob(onFindJob);
        } else {
            search(key, onFindJob, onFailedLookupJob, timeoutMs, false);
        }
    }
    
    public RouterInfo lookupRouterInfoLocally(Hash key) {
        if (!_initialized) return null;
        DatabaseEntry ds = _ds.get(key);
        if (ds != null) {
            if (ds.getType() == DatabaseEntry.KEY_TYPE_ROUTERINFO) {
                // more aggressive than perhaps is necessary, but makes sure we
                // drop old references that we had accepted on startup (since 
                // startup allows some lax rules).
                boolean valid = true;
                try {
                    valid = (null == validate(key, (RouterInfo)ds));
                } catch (IllegalArgumentException iae) {
                    valid = false;
                }
                if (!valid) {
                    fail(key);
                    return null;
                }
                return (RouterInfo)ds;
            } else {
                //_log.debug("Looking for a router [" + key + "] but it ISN'T a RouterInfo! " + ds, new Exception("Who thought that lease was a router?"));
                return null;
            }
        } else {
            return null;
        }
    }
    
    private static final long PUBLISH_DELAY = 3*1000;
    public void publish(LeaseSet localLeaseSet) {
        if (!_initialized) return;
        Hash h = localLeaseSet.getDestination().calculateHash();
        try {
            store(h, localLeaseSet);
        } catch (IllegalArgumentException iae) {
            _log.error("wtf, locally published leaseSet is not valid?", iae);
            return;
        }
        if (!_context.clientManager().shouldPublishLeaseSet(h))
            return;
        // If we're exiting, don't publish.
        // If we're restarting, keep publishing to minimize the downtime.
        if (_context.router().gracefulShutdownInProgress()) {
            int code = _context.router().scheduledGracefulExitCode();
            if (code == Router.EXIT_GRACEFUL || code == Router.EXIT_HARD)
                return;
        }
        
        RepublishLeaseSetJob j = null;
        synchronized (_publishingLeaseSets) {
            j = (RepublishLeaseSetJob)_publishingLeaseSets.get(h);
            if (j == null) {
                j = new RepublishLeaseSetJob(_context, this, h);
                _publishingLeaseSets.put(h, j);
            }
        }
        // Don't spam the floodfills. In addition, always delay a few seconds since there may
        // be another leaseset change coming along momentarily.
        long nextTime = Math.max(j.lastPublished() + RepublishLeaseSetJob.REPUBLISH_LEASESET_TIMEOUT, _context.clock().now() + PUBLISH_DELAY);
        // remove first since queue is a TreeSet now...
        _context.jobQueue().removeJob(j);
        j.getTiming().setStartAfter(nextTime);
        _context.jobQueue().addJob(j);
    }
    
    void stopPublishing(Hash target) {
        synchronized (_publishingLeaseSets) {
            _publishingLeaseSets.remove(target);
        }
    }
    
    /**
     * Stores to local db only.
     * Overridden in FNDF to actually send to the floodfills.
     * @throws IllegalArgumentException if the local router info is invalid
     */
    public void publish(RouterInfo localRouterInfo) throws IllegalArgumentException {
        if (!_initialized) return;
        if (_context.router().gracefulShutdownInProgress())
            return;
        // This isn't really used for anything
        // writeMyInfo(localRouterInfo);
        if (_context.router().isHidden()) return; // DE-nied!
        Hash h = localRouterInfo.getIdentity().getHash();
        store(h, localRouterInfo);
    }

    /**
     * Persist the local router's info (as updated) into netDb/my.info, since
     * ./router.info isn't always updated.  This also allows external applications
     * to easily pick out which router a netDb directory is rooted off, which is handy
     * for getting the freshest data.
     *
     */
/***
    private final void writeMyInfo(RouterInfo info) {
        FileOutputStream fos = null;
        try {
            File dbDir = new File(_dbDir);
            if (!dbDir.exists())
                dbDir.mkdirs();
            fos = new FileOutputStream(new File(dbDir, "my.info"));
            info.writeBytes(fos);
            fos.close();
        } catch (IOException ioe) {
            if (_log.shouldLog(Log.ERROR))
                _log.error("Unable to persist my.info?!", ioe);
        } catch (DataFormatException dfe) {
            if (_log.shouldLog(Log.ERROR))
                _log.error("Error persisting my.info - our structure isn't valid?!", dfe);
        } finally {
            if (fos != null) try { fos.close(); } catch (IOException ioe) {}
        }
    }
***/
    
    /**
     * Don't let leaseSets go 20 minutes into the future 
     */
    static final long MAX_LEASE_FUTURE = 20*60*1000;
    
    /**
     * Determine whether this leaseSet will be accepted as valid and current
     * given what we know now.
     *
     * TODO this is called several times, only check the key and signature once
     *
     * @return reason why the entry is not valid, or null if it is valid
     */
    String validate(Hash key, LeaseSet leaseSet) {
        if (!key.equals(leaseSet.getDestination().calculateHash())) {
            if (_log.shouldLog(Log.ERROR))
                _log.error("Invalid store attempt! key does not match leaseSet.destination!  key = "
                          + key + ", leaseSet = " + leaseSet);
            return "Key does not match leaseSet.destination - " + key.toBase64();
        } else if (!leaseSet.verifySignature()) {
            if (_log.shouldLog(Log.ERROR))
                _log.error("Invalid leaseSet signature!  leaseSet = " + leaseSet);
            return "Invalid leaseSet signature on " + leaseSet.getDestination().calculateHash().toBase64();
        } else if (leaseSet.getEarliestLeaseDate() <= _context.clock().now() - 2*Router.CLOCK_FUDGE_FACTOR) {
            long age = _context.clock().now() - leaseSet.getEarliestLeaseDate();
            if (_log.shouldLog(Log.WARN))
                _log.warn("Old leaseSet!  not storing it: " 
                          + leaseSet.getDestination().calculateHash().toBase64() 
                          + " expires on " + new Date(leaseSet.getEarliestLeaseDate()), new Exception("Rejecting store"));
            return "Expired leaseSet for " + leaseSet.getDestination().calculateHash().toBase64() 
                   + " expired " + DataHelper.formatDuration(age) + " ago";
        } else if (leaseSet.getEarliestLeaseDate() > _context.clock().now() + (Router.CLOCK_FUDGE_FACTOR + MAX_LEASE_FUTURE)) {
            long age = leaseSet.getEarliestLeaseDate() - _context.clock().now();
            // let's not make this an error, it happens when peers have bad clocks
            if (_log.shouldLog(Log.WARN))
                _log.warn("LeaseSet expires too far in the future: " 
                          + leaseSet.getDestination().calculateHash().toBase64() 
                          + " expires " + DataHelper.formatDuration(age) + " from now");
            return "Future expiring leaseSet for " + leaseSet.getDestination().calculateHash()
                   + " expiring in " + DataHelper.formatDuration(age);
        }
        return null;
    }
    
    /**
     * Store the leaseSet
     *
     * @throws IllegalArgumentException if the leaseSet is not valid
     * @return previous entry or null
     */
    public LeaseSet store(Hash key, LeaseSet leaseSet) throws IllegalArgumentException {
        if (!_initialized) return null;
        
        LeaseSet rv = null;
        try {
            rv = (LeaseSet)_ds.get(key);
            if ( (rv != null) && (rv.equals(leaseSet)) ) {
                // if it hasn't changed, no need to do anything
                return rv;
            }
        } catch (ClassCastException cce) {}
        
        String err = validate(key, leaseSet);
        if (err != null)
            throw new IllegalArgumentException("Invalid store attempt - " + err);
        
        _ds.put(key, leaseSet);
        
        // Iterate through the old failure / success count, copying over the old
        // values (if any tunnels overlap between leaseSets).  no need to be
        // ueberthreadsafe fascists here, since these values are just heuristics
      /****** unused
        if (rv != null) {
            for (int i = 0; i < rv.getLeaseCount(); i++) {
                Lease old = rv.getLease(i);
                for (int j = 0; j < leaseSet.getLeaseCount(); j++) {
                    Lease cur = leaseSet.getLease(j);
                    if (cur.getTunnelId().getTunnelId() == old.getTunnelId().getTunnelId()) {
                        cur.setNumFailure(old.getNumFailure());
                        cur.setNumSuccess(old.getNumSuccess());
                        break;
                    }
                }
            }
        }
       *******/
        
        return rv;
    }
    
    private static final int MIN_ROUTERS = 90;

    /**
     * Determine whether this routerInfo will be accepted as valid and current
     * given what we know now.
     *
     * TODO this is called several times, only check the key and signature once
     *
     * @return reason why the entry is not valid, or null if it is valid
     */
    String validate(Hash key, RouterInfo routerInfo) throws IllegalArgumentException {
        long now = _context.clock().now();
        boolean upLongEnough = _context.router().getUptime() > 60*60*1000;
        // Once we're over MIN_ROUTERS routers, reduce the expiration time down from the default,
        // as a crude way of limiting memory usage.
        // i.e. at 2*MIN_ROUTERS routers the expiration time will be about half the default, etc.
        // And if we're floodfill, we can keep the expiration really short, since
        // we are always getting the latest published to us.
        // As the net grows this won't be sufficient, and we'll have to implement
        // flushing some from memory, while keeping all on disk.
        long adjustedExpiration;
        if (FloodfillNetworkDatabaseFacade.floodfillEnabled(_context))
            adjustedExpiration = ROUTER_INFO_EXPIRATION_FLOODFILL;
        else
            // _kb.size() includes leasesets but that's ok
            adjustedExpiration = Math.min(ROUTER_INFO_EXPIRATION,
                                          ROUTER_INFO_EXPIRATION_MIN +
                                          ((ROUTER_INFO_EXPIRATION - ROUTER_INFO_EXPIRATION_MIN) * MIN_ROUTERS / (_kb.size() + 1)));

        if (!key.equals(routerInfo.getIdentity().getHash())) {
            if (_log.shouldLog(Log.WARN))
                _log.warn("Invalid store attempt! key does not match routerInfo.identity!  key = " + key + ", router = " + routerInfo);
            return "Key does not match routerInfo.identity - " + key.toBase64();
        } else if (!routerInfo.isValid()) {
            if (_log.shouldLog(Log.WARN))
                _log.warn("Invalid routerInfo signature!  forged router structure!  router = " + routerInfo);
            return "Invalid routerInfo signature on " + key.toBase64();
        } else if (upLongEnough && !routerInfo.isCurrent(adjustedExpiration)) {
            if (routerInfo.getNetworkId() != Router.NETWORK_ID) {
                _context.shitlist().shitlistRouter(key, "Peer is not in our network");
                return "Peer is not in our network (" + routerInfo.getNetworkId() + ", wants " 
                       + Router.NETWORK_ID + "): " + routerInfo.calculateHash().toBase64();
            }
            long age = _context.clock().now() - routerInfo.getPublished();
            int existing = _kb.size();
            if (existing >= MIN_REMAINING_ROUTERS) {
                if (_log.shouldLog(Log.INFO))
                    _log.info("Not storing expired router for " + key.toBase64(), new Exception("Rejecting store"));
                return "Peer " + key.toBase64() + " expired " + DataHelper.formatDuration(age) + " ago";
            } else {
                if (_log.shouldLog(Log.WARN))
                    _log.warn("Even though the peer is old, we have only " + existing
                    + " peers left (curPeer: " + key.toBase64() + " published on "
                    + new Date(routerInfo.getPublished()));
            }
        } else if (routerInfo.getPublished() > now + 2*Router.CLOCK_FUDGE_FACTOR) {
            long age = routerInfo.getPublished() - _context.clock().now();
            if (_log.shouldLog(Log.INFO))
                _log.info("Peer " + key.toBase64() + " published their routerInfo in the future?! [" 
                          + new Date(routerInfo.getPublished()) + "]", new Exception("Rejecting store"));
            return "Peer " + key.toBase64() + " published " + DataHelper.formatDuration(age) + " in the future?!";
        } else if (_enforceNetId && (routerInfo.getNetworkId() != Router.NETWORK_ID) ){
            String rv = "Peer " + key.toBase64() + " is from another network, not accepting it (id=" 
                        + routerInfo.getNetworkId() + ", want " + Router.NETWORK_ID + ")";
            return rv;
        } else if (upLongEnough && (routerInfo.getPublished() < now - 2*24*60*60*1000l) ) {
            long age = _context.clock().now() - routerInfo.getPublished();
            return "Peer " + key.toBase64() + " published " + DataHelper.formatDuration(age) + " ago";
        } else if (upLongEnough && !routerInfo.isCurrent(ROUTER_INFO_EXPIRATION_SHORT)) {
            if (routerInfo.getAddresses().isEmpty())
                return "Peer " + key.toBase64() + " published > 75m ago with no addresses";
            // This should cover the introducers case below too
            // And even better, catches the case where the router is unreachable but knows no introducers
            if (routerInfo.getCapabilities().indexOf(Router.CAPABILITY_UNREACHABLE) >= 0)
                return "Peer " + key.toBase64() + " published > 75m ago and thinks it is unreachable";
            RouterAddress ra = routerInfo.getTargetAddress("SSU");
            if (ra != null) {
                // Introducers change often, introducee will ping introducer for 2 hours
                if (ra.getOption("ihost0") != null)
                    return "Peer " + key.toBase64() + " published > 75m ago with SSU Introducers";
                if (routerInfo.getTargetAddress("NTCP") == null)
                    return "Peer " + key.toBase64() + " published > 75m ago, SSU only without introducers";
            }
        }
        return null;
    }
    
    /**
     * store the routerInfo
     *
     * @throws IllegalArgumentException if the routerInfo is not valid
     * @return previous entry or null
     */
    public RouterInfo store(Hash key, RouterInfo routerInfo) throws IllegalArgumentException {
        return store(key, routerInfo, true);
    }

    public RouterInfo store(Hash key, RouterInfo routerInfo, boolean persist) throws IllegalArgumentException {
        if (!_initialized) return null;
        
        RouterInfo rv = null;
        try {
            rv = (RouterInfo)_ds.get(key, persist);
            if ( (rv != null) && (rv.equals(routerInfo)) ) {
                // no need to validate
                return rv;
            }
        } catch (ClassCastException cce) {}
        
        String err = validate(key, routerInfo);
        if (err != null)
            throw new IllegalArgumentException("Invalid store attempt - " + err);
        
<<<<<<< HEAD
        //if (_log.shouldLog(Log.DEBUG))
        //    _log.debug("RouterInfo " + key.toBase64() + " is stored with "
        //               + routerInfo.getOptions().size() + " options on "
        //               + new Date(routerInfo.getPublished()));
=======
        if (_log.shouldLog(Log.DEBUG))
            _log.debug("RouterInfo " + key.toBase64() + " is stored with "
                       + routerInfo.getOptionsMap().size() + " options on "
                       + new Date(routerInfo.getPublished()));
>>>>>>> 87008f3f
    
        _context.peerManager().setCapabilities(key, routerInfo.getCapabilities());
        _ds.put(key, routerInfo, persist);
        if (rv == null)
            _kb.add(key);
        return rv;
    }
    
    public void fail(Hash dbEntry) {
        if (!_initialized) return;
        DatabaseEntry o = _ds.get(dbEntry);
        if (o == null) {
            // if we dont know the key, lets make sure it isn't a now-dead peer
            _kb.remove(dbEntry);
            _context.peerManager().removeCapabilities(dbEntry);
            return;
        }

        if (o.getType() == DatabaseEntry.KEY_TYPE_ROUTERINFO) {
            lookupBeforeDropping(dbEntry, (RouterInfo)o);
            return;
        }

        // we always drop leaseSets that are failed [timed out],
        // regardless of how many routers we have.  this is called on a lease if
        // it has expired *or* its tunnels are failing and we want to see if there
        // are any updates
        if (_log.shouldLog(Log.INFO))
            _log.info("Dropping a lease: " + dbEntry);
        _ds.remove(dbEntry, false);
    }
    
    /** don't use directly - see F.N.D.F. override */
    protected void lookupBeforeDropping(Hash peer, RouterInfo info) {
        //bah, humbug.
        dropAfterLookupFailed(peer, info);
    }
    protected void dropAfterLookupFailed(Hash peer, RouterInfo info) {
        _context.peerManager().removeCapabilities(peer);
        boolean removed = _kb.remove(peer);
        if (removed) {
            if (_log.shouldLog(Log.INFO))
                _log.info("Removed kbucket entry for " + peer);
        }
        
        _ds.remove(peer);
    }
    
    public void unpublish(LeaseSet localLeaseSet) {
        if (!_initialized) return;
        Hash h = localLeaseSet.getDestination().calculateHash();
        DatabaseEntry data = _ds.remove(h);
        
        if (data == null) {
            if (_log.shouldLog(Log.WARN))
                _log.warn("Unpublished a lease we don't know...: " + localLeaseSet);
        } else {
            if (_log.shouldLog(Log.INFO))
                _log.info("Unpublished a lease: " + h);
        }
        // now update it if we can to remove any leases
    }
    
    /**
     * Begin a kademlia style search for the key specified, which can take up to timeoutMs and
     * will fire the appropriate jobs on success or timeout (or if the kademlia search completes
     * without any match)
     *
     * Unused - called only by FNDF.searchFull() from FloodSearchJob which is overridden - don't use this.
     */
    SearchJob search(Hash key, Job onFindJob, Job onFailedLookupJob, long timeoutMs, boolean isLease) {
        if (!_initialized) return null;
        boolean isNew = true;
        SearchJob searchJob = null;
        synchronized (_activeRequests) {
            searchJob = (SearchJob)_activeRequests.get(key);
            if (searchJob == null) {
                searchJob = new SearchJob(_context, this, key, onFindJob, onFailedLookupJob, 
                                         timeoutMs, true, isLease);
                _activeRequests.put(key, searchJob);
            } else {
                isNew = false;
            }
        }
        if (isNew) {
            if (_log.shouldLog(Log.DEBUG))
                _log.debug("this is the first search for that key, fire off the SearchJob");
            _context.jobQueue().addJob(searchJob);
        } else {
            if (_log.shouldLog(Log.INFO))
                _log.info("Deferring search for " + key.toBase64() + " with " + onFindJob);
            int deferred = searchJob.addDeferred(onFindJob, onFailedLookupJob, timeoutMs, isLease);
            _context.statManager().addRateData("netDb.lookupLeaseSetDeferred", deferred, searchJob.getExpiration()-_context.clock().now());
        }
        return searchJob;
    }
    
    /** public for NetDbRenderer in routerconsole */
    @Override
    public Set<LeaseSet> getLeases() {
        if (!_initialized) return null;
        Set leases = new HashSet();
        for (DatabaseEntry o : getDataStore().getEntries()) {
            if (o.getType() == DatabaseEntry.KEY_TYPE_LEASESET)
                leases.add(o);
        }
        return leases;
    }

    /** public for NetDbRenderer in routerconsole */
    @Override
    public Set<RouterInfo> getRouters() {
        if (!_initialized) return null;
        Set routers = new HashSet();
        for (DatabaseEntry o : getDataStore().getEntries()) {
            if (o.getType() == DatabaseEntry.KEY_TYPE_ROUTERINFO)
                routers.add(o);
        }
        return routers;
    }

    /** smallest allowed period */
    private static final int MIN_PER_PEER_TIMEOUT = 2*1000;
    /**
     *  We want FNDF.PUBLISH_TIMEOUT and RepublishLeaseSetJob.REPUBLISH_LEASESET_TIMEOUT
     *  to be greater than MAX_PER_PEER_TIMEOUT * TIMEOUT_MULTIPLIER by a factor of at least
     *  3 or 4, to allow at least that many peers to be attempted for a store.
     */
    private static final int MAX_PER_PEER_TIMEOUT = 7*1000;
    private static final int TIMEOUT_MULTIPLIER = 3;

    /** todo: does this need more tuning? */
    public int getPeerTimeout(Hash peer) {
        PeerProfile prof = _context.profileOrganizer().getProfile(peer);
        double responseTime = MAX_PER_PEER_TIMEOUT;
        if (prof != null && prof.getIsExpandedDB()) {
            responseTime = prof.getDbResponseTime().getRate(24*60*60*1000l).getAverageValue();
            // if 0 then there is no data, set to max.
            if (responseTime <= 0 || responseTime > MAX_PER_PEER_TIMEOUT)
                responseTime = MAX_PER_PEER_TIMEOUT;
            else if (responseTime < MIN_PER_PEER_TIMEOUT)
                responseTime = MIN_PER_PEER_TIMEOUT;
        }
        return TIMEOUT_MULTIPLIER * (int)responseTime;  // give it up to 3x the average response time
    }

    /** unused (overridden in FNDF) */
    public void sendStore(Hash key, DatabaseEntry ds, Job onSuccess, Job onFailure, long sendTimeout, Set toIgnore) {
        if ( (ds == null) || (key == null) ) {
            if (onFailure != null) 
                _context.jobQueue().addJob(onFailure);
            return;
        }
        _context.jobQueue().addJob(new StoreJob(_context, this, key, ds, onSuccess, onFailure, sendTimeout, toIgnore));
    }
}<|MERGE_RESOLUTION|>--- conflicted
+++ resolved
@@ -821,17 +821,10 @@
         if (err != null)
             throw new IllegalArgumentException("Invalid store attempt - " + err);
         
-<<<<<<< HEAD
-        //if (_log.shouldLog(Log.DEBUG))
-        //    _log.debug("RouterInfo " + key.toBase64() + " is stored with "
-        //               + routerInfo.getOptions().size() + " options on "
-        //               + new Date(routerInfo.getPublished()));
-=======
         if (_log.shouldLog(Log.DEBUG))
             _log.debug("RouterInfo " + key.toBase64() + " is stored with "
                        + routerInfo.getOptionsMap().size() + " options on "
                        + new Date(routerInfo.getPublished()));
->>>>>>> 87008f3f
     
         _context.peerManager().setCapabilities(key, routerInfo.getCapabilities());
         _ds.put(key, routerInfo, persist);
