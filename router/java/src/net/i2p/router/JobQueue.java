package net.i2p.router;
/*
 * free (adj.): unencumbered; not under the control of others
 * Written by jrandom in 2003 and released into the public domain 
 * with no warranty of any kind, either expressed or implied.  
 * It probably won't make your computer catch on fire, or eat 
 * your children, but it might.  Use at your own risk.
 *
 */

import java.io.IOException;
import java.io.Writer;
import java.util.ArrayList;
import java.util.Collections;
import java.util.HashMap;
import java.util.Iterator;
import java.util.SortedMap;
import java.util.TreeMap;

import net.i2p.data.DataHelper;
import net.i2p.router.networkdb.HandleDatabaseLookupMessageJob;
import net.i2p.util.Clock;
import net.i2p.util.I2PThread;
import net.i2p.util.Log;

/**
 * Manage the pending jobs according to whatever algorithm is appropriate, giving
 * preference to earlier scheduled jobs.
 *
 */
public class JobQueue {
    private Log _log;
    private RouterContext _context;
    
    /** Integer (runnerId) to JobQueueRunner for created runners */
    private final HashMap _queueRunners;
    /** a counter to identify a job runner */
    private volatile static int _runnerId = 0;
    /** list of jobs that are ready to run ASAP */
    private ArrayList _readyJobs;
    /** list of jobs that are scheduled for running in the future */
    private ArrayList _timedJobs;
    /** job name to JobStat for that job */
    private final SortedMap _jobStats;
    /** how many job queue runners can go concurrently */
    private int _maxRunners = 1; 
    private QueuePumper _pumper;
    /** will we allow the # job runners to grow beyond 1? */
    private boolean _allowParallelOperation;
    /** have we been killed or are we alive? */
    private boolean _alive;
    
    private final Object _jobLock;
    
    /** default max # job queue runners operating */
    private final static int DEFAULT_MAX_RUNNERS = 1;
    /** router.config parameter to override the max runners */
    private final static String PROP_MAX_RUNNERS = "router.maxJobRunners";
    
    /** how frequently should we check and update the max runners */
    private final static long MAX_LIMIT_UPDATE_DELAY = 60*1000;
    
    /** if a job is this lagged, spit out a warning, but keep going */
    private long _lagWarning = DEFAULT_LAG_WARNING;
    private final static long DEFAULT_LAG_WARNING = 5*1000;
    private final static String PROP_LAG_WARNING = "router.jobLagWarning";
    
    /** if a job is this lagged, the router is hosed, so shut it down */
    private long _lagFatal = DEFAULT_LAG_FATAL;
    private final static long DEFAULT_LAG_FATAL = 30*1000;
    private final static String PROP_LAG_FATAL = "router.jobLagFatal";
    
    /** if a job takes this long to run, spit out a warning, but keep going */
    private long _runWarning = DEFAULT_RUN_WARNING;
    private final static long DEFAULT_RUN_WARNING = 5*1000;
    private final static String PROP_RUN_WARNING = "router.jobRunWarning";
    
    /** if a job takes this long to run, the router is hosed, so shut it down */
    private long _runFatal = DEFAULT_RUN_FATAL;
    private final static long DEFAULT_RUN_FATAL = 30*1000;
    private final static String PROP_RUN_FATAL = "router.jobRunFatal";
    
    /** don't enforce fatal limits until the router has been up for this long */
    private long _warmupTime = DEFAULT_WARMUP_TIME;
    private final static long DEFAULT_WARMUP_TIME = 10*60*1000;
    private final static String PROP_WARMUM_TIME = "router.jobWarmupTime";
    
    /** max ready and waiting jobs before we start dropping 'em */
    private int _maxWaitingJobs = DEFAULT_MAX_WAITING_JOBS;
    private final static int DEFAULT_MAX_WAITING_JOBS = 100;
    private final static String PROP_MAX_WAITING_JOBS = "router.maxWaitingJobs";
    
    /** 
     * queue runners wait on this whenever they're not doing anything, and 
     * this gets notified *once* whenever there are ready jobs
     */
    private final Object _runnerLock = new Object();
    
    public JobQueue(RouterContext context) {
        _context = context;
        _log = context.logManager().getLog(JobQueue.class);
        _context.statManager().createRateStat("jobQueue.readyJobs", 
                                              "How many ready and waiting jobs there are?", 
                                              "JobQueue", 
                                              new long[] { 60*1000l, 60*60*1000l, 24*60*60*1000l });
        _context.statManager().createRateStat("jobQueue.droppedJobs", 
                                              "How many jobs do we drop due to insane overload?", 
                                              "JobQueue", 
                                              new long[] { 60*1000l, 60*60*1000l, 24*60*60*1000l });

        _alive = true;
        _readyJobs = new ArrayList(16);
        _timedJobs = new ArrayList(64);
        _jobLock = new Object();
        _queueRunners = new HashMap();
        _jobStats = Collections.synchronizedSortedMap(new TreeMap());
        _allowParallelOperation = false;
        _pumper = new QueuePumper();
        I2PThread pumperThread = new I2PThread(_pumper);
        pumperThread.setDaemon(true);
        pumperThread.setName("QueuePumper");
        //pumperThread.setPriority(I2PThread.NORM_PRIORITY+1);
        pumperThread.start();
    }
    
    /**
     * Enqueue the specified job
     *
     */
    public void addJob(Job job) {
        if (job == null) return;

        if (job instanceof JobImpl)
            ((JobImpl)job).addedToQueue();

        long numReady = 0;
        boolean alreadyExists = false;
        boolean dropped = false;
        synchronized (_jobLock) {
            if (_readyJobs.contains(job))
                alreadyExists = true;
            numReady = _readyJobs.size();
            if (!alreadyExists) {
                if (_timedJobs.contains(job))
                    alreadyExists = true;
            }

            if (shouldDrop(job, numReady)) {
                job.dropped();
                dropped = true;
            } else {
                if (!alreadyExists) {
                    if (job.getTiming().getStartAfter() <= _context.clock().now()) {
                        // don't skew us - its 'start after' its been queued, or later
                        job.getTiming().setStartAfter(_context.clock().now());
                        if (job instanceof JobImpl)
                            ((JobImpl)job).madeReady();
                        _readyJobs.add(job);
                    } else {
                        _timedJobs.add(job);
                    }
                }
            }
            _jobLock.notifyAll();
        }
        
        _context.statManager().addRateData("jobQueue.readyJobs", numReady, 0);
        if (dropped) {
            _context.statManager().addRateData("jobQueue.droppedJobs", 1, 1);
           if (_log.shouldLog(Log.WARN))
                _log.warn("Dropping job due to overload!  # ready jobs: " 
                          + numReady + ": job = " + job);
        }

        return;
    }
    
    public void removeJob(Job job) {
        synchronized (_jobLock) {
            _readyJobs.remove(job);
            _timedJobs.remove(job);
        }
    }
    
    public void timingUpdated() {
        synchronized (_jobLock) {
            _jobLock.notifyAll();
        }
    }
    
    public int getReadyCount() { 
        synchronized (_jobLock) {
            return _readyJobs.size();
        }
    }
    public long getMaxLag() { 
        synchronized (_jobLock) {
            if (_readyJobs.size() <= 0) return 0;
            // first job is the one that has been waiting the longest
            long startAfter = ((Job)_readyJobs.get(0)).getTiming().getStartAfter();
            return _context.clock().now() - startAfter;
        }
    }
    
    /** 
     * are we so overloaded that we should drop the given job?  
     * This is driven both by the numReady and waiting jobs, the type of job
     * in question, and what the router's router.maxWaitingJobs config parameter 
     * is set to.
     *
     */
    private boolean shouldDrop(Job job, long numReady) {
        if (_maxWaitingJobs <= 0) return false; // dont ever drop jobs
        if (!_allowParallelOperation) return false; // dont drop during startup [duh]
        Class cls = job.getClass();
        if (numReady > _maxWaitingJobs) {
            // lets not try to drop too many tunnel messages...
            //if (cls == HandleTunnelMessageJob.class)
            //    return true;
                
            // we don't really *need* to answer DB lookup messages
            if (cls == HandleDatabaseLookupMessageJob.class)
                return true;

        }
        return false;
    }
    
    public void allowParallelOperation() { 
        _allowParallelOperation = true; 
        runQueue(4);
    }
    
    public void restart() {
        synchronized (_jobLock) {
            _timedJobs.clear();
            _readyJobs.clear();
            _jobLock.notifyAll();
        }
    }
    
    void shutdown() { 
        _alive = false; 
        synchronized (_jobLock) {
            _jobLock.notifyAll();
        }
        if (_log.shouldLog(Log.WARN)) {
            StringBuilder buf = new StringBuilder(1024);
            buf.append("current jobs: \n");
            for (Iterator iter = _queueRunners.values().iterator(); iter.hasNext(); ) {
                JobQueueRunner runner = (JobQueueRunner)iter.next();
                Job j = runner.getCurrentJob();

                buf.append("Runner ").append(runner.getRunnerId()).append(": ");
                if (j == null) {
                    buf.append("no current job ");
                } else {
                    buf.append(j.toString());
                    buf.append(" started ").append(_context.clock().now() - j.getTiming().getActualStart());
                    buf.append("ms ago");
                }

                j = runner.getLastJob();
                if (j == null) {
                    buf.append("no last job");
                } else {
                    buf.append(j.toString());
                    buf.append(" started ").append(_context.clock().now() - j.getTiming().getActualStart());
                    buf.append("ms ago and finished ");
                    buf.append(_context.clock().now() - j.getTiming().getActualEnd());
                    buf.append("ms ago");
                }
            }
            buf.append("\nready jobs: ").append(_readyJobs.size()).append("\n\t");
            for (int i = 0; i < _readyJobs.size(); i++) 
                buf.append(_readyJobs.get(i).toString()).append("\n\t");
            buf.append("\n\ntimed jobs: ").append(_timedJobs.size()).append("\n\t");
            for (int i = 0; i < _timedJobs.size(); i++) 
                buf.append(_timedJobs.get(i).toString()).append("\n\t");
            _log.log(Log.WARN, buf.toString());
        }
    }
    boolean isAlive() { return _alive; }
    
    /**
     * When did the most recently begin job start?
     */
    public long getLastJobBegin() { 
        long when = -1;
        // not synchronized, so might b0rk if the runners are changed
        for (Iterator iter = _queueRunners.values().iterator(); iter.hasNext(); ) {
            long cur = ((JobQueueRunner)iter.next()).getLastBegin();
            if (cur > when)
                cur = when;
        }
        return when; 
    }
    /**
     * When did the most recently begin job start?
     */
    public long getLastJobEnd() { 
        long when = -1;
        // not synchronized, so might b0rk if the runners are changed
        for (Iterator iter = _queueRunners.values().iterator(); iter.hasNext(); ) {
            long cur = ((JobQueueRunner)iter.next()).getLastEnd();
            if (cur > when)
                cur = when;
        }
        return when; 
    }
    /** 
     * retrieve the most recently begin and still currently active job, or null if
     * no jobs are running
     */
    public Job getLastJob() { 
        Job j = null;
        long when = -1;
        // not synchronized, so might b0rk if the runners are changed
        for (Iterator iter = _queueRunners.values().iterator(); iter.hasNext(); ) {
            JobQueueRunner cur = (JobQueueRunner)iter.next();
            if (cur.getLastBegin() > when) {
                j = cur.getCurrentJob();
                when = cur.getLastBegin();
            }
        }
        return j;
    }
    
    /**
     * Blocking call to retrieve the next ready job
     *
     */
    Job getNext() {
        while (_alive) {
            try {
                synchronized (_jobLock) {
                    if (_readyJobs.size() > 0) {
                        return (Job)_readyJobs.remove(0);
                    } else {
                        _jobLock.wait();
                    }
                }
            } catch (InterruptedException ie) {}
        }
        if (_log.shouldLog(Log.WARN))
            _log.warn("No longer alive, returning null");
        return null;
    }
    
    /**
     * Start up the queue with the specified number of concurrent processors.
     * If this method has already been called, it will adjust the number of 
     * runners to meet the new number.  This does not kill jobs running on
     * excess threads, it merely instructs the threads to die after finishing
     * the current job.
     *
     */
    public void runQueue(int numThreads) {
        synchronized (_queueRunners) {
            // we're still starting up [serially] and we've got at least one runner,
            // so dont do anything
            if ( (_queueRunners.size() > 0) && (!_allowParallelOperation) ) return;

            // we've already enabled parallel operation, so grow to however many are
            // specified
            if (_queueRunners.size() < numThreads) {
                if (_log.shouldLog(Log.INFO))
                    _log.info("Increasing the number of queue runners from " 
                              + _queueRunners.size() + " to " + numThreads);
                for (int i = _queueRunners.size(); i < numThreads; i++) {
                    JobQueueRunner runner = new JobQueueRunner(_context, i);
                    _queueRunners.put(Integer.valueOf(i), runner);
                    Thread t = new I2PThread(runner);
                    t.setName("JobQueue"+(_runnerId++));
                    //t.setPriority(I2PThread.MAX_PRIORITY-1);
                    t.setDaemon(false);
                    t.start();
                }
            } else if (_queueRunners.size() == numThreads) {
                for (Iterator iter = _queueRunners.values().iterator(); iter.hasNext(); ) {
                    JobQueueRunner runner = (JobQueueRunner)iter.next();
                    runner.startRunning();
                }
            } else { // numThreads < # runners, so shrink
                //for (int i = _queueRunners.size(); i > numThreads; i++) {
                //     QueueRunner runner = (QueueRunner)_queueRunners.get(new Integer(i));
                //     runner.stopRunning();
                //}
            }
        }
    }
        
    void removeRunner(int id) { _queueRunners.remove(Integer.valueOf(id)); }
    
    /**
     * Responsible for moving jobs from the timed queue to the ready queue, 
     * adjusting the number of queue runners, as well as periodically updating the 
     * max number of runners.
     *
     */
    private final class QueuePumper implements Runnable, Clock.ClockUpdateListener {
        public QueuePumper() { 
            _context.clock().addUpdateListener(this);
        }
        public void run() {
            try {
                while (_alive) {
                    long now = _context.clock().now();
                    long timeToWait = -1;
                    ArrayList toAdd = null;
                    try {
                        synchronized (_jobLock) {
                            for (int i = 0; i < _timedJobs.size(); i++) {
                                Job j = (Job)_timedJobs.get(i);
                                // find jobs due to start before now
                                long timeLeft = j.getTiming().getStartAfter() - now;
                                if (timeLeft <= 0) {
                                    if (j instanceof JobImpl)
                                        ((JobImpl)j).madeReady();

                                    if (toAdd == null) toAdd = new ArrayList(4);
                                    toAdd.add(j);
                                    _timedJobs.remove(i);
                                    i--; // so the index stays consistent
                                } else {
                                    if ( (timeToWait <= 0) || (timeLeft < timeToWait) )
                                        timeToWait = timeLeft;
                                }
                            }

                            if (toAdd != null) {
                                if (_log.shouldLog(Log.DEBUG))
                                    _log.debug("Not waiting - we have " + toAdd.size() + " newly ready jobs");
                                // rather than addAll, which allocs a byte array rv before adding, 
                                // we iterate, since toAdd is usually going to only be 1 or 2 entries
                                // and since readyJobs will often have the space, we can avoid the
                                // extra alloc.  (no, i'm not just being insane - i'm updating this based
                                // on some profiling data ;)
                                for (int i = 0; i < toAdd.size(); i++)
                                    _readyJobs.add(toAdd.get(i));
                                _jobLock.notifyAll();
                            } else {
                                if (timeToWait < 0)
                                    timeToWait = 30*1000;
                                else if (timeToWait < 10)
                                    timeToWait = 10;
                                else if (timeToWait > 10*1000)
                                    timeToWait = 10*1000;
                                //if (_log.shouldLog(Log.DEBUG))
                                //    _log.debug("Waiting " + timeToWait + " before rechecking the timed queue");
                                _jobLock.wait(timeToWait);
                            }
                        } // synchronize (_jobLock)
                    } catch (InterruptedException ie) {}
                } // while (_alive)
            } catch (Throwable t) {
                _context.clock().removeUpdateListener(this);
                if (_log.shouldLog(Log.ERROR))
                    _log.error("wtf, pumper killed", t);
            }
        }

        public void offsetChanged(long delta) {
            updateJobTimings(delta);
            synchronized (_jobLock) {
                _jobLock.notifyAll();
            }
        }

    }
    
    /**
     * Update the clock data for all jobs in process or scheduled for
     * completion.
     */
    private void updateJobTimings(long delta) {
        synchronized (_jobLock) {
            for (int i = 0; i < _timedJobs.size(); i++) {
                Job j = (Job)_timedJobs.get(i);
                j.getTiming().offsetChanged(delta);
            }
            for (int i = 0; i < _readyJobs.size(); i++) {
                Job j = (Job)_readyJobs.get(i);
                j.getTiming().offsetChanged(delta);
            }
        }
        synchronized (_runnerLock) {
            for (Iterator iter = _queueRunners.values().iterator(); iter.hasNext(); ) {
                JobQueueRunner runner = (JobQueueRunner)iter.next();
                Job job = runner.getCurrentJob();
                if (job != null)
                    job.getTiming().offsetChanged(delta);
            }
        }
    }
    
    /**
     * calculate and update the job timings
     * if it was lagged too much or took too long to run, spit out
     * a warning (and if its really excessive, kill the router)
     */ 
    void updateStats(Job job, long doStart, long origStartAfter, long duration) {
        if (_context.router() == null) return;
        String key = job.getName();
        long lag = doStart - origStartAfter; // how long were we ready and waiting?
        MessageHistory hist = _context.messageHistory();
        long uptime = _context.router().getUptime();

        if (lag < 0) lag = 0;
        if (duration < 0) duration = 0;
        
        JobStats stats = null;
        if (!_jobStats.containsKey(key)) {
            _jobStats.put(key, new JobStats(key));
            // yes, if two runners finish the same job at the same time, this could
            // create an extra object.  but, who cares, its pushed out of the map
            // immediately anyway.
        }
        stats = (JobStats)_jobStats.get(key);
        stats.jobRan(duration, lag);

        String dieMsg = null;

        if (lag > _lagWarning) {
            dieMsg = "Lag too long for job " + job.getName() + " [" + lag + "ms and a run time of " + duration + "ms]";
        } else if (duration > _runWarning) {
            dieMsg = "Job run too long for job " + job.getName() + " [" + lag + "ms lag and run time of " + duration + "ms]";
        }

        if (dieMsg != null) {
            if (_log.shouldLog(Log.WARN))
                _log.warn(dieMsg);
            if (hist != null)
                hist.messageProcessingError(-1, JobQueue.class.getName(), dieMsg);
        }

        if ( (lag > _lagFatal) && (uptime > _warmupTime) ) {
            // this is fscking bad - the network at this size shouldn't have this much real contention
            // so we're going to DIE DIE DIE
            if (_log.shouldLog(Log.WARN))
                _log.log(Log.WARN, "The router is either incredibly overloaded or (more likely) there's an error.", new Exception("ttttooooo mmmuuuccccchhhh llllaaagggg"));
            //try { Thread.sleep(5000); } catch (InterruptedException ie) {}
            //Router.getInstance().shutdown();
            return;
        }
        
        if ( (uptime > _warmupTime) && (duration > _runFatal) ) {
            // slow CPUs can get hosed with ElGamal, but 10s is too much.
            if (_log.shouldLog(Log.WARN))
                _log.log(Log.WARN, "The router is incredibly overloaded - either you have a 386, or (more likely) there's an error. ", new Exception("ttttooooo sssllloooowww"));
            //try { Thread.sleep(5000); } catch (InterruptedException ie) {}
            //Router.getInstance().shutdown();
            return;
        }
    }
    
        
    //// 
    // the remainder are utility methods for dumping status info
    ////
    
    public void renderStatusHTML(Writer out) throws IOException {
        ArrayList readyJobs = null;
        ArrayList timedJobs = null;
        ArrayList activeJobs = new ArrayList(1);
        ArrayList justFinishedJobs = new ArrayList(4);
        //out.write("<!-- jobQueue rendering -->\n");
        out.flush();
        
        int states[] = null;
        int numRunners = 0;
        synchronized (_queueRunners) {
            states = new int[_queueRunners.size()];
            int i = 0;
            for (Iterator iter = _queueRunners.values().iterator(); iter.hasNext(); i++) {
                JobQueueRunner runner = (JobQueueRunner)iter.next();
                states[i] = runner.getState();
                Job job = runner.getCurrentJob();
                if (job != null) {
                    activeJobs.add(job);
                } else {
                    job = runner.getLastJob();
                    if (job != null)
                        justFinishedJobs.add(job);
                }
            }
            numRunners = _queueRunners.size();
        }
        
/*******
        StringBuilder str = new StringBuilder(128);
        str.append("<!-- after queueRunner sync: states: ");
        for (int i = 0; states != null && i < states.length; i++)
            str.append(states[i]).append(" ");
        str.append(" -->\n");
        str.append("<!-- jobs: ");
        for (int i = 0; i < activeJobs.size(); i++)
            str.append(activeJobs.get(i).toString()).append(" ");
        str.append("-->\n");
        out.write(str.toString());
        out.flush();
*******/
        
        synchronized (_jobLock) {
            readyJobs = new ArrayList(_readyJobs); 
            timedJobs = new ArrayList(_timedJobs);
        }
        //out.write("<!-- jobQueue rendering: after jobLock sync -->\n");
        //out.flush();
        
        StringBuilder buf = new StringBuilder(32*1024);
<<<<<<< HEAD
        buf.append("<b><div class=\"joblog\"><h3>I2P Job Queue</h3><div class=\"wideload\">Job runners: ").append(numRunners);
        //buf.append(" [states=");
        //if (states != null) 
        //    for (int i = 0; i < states.length; i++) 
        //        buf.append(states[i]).append(" ");
        //buf.append(']');
        buf.append("</b><br />\n");
=======
        buf.append("<b><div class=\"joblog\"><h3>I2P JobQueue</h3><div class=\"wideload\"># runners: ").append(numRunners).append(" [states=");
        if (states != null) 
            for (int i = 0; i < states.length; i++) 
                buf.append(states[i]).append(" ");
        buf.append("]</b><br>\n");
>>>>>>> 7a88f59f

        long now = _context.clock().now();

        buf.append("<hr><b>Active jobs: ").append(activeJobs.size()).append("</b><ol>\n");
        for (int i = 0; i < activeJobs.size(); i++) {
            Job j = (Job)activeJobs.get(i);
            buf.append("<li>[started ").append(DataHelper.formatDuration(now-j.getTiming().getStartAfter())).append(" ago]: ");
            buf.append(j.toString()).append("</li>\n");
        }
        buf.append("</ol>\n");
        buf.append("<hr><b>Just finished jobs: ").append(justFinishedJobs.size()).append("</b><ol>\n");
        for (int i = 0; i < justFinishedJobs.size(); i++) {
            Job j = (Job)justFinishedJobs.get(i);
            buf.append("<li>[finished ").append(DataHelper.formatDuration(now-j.getTiming().getActualEnd())).append(" ago]: ");
            buf.append(j.toString()).append("</li>\n");
        }
        buf.append("</ol>\n");
        buf.append("<hr><b>Ready/waiting jobs: ").append(readyJobs.size()).append("</b><ol>\n");
        for (int i = 0; i < readyJobs.size(); i++) {
            Job j = (Job)readyJobs.get(i);
            buf.append("<li>[waiting ");
            buf.append(DataHelper.formatDuration(now-j.getTiming().getStartAfter()));
            buf.append("]: ");
            buf.append(j.toString()).append("</li>\n");
        }
        buf.append("</ol>\n");
        out.flush();

        buf.append("<hr><b>Scheduled jobs: ").append(timedJobs.size()).append("</b><ol>\n");
        TreeMap ordered = new TreeMap();
        for (int i = 0; i < timedJobs.size(); i++) {
            Job j = (Job)timedJobs.get(i);
            ordered.put(new Long(j.getTiming().getStartAfter()), j);
        }
        for (Iterator iter = ordered.values().iterator(); iter.hasNext(); ) {
            Job j = (Job)iter.next();
            long time = j.getTiming().getStartAfter() - now;
            buf.append("<li>").append(j.getName()).append(" in ");
            buf.append(DataHelper.formatDuration(time)).append("</li>\n");
        }
        buf.append("</ol></div>\n");
        
        //out.write("<!-- jobQueue rendering: after main buffer, before stats -->\n");
        out.flush();
        
        getJobStats(buf);
        
        //out.write("<!-- jobQueue rendering: after stats -->\n");
        out.flush();
        
        out.write(buf.toString());
    }
    
    /** render the HTML for the job stats */
    private void getJobStats(StringBuilder buf) { 
        buf.append("<table>\n" +
                   "<tr><th>Job</th><th>Runs</th>" +
                   "<th>Time</th><th><i>Avg</i></th><th><i>Max</i></th><th><i>Min</i></th>" +
                   "<th>Pending</th><th><i>Avg</i></th><th><i>Max</i></th><th><i>Min</i></th></tr>\n");
        long totRuns = 0;
        long totExecTime = 0;
        long avgExecTime = 0;
        long maxExecTime = -1;
        long minExecTime = -1;
        long totPendingTime = 0;
        long avgPendingTime = 0;
        long maxPendingTime = -1;
        long minPendingTime = -1;

        TreeMap tstats = null;
        synchronized (_jobStats) {
            tstats = new TreeMap(_jobStats);
        }
        
        for (Iterator iter = tstats.values().iterator(); iter.hasNext(); ) {
            JobStats stats = (JobStats)iter.next();
            buf.append("<tr>");
            buf.append("<td><b>").append(stats.getName()).append("</b></td>");
            buf.append("<td>").append(stats.getRuns()).append("</td>");
            buf.append("<td>").append(stats.getTotalTime()).append("</td>");
            buf.append("<td>").append(stats.getAvgTime()).append("</td>");
            buf.append("<td>").append(stats.getMaxTime()).append("</td>");
            buf.append("<td>").append(stats.getMinTime()).append("</td>");
            buf.append("<td>").append(stats.getTotalPendingTime()).append("</td>");
            buf.append("<td>").append(stats.getAvgPendingTime()).append("</td>");
            buf.append("<td>").append(stats.getMaxPendingTime()).append("</td>");
            buf.append("<td>").append(stats.getMinPendingTime()).append("</td>");
            buf.append("</tr>\n");
            totRuns += stats.getRuns();
            totExecTime += stats.getTotalTime();
            if (stats.getMaxTime() > maxExecTime)
                maxExecTime = stats.getMaxTime();
            if ( (minExecTime < 0) || (minExecTime > stats.getMinTime()) )
                minExecTime = stats.getMinTime();
            totPendingTime += stats.getTotalPendingTime();
            if (stats.getMaxPendingTime() > maxPendingTime)
                maxPendingTime = stats.getMaxPendingTime();
            if ( (minPendingTime < 0) || (minPendingTime > stats.getMinPendingTime()) )
                minPendingTime = stats.getMinPendingTime();
        }

        if (totRuns != 0) {
            if (totExecTime != 0)
                avgExecTime = totExecTime / totRuns;
            if (totPendingTime != 0)
                avgPendingTime = totPendingTime / totRuns;
        }

<<<<<<< HEAD
        buf.append("<tr class=\"tablefooter\">");
        buf.append("<td><b>").append("SUMMARY").append("</b></td>");
        buf.append("<td>").append(totRuns).append("</td>");
        buf.append("<td>").append(totExecTime).append("</td>");
        buf.append("<td>").append(avgExecTime).append("</td>");
        buf.append("<td>").append(maxExecTime).append("</td>");
        buf.append("<td>").append(minExecTime).append("</td>");
        buf.append("<td>").append(totPendingTime).append("</td>");
        buf.append("<td>").append(avgPendingTime).append("</td>");
        buf.append("<td>").append(maxPendingTime).append("</td>");
        buf.append("<td>").append(minPendingTime).append("</td>");
        buf.append("</tr></table></div>\n");
=======
        buf.append("<tr><td colspan=\"10\"><hr></td><tr>");
        buf.append("<tr>");
        buf.append("<td><i><b>").append("SUMMARY").append("</b></i></td>");
        buf.append("<td><i>").append(totRuns).append("</i></td>");
        buf.append("<td><i>").append(totExecTime).append("</i></td>");
        buf.append("<td><i>").append(avgExecTime).append("</i></td>");
        buf.append("<td><i>").append(maxExecTime).append("</i></td>");
        buf.append("<td><i>").append(minExecTime).append("</i></td>");
        buf.append("<td><i>").append(totPendingTime).append("</i></td>");
        buf.append("<td><i>").append(avgPendingTime).append("</i></td>");
        buf.append("<td><i>").append(maxPendingTime).append("</i></td>");
        buf.append("<td><i>").append(minPendingTime).append("</i></td>");
        buf.append("</tr>\n");
	
        buf.append("</table></div>\n");
>>>>>>> 7a88f59f
    }
}<|MERGE_RESOLUTION|>--- conflicted
+++ resolved
@@ -609,21 +609,13 @@
         //out.flush();
         
         StringBuilder buf = new StringBuilder(32*1024);
-<<<<<<< HEAD
         buf.append("<b><div class=\"joblog\"><h3>I2P Job Queue</h3><div class=\"wideload\">Job runners: ").append(numRunners);
         //buf.append(" [states=");
         //if (states != null) 
         //    for (int i = 0; i < states.length; i++) 
         //        buf.append(states[i]).append(" ");
         //buf.append(']');
-        buf.append("</b><br />\n");
-=======
-        buf.append("<b><div class=\"joblog\"><h3>I2P JobQueue</h3><div class=\"wideload\"># runners: ").append(numRunners).append(" [states=");
-        if (states != null) 
-            for (int i = 0; i < states.length; i++) 
-                buf.append(states[i]).append(" ");
-        buf.append("]</b><br>\n");
->>>>>>> 7a88f59f
+        buf.append("</b><br>\n");
 
         long now = _context.clock().now();
 
@@ -732,7 +724,6 @@
                 avgPendingTime = totPendingTime / totRuns;
         }
 
-<<<<<<< HEAD
         buf.append("<tr class=\"tablefooter\">");
         buf.append("<td><b>").append("SUMMARY").append("</b></td>");
         buf.append("<td>").append(totRuns).append("</td>");
@@ -745,22 +736,5 @@
         buf.append("<td>").append(maxPendingTime).append("</td>");
         buf.append("<td>").append(minPendingTime).append("</td>");
         buf.append("</tr></table></div>\n");
-=======
-        buf.append("<tr><td colspan=\"10\"><hr></td><tr>");
-        buf.append("<tr>");
-        buf.append("<td><i><b>").append("SUMMARY").append("</b></i></td>");
-        buf.append("<td><i>").append(totRuns).append("</i></td>");
-        buf.append("<td><i>").append(totExecTime).append("</i></td>");
-        buf.append("<td><i>").append(avgExecTime).append("</i></td>");
-        buf.append("<td><i>").append(maxExecTime).append("</i></td>");
-        buf.append("<td><i>").append(minExecTime).append("</i></td>");
-        buf.append("<td><i>").append(totPendingTime).append("</i></td>");
-        buf.append("<td><i>").append(avgPendingTime).append("</i></td>");
-        buf.append("<td><i>").append(maxPendingTime).append("</i></td>");
-        buf.append("<td><i>").append(minPendingTime).append("</i></td>");
-        buf.append("</tr>\n");
-	
-        buf.append("</table></div>\n");
->>>>>>> 7a88f59f
     }
 }