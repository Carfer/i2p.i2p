--- conflicted
+++ resolved
@@ -1,4 +1,3 @@
-<<<<<<< HEAD
 /******************************************************************
 *
 *	CyberUPnP for Java
@@ -132,208 +131,6 @@
 		setSEQ(notifyCnt);
 
 		setContentType(XML.DEFAULT_CONTENT_TYPE);
-		Node propSetNode = createPropertySetNode(varName, value);
-		setContent(propSetNode);		
-
-		return true;			
-	}
-	
-	private Node createPropertySetNode(String varName, String value)
-	{
-		Node propSetNode = new Node(/*XMLNS + SOAP.DELIM + */PROPERTYSET);
-		
-		propSetNode.setNameSpace(XMLNS, Subscription.XMLNS);
-
-		Node propNode = new Node(/*XMLNS + SOAP.DELIM + */PROPERTY);
-		propSetNode.addNode(propNode);
-		
-		// Thanks for Giordano Sassaroli <sassarol@cefriel.it> (05/22/03)
-		//Node varNameNode = new Node(XMLNS + SOAP.DELIM + varName);
-		Node varNameNode = new Node(varName);
-		varNameNode.setValue(value);
-		propNode.addNode(varNameNode);
-		
-		return propSetNode;
-	}
-	
-	private Node getVariableNode()
-	{
-		Node rootNode = getEnvelopeNode();
-		if (rootNode == null)
-			return null;
-		if (rootNode.hasNodes() == false)
-			return null;
-		Node propNode = rootNode.getNode(0);
-		if (propNode.hasNodes() == false)
-			return null;
-		return propNode.getNode(0);
-	}
-
-	// Thanks for Giordano Sassaroli <sassarol@cefriel.it> (09/08/03)
-	private Property getProperty(Node varNode) 
-	{
-		Property prop = new Property();
-		if (varNode == null)
-			return prop;
-		// remove the event namespace
-		String variableName = varNode.getName();
-		int index = variableName.lastIndexOf(':');
-		if (index != -1)
-			variableName = variableName.substring(index + 1);
-		prop.setName(variableName);
-		prop.setValue(varNode.getValue());
-		return prop;
-	}
-
-	// Thanks for Giordano Sassaroli <sassarol@cefriel.it> (09/08/03)
-	public PropertyList getPropertyList() {
-		PropertyList properties = new PropertyList();
-		Node varSetNode = getEnvelopeNode();
-		for (int i = 0; i<varSetNode.getNNodes(); i++){
-			Node propNode = varSetNode.getNode(i);
-			if (propNode == null)
-				continue;
-			Property prop = getProperty(propNode.getNode(0));
-			properties.add(prop);
-		}
-		return properties;
-	}
-	
-}	
-=======
-/******************************************************************
-*
-*	CyberUPnP for Java
-*
-*	Copyright (C) Satoshi Konno 2002
-*
-*	File: SOAPRequest.java
-*
-*	Revision;
-*
-*	12/11/02
-*		- first revision.
-*	05/22/03
-*		- Giordano Sassaroli <sassarol@cefriel.it>
-*		- Description: removed the xml namespace
-*		- Problem : Notification messages refer to uncorrect variable names
-*		- Error : The NotifyRequest class introduces the XML namespace in variable names, too
-*	05/22/03
-*		- Giordano Sassaroli <sassarol@cefriel.it>
-*		- Problem : Notification messages refer to uncorrect variable names
-*		- Error : The NotifyRequest class introduces the XML namespace in variable names, too
-*		- Description : removed the xml namespace
-*	09/03/03
-*		- Giordano Sassaroli <sassarol@cefriel.it>
-*		- Problem : Notification messages refer to uncorrect variable names
-*		- Error : The NotifyRequest class introduces the XML namespace in variable names, too
-*		- Description: removed the xml namespace
-*	09/08/03
-*		- Giordano Sassaroli <sassarol@cefriel.it>
-*		- Problem : when an event notification message is received and the message
-*		            contains updates on more than one variable, only the first variable update
-*		            is notified.
-*		- Error :  the other xml nodes of the message are ignored
-*		- Fix : add two methods to the NotifyRequest for extracting the property array
-*                and modify the httpRequestRecieved method in ControlPoint
-*	
-******************************************************************/
-
-package org.cybergarage.upnp.event;
-
-import org.cybergarage.http.*;
-import org.cybergarage.xml.*;
-import org.cybergarage.soap.*;
-
-import org.cybergarage.upnp.device.*;
-
-public class NotifyRequest extends SOAPRequest
-{
-	private final static String XMLNS = "e";
-	private final static String PROPERTY = "property";
-	private final static String PROPERTYSET = "propertyset";
-	 
-	////////////////////////////////////////////////
-	//	Constructor
-	////////////////////////////////////////////////
-	
-	public NotifyRequest()
-	{
-	}
-
-	public NotifyRequest(HTTPRequest httpReq)
-	{
-		set(httpReq);
-	}
-
-	////////////////////////////////////////////////
-	//	NT
-	////////////////////////////////////////////////
-
-	public void setNT(String value)
-	{
-		setHeader(HTTP.NT, value);
-	}
-
-	////////////////////////////////////////////////
-	//	NTS
-	////////////////////////////////////////////////
-
-	public void setNTS(String value)
-	{
-		setHeader(HTTP.NTS, value);
-	}
-
-	////////////////////////////////////////////////
-	//	SID
-	////////////////////////////////////////////////
-
-	public void setSID(String id)
-	{
-		setHeader(HTTP.SID, Subscription.toSIDHeaderString(id));
-	}
-
-	public String getSID()
-	{
-		return Subscription.getSID(getHeaderValue(HTTP.SID));
-	}
-
-	////////////////////////////////////////////////
-	//	SEQ
-	////////////////////////////////////////////////
-
-	public void setSEQ(long value)
-	{
-		setHeader(HTTP.SEQ, Long.toString(value));
-	}
-
-	public long getSEQ()
-	{
-		return getLongHeaderValue(HTTP.SEQ);
-	}
-
-	////////////////////////////////////////////////
-	//	Constructor
-	////////////////////////////////////////////////
-
-	public boolean setRequest(Subscriber sub, String varName, String value)
-	{
-		String callback = sub.getDeliveryURL();
-		String sid = sub.getSID();
-		long notifyCnt = sub.getNotifyCount();
-		String host = sub.getDeliveryHost();
-		String path = sub.getDeliveryPath();
-		int port = sub.getDeliveryPort();
-		
-		setMethod(HTTP.NOTIFY);
-		setURI(path);
-		setHost(host, port);
-		setNT(NT.EVENT);
-		setNTS(NTS.PROPCHANGE);
-		setSID(sid);
-		setSEQ(notifyCnt);
-
-		setContentType(XML.CONTENT_TYPE);
 		Node propSetNode = createPropertySetNode(varName, value);
 		setContent(propSetNode);		
 
@@ -405,5 +202,4 @@
 		return properties;
 	}
 	
-}	
->>>>>>> e22882bd
+}	