<<<<<<< HEAD
/******************************************************************
*
*	CyberUPnP for Java
*
*	Copyright (C) Satoshi Konno 2002-2003
*
*	File: SSDPSearchResponseSocketList.java
*
*	Revision;
*
*	05/08/03
*		- first revision.
*	05/28/03
*		- Added post() to send a SSDPSearchRequest.
*
******************************************************************/

package org.cybergarage.upnp.ssdp;

import java.util.*;

import org.cybergarage.net.*;

import org.cybergarage.upnp.*;
import org.cybergarage.util.Debug;

public class SSDPSearchResponseSocketList extends Vector 
{
	////////////////////////////////////////////////
	//	Constructor
	////////////////////////////////////////////////
	
	private static final long serialVersionUID = 4509857798038125744L;

	public SSDPSearchResponseSocketList() 
	{
	}

	////////////////////////////////////////////////
	//	ControlPoint
	////////////////////////////////////////////////

	public void setControlPoint(ControlPoint ctrlPoint)
	{
		int nSockets = size();
		for (int n=0; n<nSockets; n++) {
			SSDPSearchResponseSocket sock = getSSDPSearchResponseSocket(n);
			sock.setControlPoint(ctrlPoint);
		}
	}

	////////////////////////////////////////////////
	//	get
	////////////////////////////////////////////////
	
	public SSDPSearchResponseSocket getSSDPSearchResponseSocket(int n)
	{
		return (SSDPSearchResponseSocket)get(n);
	}
	
	////////////////////////////////////////////////
	//	Methods
	////////////////////////////////////////////////
	
	public boolean open(int port)
	{
		try {
			int nHostAddrs = HostInterface.getNHostAddresses();
			for (int n=0; n<nHostAddrs; n++) {
				String bindAddr = HostInterface.getHostAddress(n);
				SSDPSearchResponseSocket socket = new SSDPSearchResponseSocket(bindAddr, port);
				Debug.message("Opened SSDP search response socket at " + bindAddr + ':' + port);
				add(socket);
			}
		}
		catch (Exception e) {
			stop();
			close();
			clear();
			return false;
		}
		return true;
	}

	public boolean open() 
	{
		return open(SSDP.PORT);
	}
		
	public void close()
	{
		int nSockets = size();
		for (int n=0; n<nSockets; n++) {
			SSDPSearchResponseSocket sock = getSSDPSearchResponseSocket(n);
			sock.close();
		}
		clear();
	}

	////////////////////////////////////////////////
	//	Methods
	////////////////////////////////////////////////
	
	public void start()
	{
		int nSockets = size();
		for (int n=0; n<nSockets; n++) {
			SSDPSearchResponseSocket sock = getSSDPSearchResponseSocket(n);
			sock.start();
		}
	}

	public void stop()
	{
		int nSockets = size();
		for (int n=0; n<nSockets; n++) {
			SSDPSearchResponseSocket sock = getSSDPSearchResponseSocket(n);
			sock.stop();
		}
	}

	////////////////////////////////////////////////
	//	Methods
	////////////////////////////////////////////////

	public boolean post(SSDPSearchRequest req)
	{
		boolean ret = true;
		int nSockets = size();
		for (int n=0; n<nSockets; n++) {
			SSDPSearchResponseSocket sock = getSSDPSearchResponseSocket(n);
			String bindAddr = sock.getLocalAddress();
			req.setLocalAddress(bindAddr);
			String ssdpAddr = SSDP.ADDRESS;
			if (HostInterface.isIPv6Address(bindAddr) == true)
				ssdpAddr = SSDP.getIPv6Address();
			//sock.joinGroup(ssdpAddr, SSDP.PORT, bindAddr);
			if (sock.post(ssdpAddr, SSDP.PORT, req) == false)
				ret = false;
			//sock.leaveGroup(ssdpAddr, SSDP.PORT, bindAddr);
		}
		return ret;
	}
	
}

=======
/******************************************************************
*
*	CyberUPnP for Java
*
*	Copyright (C) Satoshi Konno 2002-2003
*
*	File: SSDPSearchResponseSocketList.java
*
*	Revision;
*
*	05/08/03
*		- first revision.
*	05/28/03
*		- Added post() to send a SSDPSearchRequest.
*
******************************************************************/

package org.cybergarage.upnp.ssdp;

import java.net.InetAddress;
import java.util.*;

import org.cybergarage.net.*;

import org.cybergarage.upnp.*;

public class SSDPSearchResponseSocketList extends Vector 
{
	////////////////////////////////////////////////
	//	Constructor
	////////////////////////////////////////////////
	
	private InetAddress[] binds = null;
	
	public SSDPSearchResponseSocketList() {
	}
	/**
	 * 
	 * @param binds The host to bind.Use <tt>null</tt> for the default behavior
	 */
	public SSDPSearchResponseSocketList(InetAddress[] binds) {
		this.binds = binds;
	}

	
	
	////////////////////////////////////////////////
	//	ControlPoint

	////////////////////////////////////////////////
	//	ControlPoint
	////////////////////////////////////////////////

	public void setControlPoint(ControlPoint ctrlPoint)
	{
		int nSockets = size();
		for (int n=0; n<nSockets; n++) {
			SSDPSearchResponseSocket sock = getSSDPSearchResponseSocket(n);
			sock.setControlPoint(ctrlPoint);
		}
	}

	////////////////////////////////////////////////
	//	get
	////////////////////////////////////////////////
	
	public SSDPSearchResponseSocket getSSDPSearchResponseSocket(int n)
	{
		return (SSDPSearchResponseSocket)get(n);
	}
	
	////////////////////////////////////////////////
	//	Methods
	////////////////////////////////////////////////
	
	public boolean open(int port){
		InetAddress[] binds=this.binds ;
		String[] bindAddresses;
		if(binds!=null){			
			bindAddresses = new String[binds.length];
			for (int i = 0; i < binds.length; i++) {
				bindAddresses[i] = binds[i].getHostAddress();
			}
		}else{
			int nHostAddrs = HostInterface.getNHostAddresses();
			bindAddresses = new String[nHostAddrs]; 
			for (int n=0; n<nHostAddrs; n++) {
				bindAddresses[n] = HostInterface.getHostAddress(n);
			}
		}		
		try {
			for (int j = 0; j < bindAddresses.length; j++) {				
				SSDPSearchResponseSocket socket = new SSDPSearchResponseSocket(bindAddresses[j], port);
				add(socket);
			}
		}catch (Exception e) {
			stop();
			close();
			clear();
			return false;
		}
		return true;
	}

	public boolean open() 
	{
		return open(SSDP.PORT);
	}
		
	public void close()
	{
		int nSockets = size();
		for (int n=0; n<nSockets; n++) {
			SSDPSearchResponseSocket sock = getSSDPSearchResponseSocket(n);
			sock.close();
		}
		clear();
	}

	////////////////////////////////////////////////
	//	Methods
	////////////////////////////////////////////////
	
	public void start()
	{
		int nSockets = size();
		for (int n=0; n<nSockets; n++) {
			SSDPSearchResponseSocket sock = getSSDPSearchResponseSocket(n);
			sock.start();
		}
	}

	public void stop()
	{
		int nSockets = size();
		for (int n=0; n<nSockets; n++) {
			SSDPSearchResponseSocket sock = getSSDPSearchResponseSocket(n);
			sock.stop();
		}
	}

	////////////////////////////////////////////////
	//	Methods
	////////////////////////////////////////////////

	public boolean post(SSDPSearchRequest req)
	{
		boolean ret = true;
		int nSockets = size();
		for (int n=0; n<nSockets; n++) {
			SSDPSearchResponseSocket sock = getSSDPSearchResponseSocket(n);
			String bindAddr = sock.getLocalAddress();
			req.setLocalAddress(bindAddr);
			String ssdpAddr = SSDP.ADDRESS;
			if (HostInterface.isIPv6Address(bindAddr) == true)
				ssdpAddr = SSDP.getIPv6Address();
			//sock.joinGroup(ssdpAddr, SSDP.PORT, bindAddr);
			if (sock.post(ssdpAddr, SSDP.PORT, req) == false)
				ret = false;
			//sock.leaveGroup(ssdpAddr, SSDP.PORT, bindAddr);
		}
		return ret;
	}
	
}
>>>>>>> 21466e01
<|MERGE_RESOLUTION|>--- conflicted
+++ resolved
@@ -1,151 +1,3 @@
-<<<<<<< HEAD
-/******************************************************************
-*
-*	CyberUPnP for Java
-*
-*	Copyright (C) Satoshi Konno 2002-2003
-*
-*	File: SSDPSearchResponseSocketList.java
-*
-*	Revision;
-*
-*	05/08/03
-*		- first revision.
-*	05/28/03
-*		- Added post() to send a SSDPSearchRequest.
-*
-******************************************************************/
-
-package org.cybergarage.upnp.ssdp;
-
-import java.util.*;
-
-import org.cybergarage.net.*;
-
-import org.cybergarage.upnp.*;
-import org.cybergarage.util.Debug;
-
-public class SSDPSearchResponseSocketList extends Vector 
-{
-	////////////////////////////////////////////////
-	//	Constructor
-	////////////////////////////////////////////////
-	
-	private static final long serialVersionUID = 4509857798038125744L;
-
-	public SSDPSearchResponseSocketList() 
-	{
-	}
-
-	////////////////////////////////////////////////
-	//	ControlPoint
-	////////////////////////////////////////////////
-
-	public void setControlPoint(ControlPoint ctrlPoint)
-	{
-		int nSockets = size();
-		for (int n=0; n<nSockets; n++) {
-			SSDPSearchResponseSocket sock = getSSDPSearchResponseSocket(n);
-			sock.setControlPoint(ctrlPoint);
-		}
-	}
-
-	////////////////////////////////////////////////
-	//	get
-	////////////////////////////////////////////////
-	
-	public SSDPSearchResponseSocket getSSDPSearchResponseSocket(int n)
-	{
-		return (SSDPSearchResponseSocket)get(n);
-	}
-	
-	////////////////////////////////////////////////
-	//	Methods
-	////////////////////////////////////////////////
-	
-	public boolean open(int port)
-	{
-		try {
-			int nHostAddrs = HostInterface.getNHostAddresses();
-			for (int n=0; n<nHostAddrs; n++) {
-				String bindAddr = HostInterface.getHostAddress(n);
-				SSDPSearchResponseSocket socket = new SSDPSearchResponseSocket(bindAddr, port);
-				Debug.message("Opened SSDP search response socket at " + bindAddr + ':' + port);
-				add(socket);
-			}
-		}
-		catch (Exception e) {
-			stop();
-			close();
-			clear();
-			return false;
-		}
-		return true;
-	}
-
-	public boolean open() 
-	{
-		return open(SSDP.PORT);
-	}
-		
-	public void close()
-	{
-		int nSockets = size();
-		for (int n=0; n<nSockets; n++) {
-			SSDPSearchResponseSocket sock = getSSDPSearchResponseSocket(n);
-			sock.close();
-		}
-		clear();
-	}
-
-	////////////////////////////////////////////////
-	//	Methods
-	////////////////////////////////////////////////
-	
-	public void start()
-	{
-		int nSockets = size();
-		for (int n=0; n<nSockets; n++) {
-			SSDPSearchResponseSocket sock = getSSDPSearchResponseSocket(n);
-			sock.start();
-		}
-	}
-
-	public void stop()
-	{
-		int nSockets = size();
-		for (int n=0; n<nSockets; n++) {
-			SSDPSearchResponseSocket sock = getSSDPSearchResponseSocket(n);
-			sock.stop();
-		}
-	}
-
-	////////////////////////////////////////////////
-	//	Methods
-	////////////////////////////////////////////////
-
-	public boolean post(SSDPSearchRequest req)
-	{
-		boolean ret = true;
-		int nSockets = size();
-		for (int n=0; n<nSockets; n++) {
-			SSDPSearchResponseSocket sock = getSSDPSearchResponseSocket(n);
-			String bindAddr = sock.getLocalAddress();
-			req.setLocalAddress(bindAddr);
-			String ssdpAddr = SSDP.ADDRESS;
-			if (HostInterface.isIPv6Address(bindAddr) == true)
-				ssdpAddr = SSDP.getIPv6Address();
-			//sock.joinGroup(ssdpAddr, SSDP.PORT, bindAddr);
-			if (sock.post(ssdpAddr, SSDP.PORT, req) == false)
-				ret = false;
-			//sock.leaveGroup(ssdpAddr, SSDP.PORT, bindAddr);
-		}
-		return ret;
-	}
-	
-}
-
-=======
 /******************************************************************
 *
 *	CyberUPnP for Java
@@ -311,4 +163,3 @@
 	}
 	
 }
->>>>>>> 21466e01
