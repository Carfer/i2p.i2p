--- conflicted
+++ resolved
@@ -17,12 +17,7 @@
 
 import java.util.Vector;
 
-<<<<<<< HEAD
-package org.cybergarage.xml;
-
-import java.util.Vector;
-
-public class AttributeList extends Vector<Attribute> 
+public class AttributeList extends Vector<Attribute>
 {
 	public AttributeList() 
 	{
@@ -43,29 +38,6 @@
 			Attribute elem = getAttribute(n);
 			if (name.compareTo(elem.getName()) == 0)
 				return elem;
-=======
-public class AttributeList extends Vector 
-{
-	public AttributeList() 
-	{
-	}
-	
-	public Attribute getAttribute(int n)
-	{
-		return (Attribute)get(n);
-	}
-	
-	public Attribute getAttribute(String name) 
-	{
-		if (name == null)
-			return null;
-		
-		int nLists = size(); 
-		for (int n=0; n<nLists; n++) {
-			Attribute elem = getAttribute(n);
-			if (name.compareTo(elem.getName()) == 0)
-				return elem;
->>>>>>> 8b6a86e3
 		}
 		return null;
 	}
