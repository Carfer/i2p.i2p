/******************************************************************
*
*	CyberHTTP for Java
*
*	Copyright (C) Satoshi Konno 2002-2003
*
*	File: HTTPResponse.java
*
*	Revision;
*
*	11/18/02
*		- first revision.
*	10/22/03
*		- Changed to initialize a content length header.
*	10/22/04
*		- Added isSuccessful().
*	
******************************************************************/

package org.cybergarage.http;

<<<<<<< HEAD
import java.io.InputStream;
=======
import java.io.*;
import org.cybergarage.util.Debug;
>>>>>>> e5eea47b

public class HTTPResponse extends HTTPPacket
{
	////////////////////////////////////////////////
	//	Constructor
	////////////////////////////////////////////////
	
	public HTTPResponse()
	{
		setVersion(HTTP.VERSION_11);
		setContentType(HTML.CONTENT_TYPE);
		setServer(HTTPServer.getName());
		setContent("");
	}

	public HTTPResponse(HTTPResponse httpRes)
	{
		set(httpRes);
	}

	public HTTPResponse(InputStream in)
	{
		super(in);
	}

	public HTTPResponse(HTTPSocket httpSock)
	{
		this(httpSock.getInputStream());
	}

	////////////////////////////////////////////////
	//	Status Line
	////////////////////////////////////////////////

	private int statusCode = 0;
	
	public void setStatusCode(int code)
	{
		statusCode = code;
	}

	public int getStatusCode()
	{
		if (statusCode != 0)
			return statusCode;
		HTTPStatus httpStatus = new HTTPStatus(getFirstLine());
		return httpStatus.getStatusCode();
	}

	public boolean isSuccessful()
	{
		return HTTPStatus.isSuccessful(getStatusCode());
	}
	
	public String getStatusLineString()
	{
		return "HTTP/" + getVersion() + " " + getStatusCode() + " " + HTTPStatus.code2String(statusCode) + HTTP.CRLF;
	}
	
	////////////////////////////////////////////////
	//	getHeader
	////////////////////////////////////////////////
	
	public String getHeader()
	{
		StringBuffer str = new StringBuffer();
	
		str.append(getStatusLineString());
		str.append(getHeaderString());
		
		return str.toString();
	}

	////////////////////////////////////////////////
	//	toString
	////////////////////////////////////////////////
	
	public String toString()
	{
		StringBuffer str = new StringBuffer();

		str.append(getStatusLineString());
		str.append(getHeaderString());
		str.append(HTTP.CRLF);
		str.append(getContentString());
		
		return str.toString();
	}

	public void print()
	{
		Debug.message(toString());
	}
}<|MERGE_RESOLUTION|>--- conflicted
+++ resolved
@@ -5,11 +5,11 @@
 *	Copyright (C) Satoshi Konno 2002-2003
 *
 *	File: HTTPResponse.java
-*
-*	Revision;
-*
-*	11/18/02
-*		- first revision.
+*
+*	Revision;
+*
+*	11/18/02
+*		- first revision.
 *	10/22/03
 *		- Changed to initialize a content length header.
 *	10/22/04
@@ -17,28 +17,24 @@
 *	
 ******************************************************************/
 
-package org.cybergarage.http;
+package org.cybergarage.http;
 
-<<<<<<< HEAD
 import java.io.InputStream;
-=======
-import java.io.*;
 import org.cybergarage.util.Debug;
->>>>>>> e5eea47b
-
-public class HTTPResponse extends HTTPPacket
-{
-	////////////////////////////////////////////////
-	//	Constructor
-	////////////////////////////////////////////////
-	
-	public HTTPResponse()
-	{
+
+public class HTTPResponse extends HTTPPacket
+{
+	////////////////////////////////////////////////
+	//	Constructor
+	////////////////////////////////////////////////
+	
+	public HTTPResponse()
+	{
 		setVersion(HTTP.VERSION_11);
 		setContentType(HTML.CONTENT_TYPE);
 		setServer(HTTPServer.getName());
 		setContent("");
-	}
+	}
 
 	public HTTPResponse(HTTPResponse httpRes)
 	{
@@ -54,25 +50,25 @@
 	{
 		this(httpSock.getInputStream());
 	}
-
-	////////////////////////////////////////////////
-	//	Status Line
-	////////////////////////////////////////////////
+
+	////////////////////////////////////////////////
+	//	Status Line
+	////////////////////////////////////////////////
 
 	private int statusCode = 0;
-	
-	public void setStatusCode(int code)
+	
+	public void setStatusCode(int code)
 	{
-		statusCode = code;
-	}
-
-	public int getStatusCode()
+		statusCode = code;
+	}
+
+	public int getStatusCode()
 	{
 		if (statusCode != 0)
-			return statusCode;
+			return statusCode;
 		HTTPStatus httpStatus = new HTTPStatus(getFirstLine());
-		return httpStatus.getStatusCode();
-	}
+		return httpStatus.getStatusCode();
+	}
 
 	public boolean isSuccessful()
 	{
@@ -83,20 +79,20 @@
 	{
 		return "HTTP/" + getVersion() + " " + getStatusCode() + " " + HTTPStatus.code2String(statusCode) + HTTP.CRLF;
 	}
-	
-	////////////////////////////////////////////////
-	//	getHeader
-	////////////////////////////////////////////////
-	
-	public String getHeader()
-	{
-		StringBuffer str = new StringBuffer();
-	
-		str.append(getStatusLineString());
+	
+	////////////////////////////////////////////////
+	//	getHeader
+	////////////////////////////////////////////////
+	
+	public String getHeader()
+	{
+		StringBuffer str = new StringBuffer();
+	
+		str.append(getStatusLineString());
 		str.append(getHeaderString());
-		
-		return str.toString();
-	}
+		
+		return str.toString();
+	}
 
 	////////////////////////////////////////////////
 	//	toString
