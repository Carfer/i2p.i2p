--- conflicted
+++ resolved
@@ -1,4 +1,3 @@
-<<<<<<< HEAD
 /******************************************************************
 *
 *	CyberHTTP for Java
@@ -56,63 +55,3 @@
 		return param.getValue();
 	}
 }
-
-=======
-/******************************************************************
-*
-*	CyberHTTP for Java
-*
-*	Copyright (C) Satoshi Konno 2002-2004
-*
-*	File: ParameterList.java
-*
-*	Revision;
-*
-*	02/01/04
-*		- first revision.
-*
-******************************************************************/
-
-package org.cybergarage.http;
-
-import java.util.Vector;
-
-public class ParameterList extends Vector 
-{
-	public ParameterList() 
-	{
-	}
-	
-	public Parameter at(int n)
-	{
-		return (Parameter)get(n);
-	}
-
-	public Parameter getParameter(int n)
-	{
-		return (Parameter)get(n);
-	}
-	
-	public Parameter getParameter(String name) 
-	{
-		if (name == null)
-			return null;
-		
-		int nLists = size(); 
-		for (int n=0; n<nLists; n++) {
-			Parameter param = at(n);
-			if (name.compareTo(param.getName()) == 0)
-				return param;
-		}
-		return null;
-	}
-
-	public String getValue(String name) 
-	{
-		Parameter param = getParameter(name);
-		if (param == null)
-			return "";
-		return param.getValue();
-	}
-}
->>>>>>> 8b6a86e3
