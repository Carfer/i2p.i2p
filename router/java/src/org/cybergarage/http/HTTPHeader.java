/******************************************************************
*
*	CyberHTTP for Java
*
*	Copyright (C) Satoshi Konno 2002
*
*	File: HTTPHeader.java
*
*	Revision;
*
*	11/19/02
*		- first revision.
*	05/26/04
*		- Jan Newmarch <jan.newmarch@infotech.monash.edu.au> (05/26/04)
*		- Fixed getValue() to compare using String::equals() instead of String::startWidth().
*	
******************************************************************/

package org.cybergarage.http;

import java.io.IOException;
import java.io.LineNumberReader;
import java.io.StringReader;

<<<<<<< HEAD
import java.io.*;
import java.util.Locale;

import org.cybergarage.util.*;

public class HTTPHeader 
=======
import org.cybergarage.util.Debug;

public class HTTPHeader 
>>>>>>> 21466e01
{
	private static int MAX_LENGTH = 1024;
	private String name;
	private String value;

	public HTTPHeader(String name, String value)
	{
		setName(name);
		setValue(value);
	}

	public HTTPHeader(String lineStr)
	{
		setName("");
		setValue("");
		if (lineStr == null)
			return;
		int colonIdx = lineStr.indexOf(':');
		if (colonIdx < 0)
			return;
		String name = new String(lineStr.getBytes(), 0, colonIdx);				
		String value = new String(lineStr.getBytes(), colonIdx+1, lineStr.length()-colonIdx-1);				
		setName(name.trim());
		setValue(value.trim());
	}

	////////////////////////////////////////////////
	//	Member
	////////////////////////////////////////////////
	
	public void setName(String name)
	{
		this.name = name;
	}
		
	public void setValue(String value)
	{
		this.value = value;
	}

	public String getName()
	{
		return name;
	}

	public String getValue()
	{
		return value;
	}

	public boolean hasName()
	{
		if (name == null ||  name.length() <= 0)
			return false;
		return true;
	}
<<<<<<< HEAD
	
	////////////////////////////////////////////////
	//	static methods
	////////////////////////////////////////////////
	
	public final static String getValue(LineNumberReader reader, String name)
	{
		String bigName = name.toUpperCase(Locale.US);
		try {
			String lineStr = reader.readLine();
			while (lineStr != null && 0 < lineStr.length()) {
				HTTPHeader header = new HTTPHeader(lineStr);
				if (header.hasName() == false) {
					 lineStr = reader.readLine();
					continue;
				}
				String bigLineHeaderName = header.getName().toUpperCase(Locale.US);
				// Thanks for Jan Newmarch <jan.newmarch@infotech.monash.edu.au> (05/26/04)
				if (bigLineHeaderName.equals(bigName) == false) {
					 lineStr = reader.readLine();
					 continue;
				}
				return header.getValue();
			}
		}
=======
	
	////////////////////////////////////////////////
	//	static methods
	////////////////////////////////////////////////
	
	public final static String getValue(LineNumberReader reader, String name)
	{
		String bigName = name.toUpperCase();
		try {
			String lineStr = reader.readLine();
			while (lineStr != null && 0 < lineStr.length()) {
				HTTPHeader header = new HTTPHeader(lineStr);
				if (header.hasName() == false) {
					 lineStr = reader.readLine();
					continue;
				}
				String bigLineHeaderName = header.getName().toUpperCase();
				// Thanks for Jan Newmarch <jan.newmarch@infotech.monash.edu.au> (05/26/04)
				if (bigLineHeaderName.equals(bigName) == false) {
					 lineStr = reader.readLine();
					 continue;
				}
				return header.getValue();
			}
		}
>>>>>>> 21466e01
		catch (IOException e) {
			Debug.warning(e);
			return "";
		}
		return "";
	}

	public final static String getValue(String data, String name)
	{
		/* Thanks for Stephan Mehlhase (2010-10-26) */
		StringReader strReader = new StringReader(data);
		LineNumberReader lineReader = new LineNumberReader(strReader, Math.min(data.length(), MAX_LENGTH));
		return getValue(lineReader, name);
	}

	public final static String getValue(byte[] data, String name)
	{
		return getValue(new String(data), name);
	}

	public final static int getIntegerValue(String data, String name)
	{
		try {
			return Integer.parseInt(getValue(data, name));
		}
		catch (Exception e) {
			return 0;
		}
	}

	public final static int getIntegerValue(byte[] data, String name)
	{
		try {
			return Integer.parseInt(getValue(data, name));
		}
		catch (Exception e) {
			return 0;
		}
	}
}<|MERGE_RESOLUTION|>--- conflicted
+++ resolved
@@ -5,45 +5,37 @@
 *	Copyright (C) Satoshi Konno 2002
 *
 *	File: HTTPHeader.java
-*
-*	Revision;
-*
-*	11/19/02
-*		- first revision.
+*
+*	Revision;
+*
+*	11/19/02
+*		- first revision.
 *	05/26/04
 *		- Jan Newmarch <jan.newmarch@infotech.monash.edu.au> (05/26/04)
 *		- Fixed getValue() to compare using String::equals() instead of String::startWidth().
 *	
 ******************************************************************/
-
+
 package org.cybergarage.http;
-
+
 import java.io.IOException;
 import java.io.LineNumberReader;
 import java.io.StringReader;
-
-<<<<<<< HEAD
-import java.io.*;
 import java.util.Locale;
 
-import org.cybergarage.util.*;
-
-public class HTTPHeader 
-=======
 import org.cybergarage.util.Debug;
-
-public class HTTPHeader 
->>>>>>> 21466e01
+
+public class HTTPHeader 
 {
-	private static int MAX_LENGTH = 1024;
-	private String name;
-	private String value;
-
-	public HTTPHeader(String name, String value)
-	{
-		setName(name);
-		setValue(value);
-	}
+	private static int MAX_LENGTH = 1024;
+	private String name;
+	private String value;
+
+	public HTTPHeader(String name, String value)
+	{
+		setName(name);
+		setValue(value);
+	}
 
 	public HTTPHeader(String lineStr)
 	{
@@ -59,30 +51,30 @@
 		setName(name.trim());
 		setValue(value.trim());
 	}
-
+
 	////////////////////////////////////////////////
 	//	Member
 	////////////////////////////////////////////////
 	
-	public void setName(String name)
-	{
-		this.name = name;
-	}
-		
-	public void setValue(String value)
-	{
-		this.value = value;
-	}
-
-	public String getName()
-	{
-		return name;
-	}
-
-	public String getValue()
-	{
-		return value;
-	}
+	public void setName(String name)
+	{
+		this.name = name;
+	}
+		
+	public void setValue(String value)
+	{
+		this.value = value;
+	}
+
+	public String getName()
+	{
+		return name;
+	}
+
+	public String getValue()
+	{
+		return value;
+	}
 
 	public boolean hasName()
 	{
@@ -90,96 +82,68 @@
 			return false;
 		return true;
 	}
-<<<<<<< HEAD
-	
-	////////////////////////////////////////////////
-	//	static methods
-	////////////////////////////////////////////////
-	
-	public final static String getValue(LineNumberReader reader, String name)
+	
+	////////////////////////////////////////////////
+	//	static methods
+	////////////////////////////////////////////////
+	
+	public final static String getValue(LineNumberReader reader, String name)
+	{
+		String bigName = name.toUpperCase(Locale.US);
+		try {
+			String lineStr = reader.readLine();
+			while (lineStr != null && 0 < lineStr.length()) {
+				HTTPHeader header = new HTTPHeader(lineStr);
+				if (header.hasName() == false) {
+					 lineStr = reader.readLine();
+					continue;
+				}
+				String bigLineHeaderName = header.getName().toUpperCase(Locale.US);
+				// Thanks for Jan Newmarch <jan.newmarch@infotech.monash.edu.au> (05/26/04)
+				if (bigLineHeaderName.equals(bigName) == false) {
+					 lineStr = reader.readLine();
+					 continue;
+				}
+				return header.getValue();
+			}
+		}
+		catch (IOException e) {
+			Debug.warning(e);
+			return "";
+		}
+		return "";
+	}
+
+	public final static String getValue(String data, String name)
 	{
-		String bigName = name.toUpperCase(Locale.US);
-		try {
-			String lineStr = reader.readLine();
-			while (lineStr != null && 0 < lineStr.length()) {
-				HTTPHeader header = new HTTPHeader(lineStr);
-				if (header.hasName() == false) {
-					 lineStr = reader.readLine();
-					continue;
-				}
-				String bigLineHeaderName = header.getName().toUpperCase(Locale.US);
-				// Thanks for Jan Newmarch <jan.newmarch@infotech.monash.edu.au> (05/26/04)
-				if (bigLineHeaderName.equals(bigName) == false) {
-					 lineStr = reader.readLine();
-					 continue;
-				}
-				return header.getValue();
-			}
-		}
-=======
-	
-	////////////////////////////////////////////////
-	//	static methods
-	////////////////////////////////////////////////
-	
-	public final static String getValue(LineNumberReader reader, String name)
-	{
-		String bigName = name.toUpperCase();
-		try {
-			String lineStr = reader.readLine();
-			while (lineStr != null && 0 < lineStr.length()) {
-				HTTPHeader header = new HTTPHeader(lineStr);
-				if (header.hasName() == false) {
-					 lineStr = reader.readLine();
-					continue;
-				}
-				String bigLineHeaderName = header.getName().toUpperCase();
-				// Thanks for Jan Newmarch <jan.newmarch@infotech.monash.edu.au> (05/26/04)
-				if (bigLineHeaderName.equals(bigName) == false) {
-					 lineStr = reader.readLine();
-					 continue;
-				}
-				return header.getValue();
-			}
-		}
->>>>>>> 21466e01
-		catch (IOException e) {
-			Debug.warning(e);
-			return "";
-		}
-		return "";
-	}
-
-	public final static String getValue(String data, String name)
-	{
-		/* Thanks for Stephan Mehlhase (2010-10-26) */
+		/* Thanks for Stephan Mehlhase (2010-10-26) */
 		StringReader strReader = new StringReader(data);
 		LineNumberReader lineReader = new LineNumberReader(strReader, Math.min(data.length(), MAX_LENGTH));
-		return getValue(lineReader, name);
-	}
-
-	public final static String getValue(byte[] data, String name)
-	{
-		return getValue(new String(data), name);
-	}
-
-	public final static int getIntegerValue(String data, String name)
+		return getValue(lineReader, name);
+	}
+
+	public final static String getValue(byte[] data, String name)
+	{
+		return getValue(new String(data), name);
+	}
+
+	public final static int getIntegerValue(String data, String name)
 	{
 		try {
 			return Integer.parseInt(getValue(data, name));
 		}
 		catch (Exception e) {
 			return 0;
-		}
-	}
-
-	public final static int getIntegerValue(byte[] data, String name)
-	{
+		}
+	}
+
+	public final static int getIntegerValue(byte[] data, String name)
+	{
 		try {
 			return Integer.parseInt(getValue(data, name));
 		}
 		catch (Exception e) {
 			return 0;
 		}
-	}
+	}
 }