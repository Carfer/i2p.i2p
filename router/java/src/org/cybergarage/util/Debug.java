--- conflicted
+++ resolved
@@ -1,149 +1,65 @@
-<<<<<<< HEAD
-/******************************************************************
-*
-*	CyberUtil for Java
-*
-*	Copyright (C) Satoshi Konno 2002
-*
-*	File: Debug.java
-*
-*	Revision;
-*
-*	11/18/02
-*		- first revision.
-*
-******************************************************************/
-
-package org.cybergarage.util;
-
-import java.io.PrintStream;
-
-public final class Debug{		
-	
-	public static Debug debug = new Debug();
-	
-	private PrintStream out = System.out;
-	
-	
-	public Debug(){
-		
-	}
-	
-	public synchronized PrintStream getOut() {
-		return out;
-	}
-	public synchronized void setOut(PrintStream out) {
-		this.out = out;
-	}
-	
-	
-	public static boolean enabled = false;
-
-	public static Debug getDebug(){
-		return Debug.debug;
-	}
-	
-	public static final void on() {
-		enabled = true;
-	}
-	public static final void off() {
-		enabled = false;
-	}
-	public static boolean isOn() {
-		return enabled;
-	}
-	public static final void message(String s) {
-		if (enabled == true)
-			Debug.debug.getOut().println("CyberGarage message : " + s);
-	}
-	public static final void message(String m1, String m2) {
-		if (enabled == true)
-			Debug.debug.getOut().println("CyberGarage message : ");
-			Debug.debug.getOut().println(m1);
-			Debug.debug.getOut().println(m2);
-	}
-	public static final void warning(String s) {
-		Debug.debug.getOut().println("CyberGarage warning : " + s);
-	}
-	public static final void warning(String m, Exception e) {
-		if(e.getMessage()==null){
-			Debug.debug.getOut().println("CyberGarage warning : " + m + " START");
-			e.printStackTrace(Debug.debug.getOut());
-			Debug.debug.getOut().println("CyberGarage warning : " + m + " END");
-		}else{
-			Debug.debug.getOut().println("CyberGarage warning : " + m + " (" + e.getMessage() + ")");
-			e.printStackTrace(Debug.debug.getOut());
-		}
-	}
-	public static final void warning(Exception e) {
-		warning(e.getMessage());
-		e.printStackTrace(Debug.debug.getOut());
-	}
-}
-=======
-/******************************************************************
-*
-*	CyberUtil for Java
-*
-*	Copyright (C) Satoshi Konno 2002
-*
-*	File: Debug.java
-*
-*	Revision;
-*
-*	11/18/02
-*		- first revision.
-*
-******************************************************************/
-
-package org.cybergarage.util;
-
-import net.i2p.I2PAppContext;
-import net.i2p.util.Log;
-
-public final class Debug
-{
-	private static Log _log;
-
-	/** I2P this is all static so have the UPnPManager call this */
-	public static void initialize(I2PAppContext ctx) {
-		_log = ctx.logManager().getLog(Debug.class);
-		// org.cybergarage.util.Debug=DEBUG at startup
-		enabled = _log.shouldLog(Log.DEBUG);
-	}
-
-	public static boolean enabled = false;
-	
-	public static final void on() {
-		enabled = true;
-	}
-	public static final void off() {
-		enabled = false;
-	}
-	public static boolean isOn() {
-		return enabled;
-	}
-	public static final void message(String s) {
-		if (_log != null)
-			_log.debug(s);
-	}
-	public static final void message(String m1, String m2) {
-		if (_log != null) {
-			_log.debug(m1);
-			_log.debug(m2);
-		}
-	}
-	public static final void warning(String s) {
-		if (_log != null)
-			_log.error(s);
-	}
-	public static final void warning(String m, Exception e) {
-		if (_log != null)
-			_log.error(m, e);
-	}
-	public static final void warning(Exception e) {
-		if (_log != null)
-			_log.error("", e);
-	}
-}
->>>>>>> e5eea47b
+/******************************************************************
+*
+*	CyberUtil for Java
+*
+*	Copyright (C) Satoshi Konno 2002
+*
+*	File: Debug.java
+*
+*	Revision;
+*
+*	11/18/02
+*		- first revision.
+*
+******************************************************************/
+
+package org.cybergarage.util;
+
+import net.i2p.I2PAppContext;
+import net.i2p.util.Log;
+
+public final class Debug
+{
+	private static Log _log;
+
+	/** I2P this is all static so have the UPnPManager call this */
+	public static void initialize(I2PAppContext ctx) {
+		_log = ctx.logManager().getLog(Debug.class);
+		// org.cybergarage.util.Debug=DEBUG at startup
+		enabled = _log.shouldLog(Log.DEBUG);
+	}
+
+	public static boolean enabled = false;
+	
+	public static final void on() {
+		enabled = true;
+	}
+	public static final void off() {
+		enabled = false;
+	}
+	public static boolean isOn() {
+		return enabled;
+	}
+	public static final void message(String s) {
+		if (_log != null)
+			_log.debug(s);
+	}
+	public static final void message(String m1, String m2) {
+		if (_log != null) {
+			_log.debug(m1);
+			_log.debug(m2);
+		}
+	}
+	public static final void warning(String s) {
+		if (_log != null)
+			_log.error(s);
+	}
+	public static final void warning(String m, Exception e) {
+		if (_log != null)
+			_log.error(m, e);
+	}
+	public static final void warning(Exception e) {
+		if (_log != null)
+			_log.error("", e);
+	}
+}