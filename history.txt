<<<<<<< HEAD
2010-10-22 sponge
    * Sanity and some fixs for slackware package

2010-10-22 sponge
    * Fix rc.i2p for slackware package

2010-10-10 sponge
    * Fulfill Request for name resolving in BOB

2010-09-15 dr|z3d
    * I2PSnark: Overhaul UI, implement new theme.
=======
2010-11-01 zzz
    * ClientConnectionRunner: Add synch to fix race causing AIOOBE
                              (http://forum.i2p/viewtopic.php?t=5061)
    * configlogging.jsp: Parse log limit with current locale
                (ticket #118)
    * i2psnark:
      - Limit number of parallel requests of a single piece when in the end game
      - Shorten and weight the speed tracker so the display is more
        reflective of current speed
    * logs.jsp: Add message if wrapper log not found
                (ticket #103)

2010-10-30 zzz
    * i2psnark:
      - Priority mapping bugfix
      - Close files as we go when creating/checking
        so we don't run out of file descriptors
      - Update request queues after priority change
      - Only add wanted pieces to wanted list at startup
      - Make sure lastRequest is null when it should be
      - Delay during StopAll so we don't close the tunnel before the
        stopped announces go out and reopen it
      - Logging tweaks

2010-10-27 zzz
    * i2psnark:
      - Don't stay interested if we run out of pieces
        to request (thanks sponge)
      - Enhance debug mode to show requests
      - Priority mapping bugfix
    * Transport: Avoid rare NPE at startup

2010-10-24 zzz
    * FileUtil: Make it easier to compile without Pack200, or with
                Apache Harmony's Pack200, add unzip to main()
    * i2psnark: Catch a race after disconnect()
    * NTCP: Catch a race after stop()
    * Router: Set permissions on wrapper.log when not called by RouterLaunch
    * Systray: New doc and main()

2010-10-19 zzz
    * Escape & in logs and i2psnark (much more to do)
    * JobImpl: Deprecate two debugging methods
    * replaceAll() -> replace() when we don't need regex

2010-10-15 zzz
    * i2psnark: Add file priority feature
    * I2PSocketEepGet: Set connect delay to save a RTT, will
      speed announces in i2psnark

2010-10-12 zzz
    *** 1.6 or higher JDK now required to build
    * configlogging.jsp:
      - Add easy way to add an override
      - Make file size specifier more flexible
    * Console:
      - Sort RouterAddress options on netdb.jsp and peers.jsp
      - Remove unused web-*.xml file from war
    * Crypto:
      - Convert all ArrayList caching to LBQs in YKGenerator,
        HMACGenerator, and AESKeyCache.
      - Change DSAEngine params from Hash to new SHA1Hash, since
        these were really 20 byte hashes, not 32 byte Hashes.
      - Add stats to track YKGenerator caching success
      - Fix YKGenerator precalculation to be much more useful by
        increasing the cache size and dramatically shortening the delay
      - Option cleanups
      - YKGenerator cleanups
      - Mark HMAC256Generator unused
    * EepGet: Reset length variable on redirect
    * Files: Change permissions to 600/700 for all written files/directories.
      Now requires Java 1.6 to build, but only 1.5+ to run.
      (requires 1.6 to set permissiomns)
    * GeoIP: Fix locking bug causing lookups to stop
    * Hash: Throw IAE if data length is not 32 bytes,
      now that DSAEngine abuse is gone
    * HTTPResponseOutputStream:
      - More caching
      - Stats cleanup
      - Max header length check
      - Catch OOM
      - Initializer cleanup
      - Javadoc
    * I2CP:
      - Add new option i2cp.messageReliability=none, which prevents the
        router from sending MessageStatusMessages back in reply to an
        outbound SendMessageMessage. Since the streaming lib always ignored
        the MSMs anyway, make it the default for streaming.
        This will reduce the I2CP traffic significantly.
        MSM handling now avoided, but it is still fairly broken, see
        comments in I2PSessionImpl2.
      - Cleanups to replace method calls with fields
      - More cleanups, javadoc, rate reduction
    * i2psnark:
      - Compact response format
      - Add link to finished torrent in message box
      - Don't let one bad torrent prevent others from
        starting or stopping
      - Sort peers by completion %
      - Add some missing mime types to web.xml
      - shouldLog() cleanup
    * i2ptunnel:
      - Now that streaming flush() is fixed, use it in IRCClient, and
        for initial data in I2PTunnel runner, to avoid the 250 ms
        passive flush delay
      - Add hostname DSA signature field, to be used for addkey forms.
        Experimental, may be commented out later.
      - More header blocking (thanks telecomix!)
      - Remove unused web-*.xml file from war
    * Installer: Add startup hint for non-x86
    * Javadoc updates all over the place
    * LogConsoleBuffer: Java 5
    * Naming:
      - Increase cache size and expiration time
      - Add clearCache() method
      - Don't use EepGet or Exec for b32
      - Javadoc updates
    * NetDB:
      - Expire unreachable routers quickly, even if they don't have introducers,
        so we don't have old data on routers that ran out of introducers.
      - Fix rare NPEs at shutdown
    * NTCP:
      - Cleanups
    * Streaming:
      - Make flush() block less, by waiting only for "accept" into the
        streaming queue rather than "completion" (i.e. ACK from the far end).
        This prevents complete stalls when flushing, and should help performance
        of apps that use flush(), like i2psnark (and SAM?).
        close() still does a flush that waits for completion, as i2ptunnel
        doesn't like a fast return from close().
      - cleanups
    * SusiDNS:
      - Remove unused web-*.xml file from war
    * TransportManager: Convert _transports from a List to a CHM
      to prevent a rare concurrent exception
    * Tunnels:
      - Don't use peers < 0.7.9 for tunnels due to the old
        message corruption bugs
      - Javadoc
      - Cleanups
    * UDP:
      - Beginnings of destroy message support
      - Try to avoid running out of introducers by relaxing selection criteria
        and increasing minimum number of potential introducers
      - Avoid rare AIOOBE
      - PacketBuilder refactor
      - Make most classes package private
      - Comments
      - Logging cleanup
      - Comment out a main()
>>>>>>> ddc86b54

* 2010-07-12  0.8 released

2010-07-08 zzz
    * I2PTunnel: More error propagation fixes

2010-07-07 duck
    * RouterConsole: Add Help & FAQ link, minor label improvements.

2010-07-05 zzz
    * i2psnark: Fix transition to end game
    * I2PTunnelIRCClient: Filter PART messages like we do for QUIT

2010-07-04 duck
    * RouterConsole: Dutch translation (thanks to monkeybrains)

2010-07-03 zzz
    * Build: Fix poupdate dependencies
    * I2PTunnel: More error propagation fixes
    * I2PTunnelHTTPClient: Don't use BufferedReader

2010-07-01 zzz
    * EventDispatcher: Minor cleanups and comments
    * I2PTunnel: Don't start a tunnel if no valid destinations;
      cleanups, logging, and error propagation fixes
    * Transport: Fix NTCP address generation when host is specified but port is auto

2010-06-29 sponge
    * 25%-50% cpu savings in BOB. The remainder of the fix is in streaming
      lib, which aparently keeps running and does not sleep according to
      profiling.

2010-06-29 zzz
    * CapacityCalculator: Cleanup
    * I2PTunnel: Add default HTTPS outproxy
    * Jetty: Disable TRACE and OPTIONS in console and eepsite
    * RouterInfo: Add main() to dump RI files
    * Scale prng.buffers based on max memory, reduce default from 16 to 9
    * SOCKS: Better HTTP error message

2010-06-26 zzz
    * I2PTunnel:
     - Move connection profile and delay connect to advanced config section
     - Add persistent client key support to SOCKS IRC
     - Fix display of interactive setting
    * jbigi, jcpuid: Suppress log messages when not in router context
    * jetty.xml: Add info on how to configure for following symlinks
    * logs.jsp: Add more JVM version info so we can distinguish OpenJDK from Sun

2010-06-16 zzz
    * Console: Sort countries with selected locale
    * FileUtil: Try to handle lack of unpack200 support more gracefully
    * Update: Select old update URL if no unpack200 available

2010-06-13 zzz
    * Console: Add some divs for languages to news and readmes
    * HTTP Proxy: Pass different User Agent to outproxy
    * i2psnark:
      - Move config to separate page
      - Icon tweaks
    * Translation: zh fix

2010-06-12 welterde
    * fixed possible race-condition and improved code style in ObjectCounter utility class

* 2010-06-07  0.7.14 released

2010-06-07 zzz
    * Misc tweaks after code review

2010-06-05 zzz
    * Netdb:
      - Use new receivedAsReply flag in LeaseSet to mark
        those received as response to a query
      - Mark which methods in FloodfillPeerSelector may return
        our own hash
      - Redefine selectNearest() so it may return our own hash,
        so it can be used for closeness measurement
      - Redefine findNearestRouters() to return Hashes
        instead of RouterInfos
      - Fix LeaseSet response decisions for floodfills, based
        on partial keyspace and closeness measurements
      - List only count of published leasesets in netdb

2010-06-03 zzz
    * NewsFetcher: Delay a minimum amount at startup
    * Update: Fix multiple updates after manually
      starting update - caused by refreshing summary bar
      (thx 'backup'!)

2010-06-02 zzz
    * graphs.jsp: Tag some more
    * Translation: Set xgettext add-comments option
    * UDP: Fix a bug from a blank i2np.udp.host config
      causing frequent RouterInfo updates and incorrect
      addition of introducers, caused by config.jsp handling
    * Update: Change default update URLs to .su2 for pack200

2010-06-01 zzz
    * i2psnark:
      - More listing fixes
      - Revert choker change
      - Start end game a little sooner
    * Installer: Disable pack200 in updater again, doesn't work
      on Java 1.5
    * Remove jetty from updater - it's been in for a few
      releases, and i2psnark now has its own listHTML method

2010-05-27 zzz
    * Translate: Add GNU ngettext (plurals) support

2010-05-26 zzz
    * i2psnark: Listing fixes and cleanups;
      icons on front page; tweak bw choker again

2010-05-24 zzz
    * i2psnark: Listing icons and cleanups

2010-05-23 welterde
    * core:
      - fixed major security hole in DatagramDissector
    * I2PTunnelServer: Implemented WEBIRC support in IRC server tunnel

2010-05-23 zzz
    * i2psnark:
      - Choke slower when at bandwidth limit
      - Fix completion % for small files
      - Use Random from context
    * NewsFetcher:
      - Add backup URL
      - Change to 0 retries (was 2)

2010-05-21 zzz
    * i2psnark:
      - Spiff up dir listings
      - Urlify some messages
      - Only go into end game at the end

2010-05-19 zzz
    * Data: Remove lots of unnecessary initializers
    * susidns: More validatation when adding entry

2010-05-15 zzz
    * Console:
      - Tag text in graphs
      - Move SummaryRenderer to its own file
    * Eepsite: Set no-cache in redirecting page
    * Hash: Move caching XOR methods only used by KBucket
      into netdb
    * i2psnark: CSS tweaks
    * Log: Translate priority

2010-05-13 zzz
    * netdb.jsp debug tweaks
    * Plugins: Try to prevent ZipErrors after upgrade

2010-05-10 zzz
    * Console:
      - Summary bar tweaks
      - Add monthly bw estimate
    * DataHelper: Deprecate inefficient eq() methods
    * i2psnark:
      - Add tunnel config dropdowns
      - Comment out old proxy stuff
    * NetDB:
      - Handle old and duplicate stores more efficiently
      - Have DataStore put() return success
      - Move getDistance() to its own class
    * Router: Add router.forceBandwidthClass advanced config for testing
    * Streaming: Add support for connection throttling
    * TunnelPoolManager: Concurrent
    * UDP: To help limit connections, don't offer to introduce
      when floodfill

2010-05-10 sponge
     * PluginStarter: If there is some delay, there may be a really good reason for it.
       Loading a class would be one of them!
       So we do a quick check first, If it bombs out, we delay and try again.
       If it bombs after that, then we throw the ClassNotFoundException.

2010-05-05 zzz
    * build.xml: Create packed sud in release
    * Console:
      - Print stack trace if exception on startup
      - IllegalStateException rather than NPE if no context
    * EepGet: Limit max times to fail completely even if numRetries is higher
    * i2psnark: Skip 'the' when sorting snarks
    * I2PTunnelHTTPClient: Reject 192.168.*
    * Plugins:
      - Set classpath for specific client only, not for the whole JVM
      - Use ConfigDir() not AppDir()
    * Replace size() <= 0 with isEmpty() everywhere, ditto > 0 -> !isEmpty()
    * RouterInfo: Clean up use of sortStructures()

2010-05-02 zzz
    * ByteCache:
      - Add a per-cache stat
      - Limit each cache based on max memory
      - Disable in UDP MessageReceiver
      - Add clearAll() method to be called when under
        severe memory pressure; call from Router
    * Plugins: Fix version checker bug

2010-04-27 zzz
    * i2psnark: Serve downloaded files from the servlet rather
      than with a file: link
    * Jetty: Backport directory listing bugfix from jetty 6
    * peers.jsp: Cleanup and tag

* 2010-04-27  0.7.13 released

2010-04-23 zzz
    * Plugins: Cleanups

2010-04-21 zzz
    * EepGet: Don't convert a MalformedURLException into
      an IOE so we recognize it when it's thrown
    * ReusableGZIPStreams:
      - Concurrent
      - Workaround for Apache Harmony 5.0M13 Deflater bug
    * TrustedUpdate: Increase buf size for extraction

2010-04-18 zzz
    * configclients.jsp: Start button logic for clients was inverted
    * Console: IRC links in readmes and initialNews
    * I2PTunnelServer: Debug log incoming conns
    * Transport: Reduce floodfill max NTCP conns to 425 (was 500)

2010-04-16 sponge
    * BOB early session destroy to speed up tunnel tare-down.

2010-04-15 zzz
    * DataHelper: Limit max length in readline()
    * Floodfills: Increase max to 100 (was 60) and min to 60 (was 45)
    * i2ptunnel: Log tweaks
    * I2PTunnelHTTPServer: Limit max header lines

2010-04-15 sponge
    * I2PTunnelHTTPClient: Test for "http://:/" and output error page.
      This avoids an ArrayIndexOutOfBoundsException, which can eventually
      cause the eepproxy to stop functioning.

2010-04-12 zzz
    * configstats.jsp: Fix full stats checkbox default
    * i2psnark:
      - Concurrent, limit, display, log tweaks
    * i2ptunnel: Implement access lists for TCP servers.
      Enter b32 or b64 hash or dest into list box, and
      check enable for whitelist. Uncheck enable and enter
      i2cp.enableBlackList=true in advanced i2cp options for
      blacklist. Todo: make black/whitelists radio buttons.
    * LogManager: Concurrent

2010-04-10 zzz
    * i2psnark:
      - Disconnect seeds that connect to a seed
      - Lower per-torrent conn limits for large pieces
    * Startup:
      - Don't die horribly if there is a router.info file
        but no router.keys file
        http://forum.i2p/viewtopic.php?t=4424
      - Log tweaks
    * Streaming:
      - Fix the window size increment logic so it
        does it much more often

2010-04-08 zzz
    * Key Manager: Hopefully avoid some races at startup
      http://forum.i2p/viewtopic.php?t=4424
    * OCMOSJ:
      - Increase min timeout
      - Logging tweaks
    * Streaming:
      - Detect and drop dup SYNs rather than create
        a duplicate connection - will hopefully fix
        "Received a syn with the wrong IDs"
      - Send reset for a SYN ACK with the wrong IDs
      - Don't send a reset to a null dest
      - Logging tweaks
      - Cleanups

2010-04-05 zzz
    * Console:
      - Add tooltip support for plugin links
      - Make target=_blank for plugin links
      - More HTML transitional fixes
      - Standardize on 'save' to the right of 'cancel'

2010-04-02 zzz
    * FloodfillPeerSelector: Adjust rankings again

2010-03-31 zzz
    * FloodfillPeerSelector: Adjust rankings to try to
      improve LeaseSet lookups
    * HostsTxtNamingService: Don't load the whole hosts.txt
      into memory for every lookup

2010-03-29 zzz
    * build.xml: Prep for a windows-only pkg
    * configclients.jsp:
      - Always show start button for webapps and plugins
    * configclients.jsp, configupdate.jsp:
      - Fix submission when entering CR in a text box
    * EepGet: Don't retry after a MalformedURLException
    * HTTPResponseOutputStream: More static
    * Plugins:
      - Stop all plugins at shutdown
      - Log tweaks
    * WebApps:
      - Remove the WAC after stopping it
      - Stop a WAC before starting it to prevent dups
      - Implement destroy() in addressbook to prevent dups
      - Implement destroy() in i2psnark to prevent dups

2010-03-25 zzz
    * configclients.jsp: Fix dup anchor
    * Console: Sort plugin links in summary bar
    * i2psnark:
      - Send numwant=0 if we don't need peers
      - Report returned complete and incomplete counts
        if higher than peer count
      - Allow missing peer list
      - Log tweaks
    * netdb.jsp: Tag transport properties
    * Plugins: Remove final check and install console
      messages after a while
    * PrivateKeyFile: Add b32 output
    * Reseed: Add another host

2010-03-18 zzz
    * Blocklist, CommSystem, FIFOBandwidth, TransportManager,
      OutNetMessage, InNetMessagePool:
      - Java 5 cleanup
    * ByteCache:
      - Replace some locks with concurrent
    * Clients:
      - Negative delay means run immediately and inline
      - Add methods to test class and run inline,
        to propagate errors to the console
      - Use new methods for plugins
      - Add javadoc for clients.config format
    * config.jsp: Set burst to +10% for 20s by default,
      to fix bug where the burst stays high when limits
      are reduced.
    * FIFOBandwidthRefiller:
      - Replace global counters with atomics
      - Use lockless shortcut methods to grant
        requests if we can satisfy immediately
    * i2psnark: Tweak upload bw tracking
    * Installer: Enable pack200 (-3.3MB)
    * Job Queue:
      - Replace some locks with concurrent
      - Change job ID to a long so it won't wrap
      - Remove some unused stats
      - Java 5 and debug cleanup
    * KeyManager: Concurrent
    * logs.jsp: Add link to trac
    * netdb.jsp: Display transport cost if not default
    * Peer Manager:
      - Replace some locks with concurrent
      - Switch back to fast version of getPeersByCapability()
      - Java 5 cleanup
    * Streaming: Concurrent
    * Throttle:
      - Remove some unused stats
    * Tunnel Builds: Enable VTBM
    * Tunnel Dispatcher: Discard at IBGW based on router clock,
      not system clock.
    * TunnelGatewayPumper:
      - Refactor for concurrent
    * UDP:
      - Big refactor of several classes for concurrent,
        elimination of several locks
      - Reduce max number of resent acks in a packet to
        lower overhead
      - Take incoming messages from the head of the queue,
        not sure why taking them from the tail "reduces latency"
      - Java 5 cleanup

2010-03-17 zzz
    * I2PTunnel: Disable nonce checking when console password set
    * Reseed: Add another host

* 2010-03-15  0.7.12 released

2010-03-13 zzz
    * Partial fix for i2ptunnel nonce troubles

2010-03-08 zzz
    * Floodfills: Increase max to 60 (was 28) and min to 45 (was 20)
    * i2psnark: Better track outgoing bandwidth by incrementing
      counter before the blocking write
    * Random: Remove and deprecate some old classses
    * Reseeder: Reduce max response size to 1MB (was 8MB)

2010-03-05 zzz
    * Console:
      - Tag reseed messages
      - Translate country names on flag popups
    * I2PSOCKSIRCTunnel:
      - New, for filtering IRC client traffic when using SOCKS
    * I2PTunnelIRCClient:
      - Make filter classes static and public for use by SOCKS
      - Eliminate redundant case conversion
      - Pass ISON message through (jIRCii uses it for pings)
      - Switch back to StringBuffer since it's used by 2 threads
      - Set daemon on filter threads
    * SOCKS5Server:
      - Fix handling of multiple authentication methods

2010-03-02 zzz
    * Console:
      - Add link to jobs.jsp on configservice.jsp
      - Add plugin disableStop support
    * Context: Add boolean getProperty methods
    * HTTP Proxy:
      - Fix address helper conflicts caused by last checkin
      - Use B32 instead of random hostname for conflict link
    * LoadClientAppsJob:
      - Fix unquoted arg after quoted arg
      - Logging cleanup

2010-02-27 zzz
    * eepsite: Add some help to index.html
    * HTTP Proxy:
      - Put B32 instead of B64 in Host: header, saves 450 bytes
      - Eliminate some redundant lookups
      - Fix http://i2p/b64/ and /eepproxy/site/ requests
      - Disallow a port specified for an i2p address
      - Cleanup and comments
      - For more info see http://zzz.i2p/topics/566
    * i2psnark:
      - Fix NPE after create file failure
      - Sanitize more characters in file names
    * netdb: Fix NPE after OOM http://trac.i2p2.i2p/ticket/38
    * NTCP Transport:
      - Replace lists with concurrent queues in EventPumper
        and NTCPConnection to remove global locks
      - Java 5 cleanup
    * Plugins: Support console themes
    * UDP Transport:
      - Replace the unused-since-2006 TimedWeightedPriorityMessageQueue
        with DummyThrottle
      - Don't instantiate and start TWPMQ Cleaner and OutboundRefiller
        threads, part of priority queues unused since 0.6.1.11
      - Don't instantiate and start UDPFlooder, it is for testing only
      - Prevent NPE http://zzz.i2p/topics/571

2010-02-23 zzz
    * Unzip: Any files in the zip with a .jar.pack or .war.pack extension
      will be transparently unpacked with unpack200. Savings is about 60%.
      Someday we will do this for suds, but we can do it for xpi2ps now.
    * build: Add updater200 target

2010-02-22 zzz
    * configclients.jsp:
      - Add js delete confirm
      - Remove delete button for webapps
    * i2psnark:
      - Ignore a non-i2p tracker in a torrent rather than deleting
        the torrent, thus "converting" a torrent to in-netowrk use
        via the open trackers
      - Add js delete confirm

2010-02-19 zzz
    * i2psnark: Make file box bigger
    * Plugins:
      - Fix display of download status
      - Unhide

2010-02-18 zzz
    * Clock: Slew tweak
    * i2psnark: Improve error message when finding HTML
    * HTTP Proxy: Fix blank page instead of error page for eepsite unreachable
    * Plugins:
      - Fix plugin start button
      - Change signer prop to match docs
      - Tweaks
    * Transport:
      - Fix recognition of IP change when not firewalled
      - Require consecutive identical results from two peers before changing IP
    * TrustedUpdate: CLI exits 1 on failure for ease of use in scripts

2010-02-15 zzz
    Propagate from 3 dev branches.

    i2p.i2p.zzz.test:
    * Clock:
      - getFramedAveragePeerClockSkew() now returns a long (ms);
        was a Long (s)
      - Implement NTP-style clock slewing so the clock is adjusted
        gradually
      - Implement clock strata so we prefer better clocks
      - Implement a timestamper in the transport so we will periodically
        update the clock even if NTP is not working.
        This allows the router to converge the clock instead of simply
        hoping the first connected peer is correct.
      - Slow down NTP attempts after several consecutive failures
    * Console: refactor and tag update messages
    * Streaming: MessageOutputStream logging tweaks
    * Transport:
      - Prepare for using address costs
      - Adjust bids based on address cost
      - Increase cost if near transport capacity, disabled until 0.7.12
      - Clear the geoip negative cache periodically

    i2p.i2p.zzz.plugin:
    * Jrobin: Move from routerconsole.jar to its own jrobin.jar,
      adjust classpath in routerconsole.jar manifest
    * Plugins:
      New plugin support, hidden for now, enable with router.enablePlugins=true
      Configure and add plugins on configclients.jsp
      Supports the following:
      - Console webapps
      - New translation bundles
      - Link on console
      - Anything that can be started in clients.config
      - Additions to classpath for clients and webapps
    * TrustedUpdate:
      - Add method to check if we know about a key
      - Add method to add a key
      - Add method to extract without verifying
      - Add method to get key signer name
    * Webapps: Allow additions to a webapp classpath.
      - Pull jstl.jar and standard.jar out of susidns.war
      - Remove 100KB of duplicate classes from i2psnark.war

    i2p.i2p.zzz.VTBM:
    * I2NP: Add UnknownI2NPMessage so we can route unknown message types
    * Tunnel Builds:
      - Add getRecordCount() to TunnelBuildMessage and TunnelBuildReplyMessage so they can be extended.
      - New I2NP Messages VariableTunnelBuildMessage and VariableTunnelBuildReplyMessage,
        which contain the number of request slots in them.
      - Convert all static assumptions of 8 slots to getRecordCount()
      - Use the new VTBM if all hops in the tunnel and the OBEP or IBGW of the reply tunnel
        support it, and the tunnel is 4 hops or shorter.
      - Reply to a VTBM with a VTBRM of the same size
      - Make BuildReplyHandler static
      - Convert the currentlyBuilding List to a ConcurrentHashMap to speed reply lookups
        and eliminate a global lock; don't put fallback tunnels in there
      - Add new tunnel.corruptBuildReply stat
      - Various cleanups and javadoc
      - Fix first hop expiration for Build Messages, was way too long
      - Randomize Build Message expiration to make it harder to guess hop position
      - Save expired tunnel build configs for a while, so that we will still use the tunnel
        and update peer stats if the reply comes in late
      - Don't update our own profile for Tunnel Build Replies
      - VTBM generation only through routers >= 0.7.12
      - VTBM generation disabled for now

* 2010-02-15  0.7.11 released

2010-02-13 sponge
    * Fix addWebApplications API goofup
    * Bump BOB version, which I forgot to do.

2010-02-13 zzz
    * Floodfills: Increase max to 28 (was 15) and min to 20 (was 10)

2010-02-12 sponge
    * org.mortbay.jetty.Server modified method to accept attributes for
      batch webapp launches via addWebApplications.

2010-02-10 zzz
    * I2PTunnelRunner: Flush initial data, for some reason it wasn't
      getting flushed ever in some cases.

2010-02-10 zzz
    64-bit windows installer fixes. Still no 64-bit wrapper.
    Thanks eche|on for testing!
    * Izpack:
      Add 64-bit windows dll so installer doesn't die trying to add shortcuts
    * Launch4j:
      Upgrade to launch4j 3.0.1 2008-07-20.
      The license is BSD for launch4j and MIT for the wrapper code in head/
      Changelog is in installer/lib/launch4j/web/changelog.html
      Hopefully this will fix installs for 64-bit JRE on 64-bit windows.
      The previous version was 2.0-RC3 2005-08-13.
      The previous license was GPLv2 for launch4j and LGPLv2.1 for the wrapper code in head/
      The bin/ld.exe and bin/windres.exe files were contributed by
      i2p users in 2005 so the i2p installer could be built on windows.
      They have not been updated for 3.0.1, so pkg builds on windows
      will presumably still get 2.0-RC3.

2010-02-06 zzz
    * Console: Fix saving update keys, was broken in 0.7.10
    * i2psnark: Add transmission ID
    * news.xml: Wrap i2p version tags in XML comment
    * Transport: Try yet again to prevent two NTCP pumpers

2010-02-04 zzz
    * i2psnark: Fix sending stopped events to the tracker

2010-02-03 zzz
    * Console:
      - Hide update buttons and update config if install dir is readonly or if configured
      - Show yellow star if no outbound tunnels
    * i2psnark: Don't prefer to opportunistically unchoke unchoking peers when not interested
    * NetDb: Lower min RouterInfo expiration to 2.5h (was 3h)

2010-01-31 zzz
    * i2psnark standalone: Fix CSS
    * Jetty: Update to 5.1.15 to get ResourceHandler fix

2010-01-30 sponge
    * Fix NPE in TCPtoI2P when a lookup fails, report the error to the stream.
    * Fix setkeys bug in DoCMDS, forgot to create the object before calling
      it's methods, which threw an NPE.

2010-01-29 zzz
    * build.xml: Add a debian-source target
    * Data structures:
      - Speed up some hashcode() and equals()
      - Cleanup and javadoc
    * Jetty: Turn on checkAliases
    * NetDb:
      - Add basic DOS prevention for lookups
      - Move flood throttle check so we don't throttle ourselves
      - Don't store over client tunnels to pre-0.7.10 floodfills
      - Don't update unused lease fail stats
    * Startup: Disable browser launch for debian daemon

2010-01-28 welterde
    * enhance support for multiple RouterAddresses' of the same style in RouterInfo

2010-01-26 zzz
    * build.xml: Speed up distclean additions
    * Clock: Don't refuse to update because of peer skew the first time
    * Debian: Fixup, update, enhance scripts
    * I2NP: Various cleanup and bulletproofing
    * Log: Try to avoid complaints at shutdown
    * Profiles: Fix lack of profiles at router startup, especially for new routers
    * stats.jsp: Shrink the dropdown box

2010-01-24 zzz
    * ProfileOrganizerRenderer: Cleanups
    * Reseed: Update welt's reseed hostname
    * Transport clock skews:
      - Store and report UDP clock skews even for large values, so
        a badly skewed local clock will be reported to the console
      - Don't shitlist for NTCP clock skew if we don't know what time it is
      - If NTP hasn't worked yet, have NTCP or SSU update the clock one time
      - Include failed clock skew in NTCP skew vector if there aren't many connections
      - Don't include NTCP clock skews for non-established connections
      - Fix framed clock skew frame size
      - Report framed clock skew even if for only one peer, if NTP hasn't worked yet
      - Don't log RRD errors after clock adjustment
      - Reduce min skew for console warning to 30s (was 45s)
      - More Java 5 cleanups

2010-01-24 zzz
    * Clock:
      - Don't let a client update the router clock
      - Restore and enhance vanished clock error log message
    * Graphs: Enforce max size to lessen chance of OOM from malicious link
    * NetDb:
      - Move stat initialization, reduce number of rates
      - Add basic DOS prevention by not flooding if stores are too-frequent
    * ProfileOrganizer:
      - Limit High Cap to 75 max
      - Reduce max lock wait time, change no lock error to warning
      - More cleanup
    * Startup:
      - Enable multiple parallel job runners much sooner to speed startup
      - Rearrange the startup order to get the long jobs started sooner
      - Don't allow the netDb readin job to clog the job queue

2010-01-21 dr|z3d
    * New eepsite structure and enhanced pages. Now with graphics and stuff!

* 2010-01-22  0.7.10 released

2010-01-21 zzz
    * eepget.bat: Add to pkg
    * Floodfills: Increase max to 15 (was 9) and min to 10 (was 4)
    * I2PTunnelServer: Fix bug preventing connection retries
      at startup from working
    * Logs: Don't be quite so noisy in the wrapper log if we
      can't open the router log
    * Properties: Don't play games with \r and \n on load/save,
      it was causing fatal issues on DOS if your username started
      with r or n

2010-01-19 sponge
    * Firewall fix for NTCP, where firewalls will forget a NAT relationship
      on a stream... AKA setting keepalive. This should fix the stuck NTCP
      issue that has been bothing zzz for years.
    * Set keepalive on BOB connections too, since this will assist closing
      the connections in the event of a crash on a client.

2010-01-18 zzz
    * configclients.jsp: Fix add-new-client feature
    * Console: Add a tunnel share ratio estimate
    * graphs.jsp:
      - Remove jrobin sig
      - Set lower limit to 0
      - Save settings when changed
    * Reseed: Support SSL and proxies
    * Translate: Catch empty string

2010-01-17 zzz
    * Clock: Change a CRIT to an ERROR, lower threshold for changing from 10s to 5s
    * configclients.jsp: Support add, delete, edit
    * I2CP: Clean up resources on 5-minute leaseset timeout at startup
    * LeaseSet generation: Increment the lease date slightly, to force
      the floodfill to flood it when it changes
    * NetDb Lookups: Don't try to send a RI lookup to itself through a zero-hop tunnel
    * NetDb Stores and Verifies:
      - Do LS stores and verifies through client tunnels
        to prevent correlation by the OBEP or FF
      - Encrypt LS stores to prevent snooping by the OBEP,
        if the floodfill supports it
      - Encrypt LS and RI verifies to prevent snooping by the OBEP
      - Extend verify delay and timeout
      - Reenable RI verifies
      - Disallow simultaneous verifies for the same key
      - Don't resend on verify timeout; try a different peer instead
      - Don't resend to same peer on verify fail, try a different one
      - Adjust ff selection criteria
      - Flood even if received garlic-encrypted
    * Profiles: Limit fast peers to 30 max
    * SSLEepGet: New
    * Tunnels: Prevent more than one zero-hop tunnel in a lease
    * VersionComparator: Move from TrustedUpdate.java to util

2010-01-14 sponge
    * Fully clean up I2PTunnel. No more lint issues, should compile 100%
      clean.
    * Dropped unused class BufferLogger from I2PTunnel as it is not used
      anylonger.

2010-01-14 sponge
    * Clean up reverse connection ability, remove some annoyingly redundent
      code. Place all settings in the console. It works!

2010-01-10 sponge
    * Insert reverse connection ability into the http server code so that
      seedless can start to get worked on. It's disabled by default.

* 2010-01-12  0.7.9 released

2010-01-12 zzz
    * I2CP: Clean up resources on 5-minute leaseset timeout at startup
    * Increase max floodfills to 9 (was 6)
    * Temporarily disable routerInfo floodfill verifies
    * Fix .fr eepsite index css
    * Javdoc tweaks


2010-01-09 zzz
    * Include new eepsite indexes in pkg

2010-01-06 zzz
    * Summary bar tweaks

2010-01-02 sponge
    * Fix one last stupid mistake in build.xml, my fault.

2010-01-02 sponge
    * Fix NB 6.8 goofyness... 'till ant 1.7.1 or > is needed, stay with NB
	6.5, as the newer ones place a check for 1.7.1. We require 1.7.0

2010-01-02 sponge
    * Fix build.xml target for justBOB
    * Fix Main build.xml so that it actually deletes backup files and add a
      few extra types that should be commonly needed... atleast by me.

2010-01-02 zzz
    * Console: Save refresh setting
    * i2psnark:
      - Don't URL-encode chars we don't have to
      - CSS tweaks
    * Transport: Implement 'laptop mode' to change ident and port
      when the IP changes

2010-01-01 sponge
    * Happy New year everyone!
    * Added a target to generate a stand-alone BOB jar file.

2009-12-31 zzz
    * BuildResponseRecord: Make static
    * i2np: Remove unused logs
    * i2psnark: Fix message box, was a little too small
    * InternalSocket: Fallback to external socket on fail
    * NetDb: Fix exploration by adding a null hash to mean
      "don't give me floodfills"
    * PeerSelector: Downgrade floodfills with high fail rate

2009-12-26 zzz
    * Console:
      - Tag the rest of logs.jsp
    * Tunnels, Transports:
      - Lots of code to detect improper reuse of cached objects
        after release
      - Prevent release of TunnelDataMessage cached ByteArray,
        as it may be reused if retried in another transport;
        a nasty bug causing corrupt messages
      - Prevent race with released resources in UDP OutboundMessageState;
        a nasty bug causing corrupt messages
      - More cleanups and comments
    * UDP: Bid lower than NTCP when we need introducers and don't
      have enough

2009-12-22 zzz
    * Tunnels:
      - Do RED dropping before the IBGW fragmenter, not after
      - Change batch time to 250ms for IBGWs (was 100ms)
      - Change batch time to 150ms for exploratory OBGWs (was 100ms)
      - Start a new message in the fragmenter if almost full
      - Fix a major, longstanding synchronization bug in the FragmentHandler
        which led to corrupt messages at the endpoints
      - More cleanups and comments

2009-12-20 zzz
    * Console:
      - Fix status to show a disconnected network error rather than
        clock skew or UDP error when disconnected
      - Use peer clock skew rather than clock offset for determining
        whether to display clock skew error
      - tunnels.jsp: Clarify tunnel table headings
    * Contexts: Add isRouterContext() method
    * Profile, DBHistory:
      - Tweak the rate periods
      - Add a global fail rate stat
      - Increase the HashMap sizes
    * Router: Move some more threads to I2PAppThread so an OOM won't
      crash the router
    * Timestamper: Reduce delays (cuts 10s out of router startup)
    * Transport: Rework peer clock skew method to always return a value
    * Tunnels:
      - Reduce the drop probability for TunnelBuildMessages at the OBEP
      - Schedule outbound startup instead of hanging the thread for 3s
      - Cleanup preprocessor code, add comments

2009-12-18 zzz
    * Console: Fix spacing in update section
    * I2CP:
      - Move client-side writes to their own thread
      - Reenable InternalSockets
    * i2ptunnel: Fix bundle script
    * InNetMessagePool: Cleanup
    * Log:
      - Close old file on rotate
      - Buffer writes
      - Write in UTF-8
    * SusiDNS:
      - Remove untranslatable button images (-15KB)
      - Tag buttons and messages
      - Add some button CSS
    * Tunnel building:
      - Increase timeout to 13s (was 10s)
      - Fix tunnel.buildReplyTooSlow stat
      - Tweak logging
      - Prioritize expl. builds over client builds
      - Code cleanups
    * TunnelSettings: Drop, unused

2009-12-15 zzz
    * HTTP Proxy: Make jump server list configurable
    * I2CP: Remove unused logs
    * i2psnark: Fix stop/start, cleanups
    * i2ptunnel: Fix bundle location
    * SusiDNS:
      - Rewrite and correct a lot of the text, tag jsps
      - UTF-8 fixes
    * TunnelManager: Fix a locking bug
    * Update: Improve error message

2009-12-13 zzz
    * Find ResourceBundles in wars
    * Fix restart from config.jsp if no wrapper
    * i2psnark: Elaborate popups

2009-12-12 welterde
    * Sort peers on tunnels.jsp by country
    * fix NPE in ^^

2009-12-12 zzz
    * Disable InternalSockets until it's fixed

2009-12-11 zzz
    * Addressbook, susidns: Rework addressbook into a
      HttpServlet, so susidns can kick it when the subscription
      list changes
    * Build: Truncate the history in the updater (-80KB)
    * Console:
      - Add a nicer handler for missing webapps
      - Restore the restart message
      - Change "depth" to "length"
    * Data: Cache the Hash hashcode
    * EepGet: Use InternalSocket if available
    * Fragmenter: Pull the new comments, new stats, and
      debug log fix from i2p.i2p.zzz.batch in - but not the
      batching mods, which need a fresh look.
    * I2CP: Implement an internal "socket" class that
      allows clients in the same JVM to connect to the
      router without going through the kernel
    * I2NP: Drop unused classes
    * i2psnark:
      - Translation support
      - Tweak torrent name popup
    * I2PTunnel:
      - Translation support
      - Switch all I2PThreads to I2PAppThreads
      - Run an InternalSocket as well for the HTTP Proxy
    * Naming Services:
      - New EepGetAndAddNamingService that appends new
        hosts to hosts.txt
      - Move default reverseLookup to base class
      - Deprecate unused services
    * NetDb:
      - Switch from ArrayList to ConcurrentHashSet in
        KBucketImpl to reduce chance of deadlock;
        remove periodic shuffling of the bucket,
        needs to be addressed elsewhere
    * SusiDNS:
      - Translation support
      - Remove jsp's from the war
    * Translation: Move code from routerconsole to core,
      to support translation of other webapps

* 2009-12-08  0.7.8 released

2009-12-08 zzz
    * Misc. cleanups after review, prep for release

2009-12-06 zzz
    * netdb.jsp: Fix bug caused by XSS fix
    * Translations: drop ru until after release

2009-12-05 zzz
    * Build: Fix poupdate dependency
    * Console: Add Russian option

2009-12-05 sponge
    * BOB: fix a critical bug causing ghosts on probes
      and remove unused code.

2009-12-04 zzz
    * Console: Close up some possible XSS (thanks Pragmatk)
    * i2psnark: Config cleanup, more HTML transitional fixes
    * readme*.html: Point to translated pages on www.i2p2.i2p

2009-11-29 zzz
    * config.jsp: Comment out unused stuff better
    * profiles.jsp: Hide non-ff from ff table
    * HTTP Proxy: Don't send proxy.i2p to the naming service,
      it was making the error pages load slowly
    * SOCKS Proxy: Fix an error message
    * Transport: Fix the default inbound burst

2009-11-29 sponge
    * net.i2p.router.transport.udp deadwood code cleanup.
    * documented rare NPE in InboundEstablishState.java.

2009-11-28 sponge
    * Improvement to BOB's TCPio to hopefully lower load average. It seems
      to be helping a little when stress-tested with Robert.

2009-11-24 zzz
    * DataStructures: Remove unused Logs
    * OrderedProperties: Simplify, use in i2psnark
    * Profiles: Record successes in the DB fail rate
      too, so we can calculate a percentage
    * profiles.jsp:
      - Change fail rate from count to percent
      - Hide standard profiles by default
    * Streaming:
      - When an "immediate" ack is requested, do it within
        250 ms (was 2000)
      - Request immediate acks when < 1/3 of window remains,
        or when < 3 packets remain in window,
        and every 8 packets (was when < 2 packets in window remain)
      - Change requested delay to RTT/2 (was RTO/2)
      - Log cleanup and javadoc

2009-11-21 zzz
    * GeoIP: Update to Nov 17 2009 data
    * Netdb Floodfill rework part 4 of N:
      - Search closest-to-the-key
      - Put closest-to-the-key in explore don't-include-list
      - Use facade's peer selector for exploration rather than
        instantiating a new one
      - Adjust response time limit
    * netdb.jsp: Add popups on flags
    * Routerconsole build: rename include files so they aren't
      compiled and bundled separately (~15KB)

2009-11-18 zzz
    * Build: Don't update the po files by default, add new
      target "poupdate" to do that.
    * Netdb:
      - Floodfill rework part 3 of N: Send closest-to-the-key
        in DSRM replies
      - Adjust criteria for following DSRM
      - Note failed floods in the profile
      - Reduce max flood

2009-11-16 zzz
    * addressbook: Move class to net.i2p.addressbook
    * build: Take two test scripts out of the installer
    * i2psnark: Bye TPB
    * Shitlist: Fix bug from two checkins ago, all were forever

2009-11-14 zzz
    * HTTP Proxy:
      - Add support for error page translations
      - Add support for external pages for all errors
      - Fix lack of \r in error page headers
      - HTML transitional fixes
      - Cleanups
    * UDP PeerTestManager: Throw in some synchronization to
      try to fix stuck tests

2009-11-11 zzz
    * Console: Some colon cleansing
    * FloodfillPeerSelector: Adjustments
    * Shitlist: Move HTML renderer to router console,
      add cause parameter for ease of translation,
      tag all causes

2009-11-11 zzz
    * Addressbook, NamingService: Allow 516 byte dests
      that end with AA but not AAAA, so we can permit
      non-null zero-length certs.
    * Console:
      - Tag tunnel status
      - Add transport table to netdb.jsp
    * i2psnark:
      - Reject torrents with too many pieces
      - Reject torrents with a single file named *.torrent
      - Increase max piece size to 2MB (was 1MB), but reduce
        max number of connections to lessen ooms
    * Netdb FloodOnlySearchJob:
      - Fix up field hiding and duplicate overrides
      - Other javadoc and java 5 improvements
    * Netdb StoreJob, FloodfillVerifyStoreJob:
      - Fix bug where reply selector wasn't registered for
        routerinfo stores, so we didn't get stats, and
        we kept retrying. This also prevented verification
        and profile updates for routerinfo stores.
        This bug was introduced 4 years ago by the change to
        store routerinfos directly.
      - Add dbStoreSuccessful() to profile, and have FVSJ
        call it or dbStoreFailed() as appropriate to give
        credit or blame to the floodfill we stored to.
      - Don't let FVSJ verify using the peer we stored to
    * Netdb Stores:
      - Floodfill rework part 2 of N:
        Store and verify closest to the key, subject to
        last-failed lookup and store stats.
      - DataHelper: Fix broken byte[] compareTo() used by XORComparator,
        was not doing unsigned comparisons!
      - FloodfillPeerSelector: Use standard XORComparator
        now that it works, instead of messing with BigInteger
      - FloodfillVerifyStoreJob: Set correct timeout for
        requeued store job (was only 10s)
      - KNDF: Rework getPeerTimout() to use 1 day averages,
        and lower the min, max, and multiplication factor.
      - Publish jobs: Lengthen timeout to 90s (was 30s for
        routerinfos and 60s for leasesets)
      - StoreJob: Limit max peer timeout to 15s for direct stores
    * Streaming: Fix unused resend delay field in the packet header,
      it is defined as seconds and we were not dividing by 1000,
      so we were truncating 1000 to one byte which equals 232.
    * UDP:
      - Better handle a test reply from bob with a 0-length IP
      - Add config options for min and max random port

2009-11-09 dr|z3d
    * New midnight blue lightweight theme; supports IE and provisions its own console_big.css
    * Streamlining and honing of console_big.css

2009-11-07 zzz
    * Console:
      - countries.txt: Convert to mixed case, include in update
      - netdb.jsp: Hide all routers by default, sort and tag country names
      - oldstats.jsp: Move to stats.jsp
      - profiles.jsp: Show new DBH times instead of counts
    * Profiles:
      - Track last good and bad lookup times
        and last good and bad store times,
        to prep for floodfill changes
      - Don't reset last-heard-about at router startup
    * Checklist and Android readme fixups

2009-11-04 zzz
    * Build:
      - Move some files to installer/resources
      - Fix initialNews.xml in install package
    * Console: More tagging
    * NetDb: Reduce routerinfo expiration slightly
    * Profiles:
      - Remove the almost-unused send and receive size RateStats;
        this also reduces the effective time for isActive()
      - Only store DB history on-demand to save space;
        fix up resulting NPEs
      - Savings: ~2MB heap
    * Throttle: Reduce max msg delay to 1250ms (was 1500)
    * UDP: Pick a random port on first install or bind failure -
      No more port 8887 to prevent easy state-level blocking

2009-11-04 sponge
    * Fixups to Slackware scripts

2009-10-31 zzz
    * Console:
      - More tagging
      - Show user-installed themes on configui.jsp
      - Fix reseed button spacing
    * GraphHelper cleanup
    * Susidns: add link to subscription faq

2009-10-29 zzz
    * Console tag fixes, bundle script fix
    * Add help target to build.xml

2009-10-28 zzz
    * Console:
      - Rewrite TrustedUpdate version comparator, use for netdb version table
        so 0.7.10 will be sorted correctly
      - Reduce netdb.jsp memory usage
      - More tagging fixups
      - configclients.jsp fixup for "Web console"
      - Remove limiter status from peers.jsp
      - Fix UPnP status header
    * NetDb:
      - Generate new RI immediately at startup
      - Try again to not publish RI until we have been up a few minutes

2009-10-26 zzz
    * Console:
      - Add parameterized tag
      - Don't save config when checking for updates on configupdate.jsp
      - Refactor confignav.jsp to java and tag
      - Start tagging profiles.jsp
      - Rework ConfigRestartBean and tag
      - More tag fixups
      - Add lang=xx for testing
      - Add file for additional tagged strings

2009-10-23 zzz
    * Certificate: Fix the (apparently unused) readBytes(byte[], int) method
      for a null certificate - http://zzz.i2p/topics/388 - thanks HungryHobo
    * Console:
      - Don't hide link to configui.jsp for IE any more
      - Add lang selection on configui.jsp
      - Tag strings in configui.jsp
      - Load console_big.css if lang == zh
      - Add _x() tag for static iniitializers
      - HTML transitional input tags
      - Rename cssHelper to intl for ease of tagging
    * Update: Better error message when .sud file not found or truncated
      http://forum.i2p/viewtopic.php?t=3979
      The bug with the file going to the wrong place was fixed a couple months ago.

2009-10-21 dr|z3d
    * Enhance index.jsp with "paperclips" for the main links
    * Tighten sidepanel layout to gain us some vertical screen real estate
    * Update news.xml with the correct link for Chinese translation page

2009-10-20 zzz
    * I2NP: Remove old TunnelCreateMessage and TunnelCreateStatusMessage
    * Logger: Don't kill the whole JVM if we can't open the log file
    * MessageHistory: Cleanups
    * NetDb: Move renderStatusHTML to routerconsole
    * Router Console translation infrastructure:
      - Persistent lang setting with routerconsole.lang=xx
      - Loading any page with ?lang=xx changes the persistent setting
      - Add a custom Jetty handler to load foo_xx.jsp if it
        exists for language xx. This is for jsp files with lots
        of text in them. Otherwise use inline translate methods.
        Not for included jsps.
      - Add a script to create and update messages_xx.po translation
        files, and create ResourceBundles from them
      - Add class to translate strings from cached ResourceBundles
      - Add translate wrappers to HelperBase, FormHandler, and *Renderer,
        so calls can be made from both jsp and java files
      - Add example translations on configupdate.jsp - two in
        the jsp itself and one in the helper.
      - This is for strings in routerconsole only. Will be expanded
        to other webapps and the router later.
    * summarynoframe.jsp:
      - Refactor to SummaryBarRenderer (saves 100KB)
      - Add translate tags
      - Use context RNG for nonces
      - Transitional HTML style for input tags
    * TunnelDispatcher: Drop messages that expire far in the future
    * TunnelPoolManager: Move renderStatusHTML to routerconsole

2009-10-16 dr|z3d
    * Extensive UI whitespace cleanups and positional finessing.

2009-10-16 zzz
    * Crypto: Two more test classes out of the lib
    * FloodfillMonitor: Slow down the volunteers again
    * i2psnark: Add TPB tracker
    * NetDb: Rework part 1 of N:
      - Flood only to those closest to the key
      - Java 5 fixups
    * oldconsole.jsp: Remove almost all of it, add lines for tino
    * ProfileOrganizerRenderer:
      - Move to routerconsole
      - Write directly to Writer for speed
    * Router: Add router.hideFloodfillParticipant option for testing
    * StatisticsManager: Cleanup after release

* 2009-10-12  0.7.7 released

2009-10-11 zzz
    * Misc. cleanups after review, prep for release

2009-10-09 zzz
    * ElGamalEngine: Fix rare AIOOBE (thanks hottuna!)
    * I2PTunnel: Fix persistent client tunnel keyfile location
    * peers.jsp: Fix NTCP rate formatting (thanks hottuna!)

2009-10-09 dr|z3d
    * Add paste.i2p2.i2p, and echelon's software links to readmes (thanks 
      to GoHE for Swedish translations); cosmetic tweaks to same.
    * Various optimizations and tweaks to all 3 themes.

2009-10-07 zzz
    * Doc and eepsite_index updates
    * UDP: Remove port number from thread names

2009-10-04 zzz
    * i2psnark: Fix NPE caused by last checkin (thanks wuxia!)

2009-10-02 zzz
    * BuildMessageTest: Move out of the lib
    * i2psnark: Fix changing opentracker list
    * Makefile.gcj: fixups
    * OCMOSJ: Fix SKM NPE on closed dest
    * ProfileOrganizerRenderer: static tweaks
    * SusiDNS: HTML transitional fixes, might help opera
    * Tunnel IVValidator: Increase size of bloom filter
      for high-bw routers (>= 512KBps share bw) to reduce
      false positive rate. Adds 2MB heap for >= 512KBps routers
      and 6MB for >= 1536KBps.

2009-09-21 sponge
    * fixups to SlackBuilds. requiredbuilder does the wrong thing, and
      thinks that java is perl! This isn't really a big deal, 
      the file format is simple enough and the requirements are known.

2009-09-07 mkvore
    * removes a SAM v1&2 bug

2009-09-04 zzz
    * SessionKeyManager, OCMOSJ, Garlic:
      - Enable per-client SessionKeyManagers for better anonymity
      - tagsDelivered() now means tags are sent, not acked.
      - OCMOSJ uses the new TagSetHandle object returned from tagsDelivered()
        to call tagsAcked() or failTags() as appropriate.
      - Assume tags delivered on an established session to
        reduce streaming lib stalls caused by massive tag deliveries;
        should increase throughput and window sizes on long-lived streams
      - Unacked tagsets on a new session are stored on a separate list
      - Don't kill an OB Session just because it's temporarily out of tags
      - Increase min tag threshold to 30 (was 20) due to new speculative
        tags delivered scheme, and to increase effective max window
      - More Java 5 and dead code cleanups, and more comments and javadoc,
        debug logging cleanups
      - Key toString()s for easier debugging
      - HandleGarlicMessageJob: cleanup of unused things
    * Tunnel TestJob:
      - Consume the tag after a failed test so it doesn't
        stay in the SKM
      - Disable tests with router.disableTunnelTesting=true
    * configkeyring.jsp: Add delete and cancel buttons
    * Logging: Fix directory for rotated log
    * TunnelDispatcher: Cleanup

2009-09-02 sponge
    * Small logic fix for dr|z3d

2009-08-28 zzz
    * Client: Fail if no date handshake after 30s or no leaseset
      after 5m, rather than hanging forever.
    * Console:
      - Prevent OOMs in NewsFetcher or StatsSummarizer from
        killing the router
      - Fix favicon (-17)
    * Data: Speed up many hashcodes
    * DataHelper: Fix byte array hashcode for small arrays
    * DecayingBloomFilter:
      - Replace with new DecayingHashSet for 3 of 4 uses,
        and also in the 4th if the router is low-bandwidth.
        Saves 8 MB heap.
    * EepGet, I2PSnark:
      - New I2PSocketEepGet fetches through existing tunnels
        rather than through the proxy
      - Use new eepget for i2psnark
      - Add a fake user agent for non-proxied fetches
      - Cleanups
    * NetDb:
      - oops, store leaseset locally even when shutting down
        (fix -16)
      - Java 5 cleanups
    * PRNG:
      - Rename config option to prng.buffers (was router.prng.buffers)
      - Change the default from 16 to 2 for I2PAppContext (saves 3.5MB)
    * Tunnel:
      - Adjust the random drop probability for the message size
      - Concurrentify HashSetIVValidator
    * TunnelPool:
      - Don't test tunnels when shutting down
      - Less rates
      - Java 5 cleanups

2009-08-24 zzz
    * ClientManager:
      - Prevent client destination theft by rejecting duplicates
      - Java 5 cleanups
    * Console:
      - Put favicon on every page
      - Make every page UTF-8, ☃ safe for snowmen
      - Remove options boxes on configtunnels.jsp
      - Fix UTF-8 form submission (i2ptunnel too)
      - Throw 403 instead of 404 from flags.jsp and viewstat.jsp
        so we don't render error.jsp
    * I2CP: Fix the SessionConfig serializer in DataHelper,
      so that UTF-8 tunnel names are not corrupted by
      I2CP and can be displayed on the console
    * Message: Move 2 unused classes out of the router lib (~15KB)
      (more SKM prep)
    * Message, I2PSession, SessionKeyManager, Console:
      Prep for SessionKeyManager work in the router -
      Fix up SKM renderStatusHTML(); add debug.jsp to see it;
      Redefine getClientSessionKeyManager();
      More cleanups
    * Ministreaming: Kill deprecation warnings
    * profiles.jsp: Bulletproofing, less memory usage
    * Streaming, I2PSession:
      Prep for SessionKeyManager work in the router -
      Comment out, deprecate, and javadoc for unused keys and tags,
      they are vestiges of end-to-end crypto
    * Updates: Verify zip at startup before extracting
    * Wrapper: Take a couple fields out of the log so it's narrower

2009-08-20 zzz
    * Config files:
      - Add some path and encoding help
    * configclients.jsp: Add full path to config file
    * configpeer.jsp: Limit max displayed banned IPs
    * Console:
      - Don't display firewall warning unless it's real
      - Cleanups
    * DataHelper, I2PTunnel, Router:
      - Save config files in UTF-8 rather than the default encoding,
        since we read them in UTF-8!
    * eepsite_index_de.html: localhost -> 127.0.0.1
    * i2psnark: Add size total
    * I2PTunnel:
      - Make IRC Proxy non-shared, delayed-start, close-on-idle
        for new users, for the anonymity benefits (see "Shared Clients,
        Correlation and Collusion" http://zzz.i2p/topics/217 )
      - Remove "experimental" flag on new client options
    * Jetty build: More clean targets
    * jetty.xml: Change encoding to UTF-8
    * jobs.jsp: Cleanup
    * logs.jsp: Add system encoding
    * Ministreaming: Cleanups, deprecation, move demos out of the lib
    * netdb.jsp: Flags for leases
    * NTCP: Clean up clock skew shitlist message
    * profiles.jsp:
      - Rename the Failing column
      - Reduce the time cutoff again to 90m (was 2h)
    * readme*html: localhost -> 127.0.0.1
    * Router: Don't do some things when we are shutting down
    * Shitlist: Clean up expire message
    * Stats:
      - Fix BufferedStatsLog so it works at all
      - Don't instantiate BufferedStatsLog unless stats.logFilters
        property is defined (restart now required to enable logging)
        This eliminates the StatLogWriter thread and a decent
        amount of memory.
      - Move two CLI classes out of the lib
      - Commment out places where getStatLog() isn't checked for null
      - Cleanups
    * Transports: Lower conn limit factor to 50 (was 60)
    * Update:
      - Fix problems where a requested unsigned update would actually
        kick off a signed update
      - Fix problem when policy set to notify, and clicking
        check for update, incorrectly causing unsigned update download
        and bad messages
      - Verify zip integrity of unsigned updates
      - Move zip files to router dir, not base dir
      - More tweaks and cleanup
    * VMCommSystem fixups
    * WorkingDir: Ensure modified files are processed with UTF-8 encoding
    * XmlPull: Remove, unused.

2009-08-19 sponge
    * Java code to set Router Console password for dr|z3d

2009-08-18 dr|z3d
    * Fixes for sidepanel
    * Overhauled classic theme for i2ptunnels
    * First stage of code validation to fix broken and "illegal" code
    * Multifarious other UI tweaks and fiddles.

2009-08-15 sponge
    * Merge in dr|z3d and my own html fixes for router console java and jsp
      files so that Opera (and now IE?) doesn't puke anymore on the missing 
      and misplaced HTML tags.
    * Optimized all jsp files so that they are shorter to save space, which
      is then used to fix the broken HTML. We should break even space-wise.
    * Bump to -13.

2009-08-11 sponge
    * Code Janitor time! Many fixes and documenting fixes that should be
      done in the future. for the most part, this is a general code cleanup.
    * On smaller/embedded systems, the "final" keyword cleanups will have
      more of an impact than on larger systems.
    * Document missing hashCode() methods.
    * Unhide more variables to make code easier to read.

2009-08-11 zzz
    * Android:
      - Merge in the branch
      - Build instructions in the android/ dir
      - Rename HMac to I2PHMac to avoid android lib conflicts
      - Configurable number of PRNG buffers in AsyncFortunaStandalone
        (router.prng.buffers=16) to control memory use - these
        are 256KB each.
      - Configurable size of the DecayingBloomFilters
        (router.decayingBloomFilterM=23) to control memory use - there
        are 4 pairs of these (8 total), each 2**(M-3) bytes,
        or 8MB total for M=23.
      - There's at least two unsolved fatal problems:
        1) Most of the routerinfo signature verifications fail,
           including our own
        2) It randomly dies after a while
    * Console:
      - Rename the shitlist and the blocklist
      - Try to reduce servlet problems on iframe
      - Select server or client icon for local dests
    * EepHead: New
    * Move StatsGenerator from router to routerconsole
    * Move the unused AdminManager from router to the apps directory
    * NetDb stats: Hide part. tunnel total events, effective next release
    * Router: Comment out dead oldconsole code
    * Updater:
      - Add new unsigned update option, triggered by
        last-modified date, using the new EepHead.
        Buttons still are not hidden after download complete.
      - Make the .sud updater use the temp dir when proxied
      - Several cleanups

2009-08-11 dr|z3d
    * Extensive sidepanel overhaul
      - Ensure all sidepanel headings link to pertinent pages
      - First stage of enhanced Local Destinations sub-panel presentation
      - Move Configuration, Help, and I2PTunnel manager links to headings
      - Add tooltips to all linked content; table content next in line

2009-08-07 dr|z3d
    * summarynoframe.jsp
      - Main content now tabulated for better presentation
      - Headings now more prominent
      - Pruning where necessary of text strings
    * Console themes (light/dark/classic)
      - Ensure functionality with new sidepanel layout
      - Custom hacks for IE/classic
      - Enhanced form/button presentation    

2009-08-07 zzz
    * build.xml:
      - Try to automate the release process
      - Take jetty back out of the updater after 4 releases
    * Console:
      - Add a custom error page
      - Don't count ourselves in known peers
      - Hide update button when shutting down
      - Increase skew warning threshold to 3s (was 100ms)
      - Remove UTC time from summary bar
      - Truncate long dest names
      - Try to reduce servlet problems on index page
    * Core:
      - Catch unzip fd leaks on error
      - Move 2 test classes out of the lib
    * Eepsite:
      - Quote the jetty.xml path in clients.config,
        and adjust the migration function, to fix the
        eepsite-won't-start bug on windows
    * HTTP Proxy:
      - Restore the localhost error message
      - Catch 127.0.0.1:xxxx addresses too
    * I2PTunnel:
      - Move the privkey files from the app dir to the
        config dir, in preparation for splitting the two
        dirs by default
    * Ministreaming:
      - Make getInt() static
      - Move the big TestSwarm class out of the lib
    * NetDb stats: Post-release cleanup
    * PersistentKeyRing: Fix broken storage of keys in config file
    * Router: Move the WorkingDir class from i2p.jar to router.jar
    * Streaming: New option i2p.streaming.answerPings (default true)
    * Timestamper: Don't start thread if not enabled
    * Wrapper:
      - Extend timeout to 20s (was 5s)
      - Shorten ping interval to 5m (was 10m)

2009-08-03 dr|z3d
    * Extensive update to the Classic theme; custom css hacks for IE.

2009-08-02 dr|z3d
    * Better support for Internet Explorer/classic theme.
    * Incremental improvements to classic theme.
    * More UI tweaks and fiddles. 
    * Fixes for I2PSnark UI; more to come.
    
2009-07-31 dr|z3d
    * Resolve anomalous buttons and text fields in console ui. 
    * Enhance presentation of data in /peers.jsp.
    * Fix themes issue with horizontal width of radio/checkbox icons.
    * Other cosmetic UI enhancements.

* 2009-07-31  0.7.6 released

2009-07-31 zzz
    * Update versions, package release
    * Fix snark.css link
    * Revert graph antialias enable
    * Remove <center> from iframe head
    * Fix tunnels.jsp HTML
    * Prevent linux-only installer screen from displaying on windows

2009-07-28 zzz
    * Add new reseed URL (thanks eche|on!)

2009-07-27 zzz
    * Add flag dimensions to speed up profiles.jsp rendering
    * Catch i2psnark create torrent with no data entered error
      http://forum.i2p/viewtopic.php?t=3763
    * Fix typos in proxy error files

2009-07-26 zzz
    * Add wrapper.config and i2prouter comments for 'portable'
    * Recognize same base and config dir in WorkingDir
    * Reformat XInfoPanel in installer for clarity

2009-07-25 dr|z3d
    * Enhance the layout of /graphs.jsp
    * Fix some of the irks in I2PSnark UI.
    * Ongoing tweaks and fiddles to the themes' css. Not finished by any means!

2009-07-24 zzz
    * Eepsite: Add Deutsch index page and css (thanks sperrbezirk!)
    * Router: Support i2p.dir.base and i2p.dir.config passed in via properties
    * Throttle: Decrease default max tunnels to 2500

2009-07-23 dr|z3d
    * Include additional tile graphics and I2PSnark header logo in /console/images/
    * Tidy up some layout irks; add some last minute 0.7.6 pre-release sparkle!
    * Ongoing overhaul of the I2PSnark UI.

2009-07-23 sponge
    * Add bob.i2p and sponge.i2p keys to hosts.txt

2009-07-23 sponge
    * Fix jdk 1.6izm in BOB as per zzz

2009-07-22 dr|z3d
    * More work on the I2PSnark UI.
    * Start of improvements to tunnel table data.
    * Ongoing theme enhancements.

2009-07-21 dr|z3d
    * First stage of overhaul of webapps ui. 
      susidns, susimail & i2psnark now lightly themed.
    * Proxy error messages now themed as per chosen theme.
    * Modest tweaks to the classic theme, et al.

2009-07-21 zzz
    * configclients.jsp: Close anchor
    * Console: Drop top-level css, unused now
    * Eepsite: Add default robots.txt (thanks v1v4)
    * GeoIP: Add license info
    * HTTP Proxy: Additional proxy.i2p restrictions
    * ServiceManager: Drop, unused

2009-07-20 zzz
    * BuildHandler: Increase threshold for dropping instead
      of rejecting to 81% (was 75%)
    * Console: Hide configui.jsp from IE, disable selection
    * GeoIP: Fix minor bugs (thanks Arsene)
    * graphs.jsp: Reduce refresh time to eliminate double iframe load
    * HTTP Proxy: Fix proxy.i2p "home page" (thanks dr|z3d)
    * I2PSnark: Remove Postman tracker
    * Peer Profiles:
      - Reduce max age for display to 2h (was 3h)
      - Drop unused Persist classes
      - Dynamically adjust expire time to control memory use
      - Increase reorganize time to 45s (was 30s) to reduce CPU use
        and lock contention
      - Remove some stat rates
      - Delay start of PeerTestJob
    * Stats: Increase coalesce time to 50s (was 20s) to reduce CPU use
    * summarynoframe.jsp: Cleanup
    * Transports: Reduce the number of Rates

2009-07-16 zzz
    * HTTP Proxy: Themes for error pages

2009-07-16 sponge
    * ministreaming:
      - small pedantic fix
    * streaming:
      - Fix a deadly race condition.
      - Some small pedantic fixes.
    * core:
      - Fix a deadly race condition.
    * BOB:
      - Fixed some races that occured from fixing races in streaming and core.
      - Some badly needed code refactoring to depend less on the database.

2009-07-15 zzz
    * Console:
      - Make light the default theme
      - Convert readme_zh.html from GB2312 to UTF-8
    * Installer: Don't launch the router from the postinstall.sh script
      on linux anymore; add a panel to the installer to provide launch instructions.

2009-07-15 sponge
    * Slackware SlackBuild fixes.

2009-07-14 dr|z3d
    * Increment to 0.7.5-10
    * Tidy up layout of readme.* files.
    * Work on console css to make it more Opera/webkit friendly.
    * Other cosmetic tweaks.

2009-07-13 zzz
    * Build: Add readme*.html files to the udpater
    * Build Handler: Don't reject for conn limits if class O,
      under the assumption that they are already talking
      to most of the routers, so there's no reason to reject. This may drive them
      to their conn. limits, but it's hopefully a temporary solution to the
      tunnel build congestion. As the net grows this will have to be revisited.
    * Throttle: Increase default max tunnels to 3000,
      to give us more capacity during congestion
    * Tunnels: Change the default variance from 1 to 0.
      Under the one-packet-enough theory, and the fact that most
      tunnels in a x+1 pool are of length x, variable lengths
      don't really help that much. Also, a default of 1 led
      to all sorts of problems with iMule/SAM, who was not
      setting the variance properties.
      This will affect exploratory tunnels for new users,
      and those that have never saved a change on configtunnels.jsp,
      and iMule users 1.4.5 and earlier.

2009-07-12 zzz
    * Add configui.jsp
    * orange flash remove take 2

2009-07-11 zzz
    * netdb.jsp: Fix bad tag causing orange mouseovers

2009-07-11 dr|z3d
    * More enhancements to the router console, consolidation of the
      light and dark themes.     
      - Apply new themes with routerconsole.theme=light/dark/classic
        added to advanced config.

2009-07-11 zzz
    * Build Handler: Drop rather than reject requests when near
      conn limits and the next hop is not connected, to reduce
      connection congestion
    * Console: Force IE to the classic theme
    * I2PSnark:
      - Bring back details links for Postman2 B64 torrents
    * I2PTunnel:
      - Make reduce-on-idle the default for all the shared clients
        for new installs (15m)
    * Profile Organizer:
      - Allow NTCP-only peers in inbound tunnels
    * Transports:
      - Move from a single connection limit threshold (80%) to
        two (75% and 87%), and only start rejecting tunnels
        at the higher threshold, to increase build success
      - Move some limit methods from the transports to TransportImpl
      - Add limit methods with a threshold argument
      - Increase default SSU conn limits a little more

2009-07-07 dr|z3d
    * Introducing 2 new console themes (light & dark), in addition
      to changes to the console navigation; navbar now resides in 
      the sidepanel and other stuff besides. More to follow!

2009-07-06 zzz
    * Console: Fix small textareas on Opera
    * EepGet: Don't send X-Accept-Encoding for non-proxied fetches
    * HTTP Proxy: Limit proxy.i2p to /themes/ directory
    * I2PSnark:
      - Change postman2 announce URL to use hostname rather than B64
      - Shorten torrent name to fit better on one line
    * I2PTunnel:
      - Add edit text
      - Fix broken favicon
    * Move almost all uses of StringBuffer to StringBuilder,
      for efficiency (thanks Arsene for the suggestion)
    * Reseed:
      - Fix console status messages broken by global replace
      - Remove tino, add b.netdb.i2p2.de
    * SSUDemo: Move to the router/java/test directory
    * Startup: Log clients.config problems
    * Transport: Implement NTCP auto-transition from an
      address to no address, so that inbound NTCP is disabled
      after SSU detects a firewall. When UPnP was apparently successful
      but the router is still firewalled (due to an additional
      software firewall or a bad UPnP indication, for example)
      the router will now remove the NTCP address.

2009-07-05 sponge
    * Added X-I2P-DestB64 and X-I2P-DestB32 http headers

2009-06-29 zzz
    * Big directory rework:
      Eliminate all uses of the current working directory, and
      set up multiple directories specified by absolute paths for various uses.

      Add a WorkingDir class to create a user config directory and
      migrate certain files to it for new installs.
      The directory will be $HOME/.i2p on linux and %APPDATA%\I2P on Windows,
      or as specified in the system property -Di2p.dir.config=/path/to/i2pdir
      All files except for the base install and temp files will be
      in the config directory by default.
      Temp files will be in a i2p-xxxxx subdirectory of the system temp directory
      specified by the system property java.io.tmpdir.

      Convert all file opens in the code to be relative to a specific directory,
      as specified in the context. Code and applications should never open
      files relative to the current working directory (e.g. new File("foo")).
      All files should be accessed in the appropriate context directory,
      e.g. new File(_context.getAppDir(), "foo").

      The router.config file location may be specified as a system property on the
      java command line with -Drouter.configLocation=/path/to/router.config
      All directories may be specified as properties in the router.config file.

      There will be no migration from an existing installation
      unless the system property -Di2p.dir.migrate=true is set.
      If there is no migration, it will continue to use $I2P for all files,
      except for temporary and PID files.

      The following linux scripts are now customized with the install path at,
      installation, and may be moved to /usr/local/bin and run from any
      working directory:
          eepget, i2prouter, runplain.sh

      For new installs, the i2p base directory ($I2P) may be read-only
      if updates are disabled. The only time i2p should write to the base directory
      is to unzip the update file. Updates are downloaded to the config dir. If, upon
      restart, the base dir is not writable, it will log a message and continue.

      Additional information, copied from I2PAppContext:

      #  Directories. These are all set at instantiation and will not be changed by
      #  subsequent property changes.
      #  All properties, if set, should be absolute paths.
      #
      #  Name	Property 	Method		Files
      #  -----	-------- 	-----		-----
      #  Base	i2p.dir.base	getBaseDir()	lib/, webapps/, docs/, geoip/, licenses/, ...
      #  Temp	i2p.dir.temp	getTempDir()	Temporary files
      #  PID	i2p.dir.pid	getPIDDir()	router.ping
      #  Config	i2p.dir.config	getConfigDir()	*.config, hosts.txt, addressbook/, ...
      #
      #  (the following all default to the same as Config)
      #
      #  Router	i2p.dir.router	getRouterDir()	netDb/, peerProfiles/, router.*, keyBackup/, ...
      #  Log	i2p.dir.log	getLogDir()	logs/
      #  App	i2p.dir.app	getAppDir()	eepsite/, ...
      
      *  Note that the router can't control where the wrapper actually puts its files.

      All these will be set appropriately in a Router Context.
      In an I2P App Context, all except Temp and PID will be the current working directory.

      Related changes:
      i2prouter:
      - Don't cd to script location, no longer required
      jbigi, cpuid:
      - Extract files from jar to temp dir, load from that dir, then
        copy to the base dir if we have permissions (and failing silently
        if we don't), so we have optimized libs and no complaints
        when we have a read-only base dir.
      logs.jsp:
      - Get wrapper log location from a property too
      - Display log file locations
      RouterLaunch:
      - If no wrapper, put wrapper.log in system temp dir
        unless specified with -Dwrapper.logfile=/path/to/wrapper.log
        or it already exists in CWD (for backward compatibility)
      - Append rather than replace wrapper.log
      - Pass wrapper log location to router as a property, so that logs.jsp can find it
      runplain.sh:
      - Add path substitution to runplain.sh on install
      - Pass I2P base dir to the router as a property
      Systray:
      - Fix NPE if no config file
      wrapper.config:
      - Put wrapper.log in system temp dir for new installs
      - Pass I2P base dir to the router as a property

2009-06-29 zzz
    * HTTP Proxy:
      - Add simple web server for "proxy.i2p" to serve
        images and CSS for the error pages
      - Take CSS out of the error pages; use internal server
        for CSS, image, and favicon
    * i2psnark build:
      - Move FetchAndAdd to static inner class
      - Fix standalone build to include i2psnark.jar since classes
        aren't in the .war anymore
      - Have standalone jetty use I2PAppContext temp directory
      - Replace launch-i2psnark.jar with launch-i2psnark script,
        since RunStandalone is in i2p.jar
      - Clean up jetty-i2psnark.xml, turn off jetty logging
      - Remove standalone build from the pkg target in the main build.xml
    * Jbigi, CPUID:
      - Reduce memory demand on startup from 4MB to 4KB each
    * NetDb: Fix an NPE on early shutdown
    * Reseeding / NetDb:
      - Move reseeding from the routerconsole app to
        the router, so that we can bootstrap an embedded router lacking a routerconsole
        (iMule or android for example), without additional modifications.
        This allows better integration between the reseeding function
        and the netDb.
      - Call reseed from PersistentDataStore, not from the
        routerconsole init, and start seeding as soon as the netdb has read
        the netDb/ directory, not when the console starts.
      - Wake up the netdb reader as soon as reseeding is done,
        rather than waiting up to 60s.
      - Don't display the reseed button on the console until the
        netdb initialization is done.
    * RouterConsoleRunner:
      - Catch a class not found error better

2009-06-29 zzz
    * Console: Convert table headers to <th> to prep for CSS changes
    * Console CSS: Move css file, make a classic theme to prep for CSS changes
    * Console: Move favicon.ico and i2plogo.png out of the .war
      so that the HTTP proxy can use them directly;
      proxy error pages must be updated next
    * NetDb stats: Normalize tunnel build stats for increased anonymity,
      effective in 0.7.6

2009-06-30 sponge
    * General cleanup on streaming and ministreaming.
      This fixes some compile warnings, and prepares for a larger fix.
      There is no code-flow changes, just lint. One warning remains as I am
      unsure exactly how to solve the problem yet.

* 2009-06-29  0.7.5 released

2009-06-29 Complication
    * Update versions, package release
    * Remove the last reference to my eepsite as a "news.xml" source,
      and likewise stop my public key from being included
      among valid release signing keys.

2009-06-25 sponge
    * Summary frame layout change so it makes sense.

2009-06-23 zzz
    * Browser Launch: Add sensible-browser, x-www-browser, defaultbrowser, and
      www-browser in an attempt to launch the user's preferred browser
    * configupdate.jsp: Cleanup
    * Installer: Include console.css!!!
    * NTCP: Try again to prevent two Event Pumpers
    * Update: Increase max retries
    * UPnP: Catch AIOOBE reported by tuna

2009-06-21 zzz
    * Browser Launch: Wait until the routerconsole is up before launching the browser
    * Installer: Fix wrapper.config parsing on windows
    * netdb.jsp: Add country chart at bottom, clean up version chart
    * News Fetcher:
      - Change default news URL, use it instead of the old one even if
        the old one is saved in the configuration, to assist in the transition
    * ReseedHandler:
      - check for upper case HREF to be compatible with apache indexes
    * Statistics Manager: post-0.7.4 cleanup
    * Transport: Treat 5.0.0.0/8 (Hamachi) as local

2009-06-17 Mathiasdm
    * desktopgui:
      - Added client and server tunnel view
        (saving does not work yet)

2009-06-17 zzz
    * PeerSelector:
      - Limit exploratory tunnels to connected peers when over
        half the connection limit (was 80%)
      - Have the high capacity tier fall back to a new connected tier
        before moving on to the not failing tier
        so that tunnel build success doesn't collapse and drive
        connections to the limit
    * PeerTestJob:
      - Limit to connected peers

2009-06-12 zzz
    * Console:
      - Move the console css from default.css in the .war to docs/themes/console/console.css,
        and support console themes in the main console with routerconsole.theme=foo
      - Remove unused NoticeHelper

    * Installer:
        Upgrade to izpack 4.3.0 and add a short script to fix Vista install problems.
        (previous izpack was 3.7.2 from 2005-04-22)
        
        izpack 4.3.0 from :
        http://dist.codehaus.org/izpack/releases/4.3.0/IzPack-install-4.3.0.jar
        SHA1 f06da6b26ac2c68fed64ab38980352989b8d8841
        (no signatures or sha1sums found on website, and the jar is unsigned)
        License: Apache 2.0
        
        upack izpack:
        java -jar IzPack-install-4.3.0.jar
        or
        java -jar IzPack-install-4.3.0.jar -console
        
        get the standalone-compiler.jar from the installation lib/ directory:
        SHA1 6d2b4a5657bfb864a333b1c4b1c0f8223aa57d80
        (no signatures or sha1sums found on website, and the jar is unsigned)
        
        This fixes the bug with the install windows centered in all the
        workspaces, not the current workspace. And who knows what other
        bugs in the last 4 years.
        
        To fix Vista (and presumably Windows 7) permissiom problems,
        add a run-privileged flag for those, and run the new fixperms.bat
        which calls icacls to add the privileges to the install directory.
        
        Add support for 6 more language packs found in the new release.
        Change from ISO3 codes to native language names.
        
        Disable creation of the i2p.tar.bz2 file in build.xml
        (distributed as i2pheadless-0.7.x.tar.bz2), as izpack 4.3.0 now
        supports headless installation with java -jar i2pinstall.exe -console.
        Update INSTALL.txt and INSTALL-headless.txt accordingly.

      - Add install and temp path substitution to wrapper.config and
        i2prouter on install

      - Change the wrapper.config classpath to one line: lib/*.jar
        This means we lose control of classpath load order, so move the windows installer
        jars copy.jar, delete.jar, and exec.jar to a new installer/ directory so
        these jars won't be in the classpath or potentially conflict, since
        copy.jar and delete.jar include FileUtil.class, and we don't want to have
        to remember to add them to the updater if we ever change FileUtil.class.
        Delete the installer/ directory in postinstall.sh since it is windows-only.

    * Watchdog: Only try to dump threads if there is a wrapper
         and we aren't on windows

* 2009-06-12  0.7.4 released

2009-06-12 Complication
    * Update versions, package release

2009-06-09 zzz
    * NTCP: Fix startup race NPE (thanks postman!)

2009-06-08 sponge
    * Last commit for this cycle. All debugging except for WARN removed.
      I can use the visit command to debug now anyway.

2009-06-08 sponge
    * Removed BOB debugging as-per zzz

2009-06-08 sponge
    * Fixed NPE and some other goofups in BOB.
    * BOB bump version

2009-06-07 zzz
    * Build file:
      - Add updaterWithJettyFixesAndGeoIP, use it in pkg for one release
      - Cleanups
    * Console:
      - netdb.jsp cleanup
      - tunnels.jsp cleanup
    * ExploratoryPeerSelector:
      - Limit to connected peers when near connection limit
    * Timestamper:
      - Use locale country if geoip unavailable
    * Transport:
      - Lower min NTCP idle time to 3m (was 5m)
      - Increase SSU conn limit by 33%
    * UPnP: Fix deprecation warning
    * Watchdog:
     - Defang him again

2009-06-06 sponge
    * Added BOB's license to licenses
    * Janitorial javadoc fixes *sigh*
    * bump to -13

2009-06-05 sponge
    * Merge and bump to -12

2009-06-05 sponge
    * BOB now cleans up tunnels, although they can take up to 5 minutes to
      disapear. This is due to the fact that the streaming lib doesn't
      actually remove the connections properly and kill them off when the
      manager is destroyed. I'm not certain if this is a bug, or a feature,
      but it sure is annoying, and you have to wait for the connections to
      time out. What should happen is the streaming lib should cause an IO
      error to the pending read or write.

2009-06-05 zzz
    * Build file:
      - Add license info for launch4j includes
    * Console:
      - 16x11 transparent flags for ch and np, thanks anonim!

2009-06-04 zzz
    * Console:
      - Update geoip file to June 3 version
      - Hide some controls if no wrapper on configservice.jsp
    * I2PTunnel:
      - Fix bug where delayed-open and close-on-idle tunnels would
        use a different tunnel pool instead of building their own
      - Add standby indication to web page
    * NetDb:
      - Try to talk directly to a floodfill if we don't know enough,
        to help integrate more quickly
      - Change a no-floodfill error to a warn
    * NetDb Stats:
      - Average TX and RX bw stats for additional anonymity,
        effective in next release
    * Reseed:
      - Limit to 200 pulled randomly from the full fetched list
    * Transport:
      - Increase default bw for new installs to 96/40
        (was 64/32). This is as high as we can go upstream
        without making the default class M.
    * Watchdog:
      - Allow disabling by property again
      - Logging tweaks

2009-05-30 zzz
    * Console:
      - config.jsp now cause graceful restart
      - More peers.jsp and profiles.jsp cleanup
      - tunnels.jsp improvements
      - Use CSS for form messages
      - Goodbye nonce spoof messages (sorry jr)
      - config.jsp: Comment out unused burst config code
      - Don't forget Serbia!
      - configadvanced.jsp cleanup
    * LoadTestManager: Delete, unused
    * Peer Selector: Make strict order opaque to hash value
    * SendGarlicMessageJob: Delete, unused
    * Session Keys:
      - Don't instantiate unused SessionKeyPersistenceHelper
      - Use TransientSessionKeyManager instead of PersistentSessionKeyManager
      - Add generics to TransientSessionKeyManager to help understand it
      - Change initial session map size to 64 (was 1024)
      - Prepare for per-destination SessionKeyManagers in ElGamalAESEngine
      - More stubs for per-destination managers in the client manager
    * Transports:
      - Adjust bids when near conn capacity
    * UDP:
      - Remove unused stats and test code
      - Only save IP when it changes
    * UPnP:
      - Prevent NPE after ParserException
      - Tweak to help startup problems?
      - Retry port forward if it fails
      - Make peers.jsp display faster
      - Lengthen POST timeout
      - More comments

2009-05-29 sponge
    * added big fat start/stop lock into BOB
    * added zap command to shut down BOB... now we need a way to start it
      after it stops. :-)

2009-05-27 Mathiasdm
    * Increase sendProcessingTime some more, add a property to configure.
      Configure with 'router.defaultProcessingTimeThrottle'.

2009-05-27 Mathiasdm
    * Increased sendProcessingTime limits and added testSuccessTime
      to avoid unwanted throttling

2009-05-26 Mathiasdm
    * Throttling extension by looking at sendProcessingTime

2009-05-26 zzz
    * Console:
      - configlogging.jsp cleanup
      - Flags tweak
    * NetDb:
      - Don't send our own hash in the don't-include list when exploring
      - Remove any pending write when removing a RouterInfo
      - Cleanup to use routerHash()
    * Streaming: Hopefuly fix infinite loop in the SYN queue handler

2009-05-25 zzz
    * GeoIP:
      - Save our own location in the config
      - Check whole netDb at startup (last try didn't work)
    * NTCP:
      - Increase routerinfo send frequency to every 90m (was 9h)
      - Don't send 3 floodfill infos at startup or with routerinfo
    * Profile Organizer: Increase min fast peers based on
      number of local destinations
    * Timestamper:
      - Use GeoIP to query a closer ntp source if available
      - Lengthen query time if well-synced
      - Cleanup

2009-05-24 mkvore
    * SAM: logging some exceptions at INFO level instead of ERROR

2009-05-24 zzz
    * Connection limits / throttle:
      - Better limits when no inbound TCP
        (limit inbound and outbound separately)
      - Don't offer to SSU introduce when near connection limit
    * Console:
      - Move flags from icons/ to docs/icons
      - peers.jsp cleanup
      - Add readme_zh.html
    * GeoIP:
      - Check netDb SSU IP too
      - Check whole netDb at startup
    * NTCP: Log who is sending us big messages
    * UPnP: Move logging from wrapper log to router log

2009-05-23 Mathiasdm
    * Router netDB:
      - Added flags to the netDB page

2009-05-22 Mathiasdm
    * desktopgui:
      - Updating works in general config
      - Switched to Swingworker threads for improved responsiveness

2009-05-21 zzz
    * Router Watchdog:
      - Log memory stats
      - Dump threads on linux
      - Restart after 20 minutes (give the dog his teeth back)

2009-05-21 zzz
    * DataStore:
      - Adjust interface to have persistent and non-persistent methods,
        to prepare for partial storage in RAM
    * ExpireRoutersJob:
      - Rewrite, not enabled yet
    * I2Punnel:
      - Increase eepsite default to 3+0 for new installs
    * PersistentDataStore:
      - Cleanup, simplify, and concurrentify
      - Tweak stats
      - Remove write limit
      - Flush to disk on shutdown
      - Don't write out what we just read in
    * Router and console:
      - Bundle geoIP files and flags in new installs,
        spiff up tunnels.jsp and profiles.jsp.
        Existing installs can get files with 'ant updaterWIthGeoIP'
        or in the console docs bundle 'ant consoleDocs'
      - Use flags for shitlist and peers.jsp too
      - Tweak tunnels.jsp to show class letters
      - Hide in-progress details on tunnels.jsp
      - Add a little color to confignav
      - Remove 'no skew' message
      - More message tweaks if no wrapper
    * TunnelManager:
      - Remove now-unused isInUse()
    * UPnP:
      - Fix up port binding, add some logging on bind fails
      - Force IPv4 only for binds

2009-05-20 Mathiasdm
    * General configuration enabled by default
    * General configuration speed tab works completely

2009-05-17 zzz
    * Merge i2p.i2p.zzz.upnp branch
     * Major changes:
      - Detect IP with UPnP
      - Open firewall ports with UPnP
      - Detect IP by checking local interface addresses
      - Enable TCP auto-IP and auto-port by default, if UDP status is "OK"
      - Network configuration page rework
     * Other stuff:
      - Remove unused verifyupdate.jsp
     * Details of the UPnP and related Transport changes:
      - Add UDP Port configuration to config.jsp
      - Don't restart router when configs change on config.jsp;
        simply rebuild router info.
      - Clean up some port config code in UDP
      - Implement UPnP enable/disable
      - Start to rework inbound configuration
      - Tweak UPnP warning messages
      - Start of callbacks from UPnP to transports
      - Tell UDP local addresses at startup
      - NTCP Port must now be either auto or configured;
        now defaults to auto; and configured now trumps auto.
        Port configuration now does not affect whether inbound
        NTCP is enabled - the host configuration alone can do that.
      - i2np.ntcp.autoip=true redefined to enable inbound only if
        SSU reachability is OK. i2np.ntcp.autoip=always for the old behavior.
        autoip default is now "true".
        i2np.ntcp.hostname=xxx now trumps i2np.tcp.autoip.
      - SSU always tells NTCP when status changes.
      - Implement config save of new IP address options
      - Implement local address and UPnP configuration of UDP address
      - Limit received port to 1024 minimum
      - Simplify bw form
      - Add config link to UPnP status
      - Make short timeouts for UPnP HTTP POST so we don't hang when
        the UPnP device goes away
      - Fix a bug in UPnP HTTP Server timeout
      - Make short timeouts for the XML parser so we don't hang when
        the UPnP device goes away - same as for HTTP POST
      - Stuff the port mapping requester into a thread so it doesn't
        delay everything for several seconds
      - Handle UPnP devices that return IP = 0.0.0.0
      - Better HTML output when no IP found
      - Tweak logging
      - Set Disposer thread name
      - Keep the control point running after we find an IGD,
        so that we get notifications of it leaving or
        coming back or replaced.
      - Detect UPnP start failure
      - Sort local addresses
      - Store last IP for future laptop mode
      - Subscribe to service, doesn't seem to do anything though,
        need to test it more
      - Change UPnP listener port defaults, allow configuration option
      - Don't notify for non-changed options on config.jsp
      - Simplify config.jsp some more
      - No longer use i2np.udp.forceIntroducers
      - Tweak UDP port qualification
      - Fix allowing low ports again
      - Add option to completely disable NTCP, for those behind nasty firewalls
      - Use SSU reachability rather than global reachability for determining NTCP reachability,
        since we are now reporting NTCP reachability too
      - Tweak the config sub-navbar
      - Don't start UPnP if we have a public interface address
      - Fix setting IP to a local interface address
      - Work on the configuration help some more
      - Rework UDP peers.jsp table a little
      - Don't let UDP bid on messages that are too long
      - Clean up the max fragments code in UDP

2009-05-17 zzz
    * Build files:
      - Remove unneeded ant.jar from package (900KB)
      - Fail on Jsp compile errors
    * FloodfillVerifyJob: Don't consider an older search result as verified
    * logs.jsp: Add link to config
    * NetDb: Lower the routerinfo expiration again
    * SusiDNS:
      - Reduce displayed entries from 300 to 100
      - Add ability to go forward or back
      - Make textareas bigger
      - Clean up file names
      - Clarify messages about filter and search

* 2009-05-16  0.7.3 released

2009-05-16 Complication
    * Update versions, package release

2009-05-12 sponge
    * BOB clean up, change println's to _log.warn, bump BOB version
    * I2PSessionMuxedImpl.java changes as per zzz, and they test OK for me.

2009-05-12 mkvore
    * SAM: fix: warnings when generating javadoc

2009-05-11 zzz
    * Connect client: Fix NPE when used with advanced i2ptunnel features
    * Context: Don't instantiate unused AdminManager
    * logs.jsp: Put critical log at the top
    * NetDb: Don't accept stores of our own LeaseSets or RouterInfo

2009-05-11 mkvore
    * SAM: fix: removed ERROR level logging when a client disconnects

2009-05-09 sponge
    * merge

2009-05-09 sponge
    * fixed OOM on lock (woops! my bad!)

2009-05-08 Mathiasdm
    * desktopgui: moved files to stop polluting the namespace
          (everything now in net.i2p.desktopgui)
    * desktopgui: some variable renaming in general configuration

2009-05-07 mkvore
    * SAM: version 3 added
    * SAM: blocking case corrected on simultaneous client connection (v.1-3)

2009-05-07 zzz
    * Add nibble.i2p to proxy list and hosts.txt

2009-05-07 zzz
    * Addressbook: Name the thread
    * Console:
      - More IE button fixes, try harder to not refresh the iframe after shutdown
      - Disable idle options for streamr client, it will never be
        idle because it pings the server
    * Floodfill Monitor: Slow down the volunteers
    * Throttle: Throttle at 90% so we throttle before we WRED

2009-05-06 Mathiasdm
    * Improvements to popup menu rightclick action
    * Added general configuration options (still not available by default)
    * General fixes
    * Added ant build options (irc says eche|on would like that ;))

2009-05-06 sponge
    * Hopefully the last fixes for BOB.
    * Fixes to prevent race in client-side I2CP and Notifier.

2009-05-03 sponge
    * More hopeful fixes for BOB.
    * Added new Robert ID to snark

2009-05-01 zzz
    * Build files:
      - Fix up susidns build file so it will work with gcj
      - Add consoleDocs target
    * Client: Fix race NPE (thanks sponge)
    * Console: fix ERR-UDP Disabled and Inbound TCP host/port not set
    * I2CP: Fix race NPE
    * I2PTunnel:
      - Try to fix locking to prevent duplicate destinations when using
        the new option new-dest-on-resume. Still not right for shared clients
        but should be better for non-shared.
    * Router console:
      - Add jbigi and cpu info to logs.jsp
    * Session key manager:
      - Log before a hang maybe
    * URL Launcher:
      - Launcher on linux was stopping after trying opera, whether it succeeded or failed.
        Now it keeps going to try firefox, etc. as designed.
      - Extend default delay from 5s to 15s so it will reliably start

2009-04-27 sponge
    * more BOB fixes, complete with warnings when things go wrong, and
      success messages when things turn around and go right. Terminates
      early so that applications wait no more than 10 seconds or so.
    * Reversed a few earlier patches that caused some odd behavior.
    * Changed some core println()'s to debugging messages.

2009-04-27 zzz
    * Build files:
      - New updaterWithJettyFixes target, build it for pkg
      - Pass compiler args down from top build.xml
    * GarlicMessageBuilder: Reduce bundled tags to 40 (was 100)
    * i2psnark: Add Postman2 tracker
    * I2PTunnel: Allow spaces in dest and proxy lists
    * NetDb:
      - Adjust RouterInfo expiration down to control memory usage
      - Display LeaseSets and RouterInfos on separate console pages
    * NTCP:
      - Correct the meanings of the i2np.ntcp.autoip and i2np.ntcp.autoport
        advanced config. If you have one of these set but not the other, you
        will have to adjust your configuration on config.jsp.
    * RouterConsole: iframe tweaks
    * StatisticsManager: Cleanup
    * Streaming: Don't let jrandom yell so loud
    * Tunnel Pool: Don't self-destruct if more than 6 IB tunnels configured

2009-04-25 sponge
    * I2PSessionMuxedImpl atomic fixes
    * BOB fixes. This should be the final bug wack. Good Luck to everybody!

2009-04-23 zzz
    * Blocklist: cleanup
    * eepget: handle -h, --help, bad options, etc.
      (http://forum.i2p/viewtopic.php?p=16261#16261)
    * Fragmenter: don't re-throw the corrupt fragment IllegalStateException,
      to limit the damage - root cause still not found
    * i2psnark: (http://forum.i2p/viewtopic.php?t=3317)
      - Change file limit to 512 (was 256)
      - Change size limit to 10GB (was 5GB)
      - Change request size to 16KB (was 32KB)
      - Change pipeline to 5 (was 3)
    * logs.jsp: Move version info to the top
    * Jetty: Fix temp dir name handling on windows, which was
      causing susidns not to start
      (http://forum.i2p/viewtopic.php?t=3364)
    * NTCP: Prevent IllegalStateException
    * PeerProfile:
      - Replace a hot lock with concurrent RW lock
      - Rewrite ugly IP Restriction code
      - Also use transport IP in restriction code
    * RouterConsole: Make summary bar a refreshing iframe
    * Transport: Start the previously unused CleanupUnreachable

2009-04-21 sponge
    * Code janitor work, basic corrections involving @Override, and
      appling final where it is important. Also fixed some equals methods
      and commented places that need fixing.

2009-04-18 Complication
    * Fix typo in "news.xml", no build number increase.

* 2009-04-18  0.7.2 released

2009-04-18 Complication
    * Update versions, package release

2009-04-17 sponge
    * fixed setIP, just be sure to distclean before building :-)
    * more lint taken care of as well.

2009-04-17 sponge
    * setIP wants to be a static method in the class, but it produces
      warnings about it being static from other code.

2009-04-17 sponge
    * Catch NPE in NTCP.
      This possibly augments fix 2009-04-11 welterde below.
    * Various LINT on NTCP sources, and removal of space-wasting
      spaces at end of lines in sources touched.

2009-04-13 Mathiasdm
    * Bugfix on tray icon updating
    * Some more work on the general configuration menu
      (currently not added to the tray icon menu yet, needs more work)
    * Tweaked the desktopgui logo

2009-04-13 Mathiasdm
    * Added I2P version and GUI version to desktopgui
    * Tweaks to the tray icon menu
    * Some starting work on a GUI general configuration menu
    * Bugfix allowing spaces in directory structure

2009-04-13 welterde
    * small fix in the eepproxy

2009-04-11 welterde
    * fixed NPE in NTCP transport

2009-04-11 sponge
    * i2ptunnel janitorial work and fixes on most locks.
      Some locks still need work, and are marked with LINT in the comment.
      Just grep for "LINT" to see where the remaining places are.

2009-04-10 sponge
    * More BOB threadgroup fixes, plus debug dump when things go wrong.
    * Fixes to streaminglib, I2CP, which are related to the TG problem.
    * JavaDocs fixups.

2009-04-08 sponge
    * More hopeful fixups to the infamous orpahned tunnel problem. *Sigh*

2009-04-08 zzz
    * IPV6/localhost:
      - Enable IPv6 stack in the JVM, hopefully won't break anything
      - Patch Jetty to support binding to IPv6 addresses
      - Allow multiple bind addresses for the router console
        in the clients.config file; for new installs the
        default is now "127.0.0.1,::1"
      - Change most instances of "localhost" to "127.0.0.1"
        throughout the code
    * Router:
      - Move some classes to private static inner

2009-04-07 sponge
    * BOB prevent jvac from optimizing out thread-group code from -10

2009-04-07 zzz
    * NTCP: Prevent occasional NPE introduced in -4
    * streamr: Synchronize DatagramMaker

2009-04-07 sponge
    * SimpleTimer2, SimpleScheduler fixed so that the threads all run from
      The main threadgroup, not in the current possible child threadgroup.
      So long as any SimpleTimer2/SimpleScheduler is started *BEFORE* any
      child threadgroups, the constructors are threadgroup safe. What would
      be super cool is if they were to be all jailed within thier very own
      threadgroup too, but, I2P isn't up to the task of this yet.
    * Fixes to BOB to ensure the above is true.

2009-04-06 sponge
    * Debugging to make SimpleTimer2 and SimpleScheduler easier to debug.
    * Fix for the config files in the GUI from mathiasdm

2009-04-04 sponge
    * Hopeful fixups to the infamous orpahned tunnel problem.
    * BOB now 0.0.5

2009-04-04 zzz
    * NTCP: Don't bid on messages too big to handle

2009-04-03 zzz
    * Console:
      - Fix bug with IE buttons not working,
        because it sends the label instead of the value
      - Display version of downloaded update
    * Update:
      - Change default to "Download and verify"
      - Change news fetch default to 24h (was 12h)

2009-04-03 sponge
    * Fix broken dependencies for BOB.jar
    * Router build version incremented to 5.

2009-04-02 zzz
    * Profiles:
      - Remove unused calculators and RateStats:
        CapacityCalculator, StrictSpeedCalculator, IsFailingCalculator;
        sendFailureSize, processSuccessRate, processfailureRate, commErrorRate,
        tunnelTestResponseTimeSlow
      - Reduced number of Rates in these RateStats:
        sendSuccessSize, receiveSize, rejectRate, failRate
      - ~5KB/profile savings total
      - Deflate speed calculation once an hour instead of once a day,
        to improve fast tier selection
      - Remove dup comment in persisted files
    * StatisticsManager - effective in 0.7.2:
      - Spoof uptime to 90m for all
      - Change tunnel stats from 10m to 60m
    * Transport:
      - Maintain a router hash -> IP map in transport,
        to support additional IP checks (unused for now)
      - Catch error on pre-2.6 kernels
      - Some concurrent conversion
      - Fix an HTML error on peers.jsp

2009-04-01 zzz
    * I2PTunnel: Fix tunnel close
      http://forum.i2p/viewtopic.php?t=3231

2009-03-30 zzz
    * I2CP:
      - Implement BandwidthLimitsMessage
      - Have i2psnark use new message, remove
        build dependency on router
    * Peer Selection:
      - Limit peers to a max % of all tunnels with
        router.maxTunnelPercentage=nn, default 33
      - Add chart to tunnels.jsp to see results

* 2009-03-29  0.7.1 released

2009-03-29 Complication
    * Update versions, package release

2009-03-27 zzz
    * Add readme_fr.html
    * License splash update
    * Catch rare TunnelGatewayMessage AIOOB, root cause unknown

2009-03-24 zzz
    * I2PTunnel:
      - Add some warnings about new features
      - Fix encrypted leasesets broken in about -4
      - Suppress log error on manual stop
      - Fix NPE on close of a tunnel not open yet
    * Transport:
      - Increase default bw to 64/32, burst 80/40
    * Tunnels: Change some fragmentation errors to warns

2009-03-16 zzz
    * help.jsp: Add some
    * I2PTunnel: Cleanup
    * I2PTunnelHTTPClient: Fix NPE on delayed open
    * I2PTunnelHTTPServer: Maybe catch an NPE
    * SOCKS: Allow .onion addresses for onioncat testing
    * Tunnel: Catch a rare AIOOB

2009-03-09 zzz
    * Client:
      - Clean up retry code
      - Bring I2CP listen error to the summary bar
        http://forum.i2p/viewtopic.php?t=3133
    * I2PSnark: Remove the http from the add torrent box
    * I2PTunnel:
      - Add persistent key option for standard and IRC clients
      - Add delay-open option for clients
      - Get regenerate-dest-on-reconnect working
      - Add default key file name
      - Add link to addressbook
      - I2PSink: Send protocol byte
    * OCMOSJ:
      - Change from 5% reply requests to at least
        once per minute, in hopes of reducing IRC drops
      - More clean up of the cache cleaning
    * Routerconsole: Don't OOM configpeer.jsp on huge blocklists

2009-02-26 zzz
    * I2CP Client: Add support for muxing
    * I2PTunnel:
      - Add new IRCServer tunnel type
      - Add SOCKS 4/4a support
      - Catch OOMs in HTTPServer
      - Name the IRCClient filter threads
      - Port Streamr to I2PTunnel
      - The beginnings of SOCKS UDP support
    * Naming: Add reverse lookup by hash
    * OCMOSJ: Clean up the cache cleaning
    * Router: Move addShutdownTask from Router to I2PAppContext
      so that apps can register more easily
    * Routerconsole:
      - Thread hard shutdown and restart requests from the routerconsole,
        and add a delay even if no tunnels, to allow time for a UI response
      - Sort the summary bar destinations
      - Move dest-to-hash converter to new helper class so we can
        use it in i2ptunnel

2009-02-22 sponge
    * BOB: Orphan tunnel issue fix, bump BOB version
    * bump to Build 6

2009-02-16 zzz
    * Streaming lib: Plug timer leak, don't send keepalives
      after close, don't disconnect hard after close

2009-02-15 zzz
    * Add licenses to all packages
    * I2PSession: Concurrent _messagesReceived
    * i2psnark: tmp file removal try #3
    * I2PTunnel:
      - Don't buffer POST data in HTTPClient
      - Display destination even when stopped
      - Enable key generation, dest modification, and
        hashcash estimation in the GUI
      - Add new CONNECT client
    * NetDb: Enforce 60s minimum leaseset publish interval
    * Streaming lib:
      - Plug connection leak
      - Move ConEvent from SimpleTimer to SimpleScheduler
      - Move RetransmissionTimer (ResendPacketEvent)
        from SimpleTimer to new SimpleTimer2
      - Move ActivityTimer and Flusher from SimpleTimer to RetransmissionTimer
      - SimpleTimer2 allows specifying "fuzz" to reduce
        timer queue churn further
    * Susidns: Fix save of new dest broken in 0.7
    * TunnelPool:
      - Allow leasesets with reduced leases for robustness and startup speed
      - Plug in-progress build leak

2009-02-07 zzz
    * ClientConnectionRunner, Shitlist, TunnelDispatcher:
      Update using concurrent
    * Streaming ConnectionHandler: Bound SYN queue and
      use concurrent to prevent blowup
    * HTTP Proxy: Fix error msg for b32 addresses
    * I2CP: Implement optional reduce tunnels on idle - not hooked
      in to i2ptunnel GUI yet - still needs tweaks
    * I2CP MessageReader: Prevent rare NPE
    * I2CP Writer: Rewrite using concurrent
    * i2psnark: Add torrent and connection count
    * I2PTunnel & I2CP:
      - Fix tunnel reduction/restore, hook in the GUI
      - Hook leaseset encryption into the GUI
      - Implement saves for all the new stuff
      - Add cancel button
      - Add b32 display for non-http servers
      - Prep for CONNECT
      - Fix error msg when connection goes away
    * NetDb: Remove all DataPublisher stuff
    * Wrapper: Remove dup timeout

2009-02-02 sponge
    * Final? cleanups to Slackbuilds.
    * ant target for Slackbuilds.

2009-02-01 sponge
    * Slackbuild files... if we can have them for Debian, why not :-)

2009-02-01 zzz
    * Convert some inner classes to static (findbugs)
    * DataHelper.readLong(): Was returning -1 on EOF instead
      of throwing exception
    * i2psnark: Increase tunnels and pipeline to 3
    * NTCP: Use a java.util.concurrent execution queue instead of
      SimpleTimer for afterSend() to reduce lock contention
    * Remove source from susimail.war, susidns.war, i2ptunnel.war (85KB)
    * Routerconsole:
      - Move common methods to new HelperBase class
      - Make reseed link a button
    * SimpleScheduler: New replacement for SimpleTimer when events
      will not be rescheduled or cancelled, to reduce SimpleTimer
      lock contention
    * Tunnel Pool:
      - Remove tunnel from participating if can't contact next hop
      - Fail outbound build faster if can't contact first hop
    * Wrapper: Remove dup timeout

2009-01-31 dream
    * Debian files

2009-01-31 sponge
    * One line BOB discarded interger fix 
      (not that it mattered at this point)

2009-01-25 zzz
    * Build files:
      - Don't bundle unneeded XML parser xercesImpl.jar (1MB)
      - Don't include unneeded stuff in Copy, Delete, Exec.jar (300KB)
    * I2CP:
      Implement new I2CP message ReconfigureSessionMessage.
      Will be used for tunnel reduction.
    * I2PTunnel Edit Pages:
      - Change default length to 2+0
      - Cleanup helper code
      - Prevent null spoofhost
      - Stub out the following new options (C=client, S=server):
        + Access list (S)
        + Certificate type (S)
        + Encrypted LeaseSet (S)
        + New dest on idle restart (C)
        + Tunnel closure on idle (C)
        + Tunnel reduction on idle (C,S)
    * I2PTunnel Socks:
      - Add support for SOCKS to GUI
      - Don't NPE on SOCKS 4, just close
      - Don't have SOCKS build a new dest for every request
      - Beginnings of SOCKS configuration by port
      - HTML error msg for attempted HTTP access
    * LeaseSet: Add encrypt/decrypt methods
    * netdb.jsp: Don't show stats by default
    * OCMOSJ: Bundle a reply when we switch tunnel or lease,
      to detect failure sooner
    * PublishLocalRouterInfoJob:
      - Delay for 5m at startup
      - Run every 20m (was 7.5m)
    * RebuildRouterInfoJob: Don't run it
    * Router: Add a keyring for decrypting leases
    * Routerconsole: Add configkeyring.jsp
    * SummaryHelper.getTransferred() move to DataHelper,
      rename to formatSize(), use on tunnels.jsp
    * Streaming, I2CP, Client Message sending:
      Pass message timeout through new I2CP message
      SendMessageExpiresMessage, so that the router
      uses the same expiration as the streaming lib.
      Should help reliability.
    * Streaming: TCB control block sharing

* 2009-01-24  0.7 released

2009-01-24 Complication
    * Update versions, package release

2009-01-17 zzz
    * NTCP: Prevent two NTCP Pumpers

2009-01-14 zzz
    * config.jsp: Fix burst seconds display
    * HTTPClient: Fix per-tunnel settings for i2cp.gzip and
      i2ptunnel.httpclient.send* (thx tino)
    * i2psnark:
      - Fix double completion message
      - Add crstrack
    * initialNews.xml: Add .de (thx echelon)
    * Message: Always distribute an inbound msg back out
      a tunnel to foil a possible latency-measuring attack
      (welterde)
    * Naming:
      - Change base32 names to *.b32.i2p
      - Add i2p.naming.hostsTxt.useB32 config
    * profiles.jsp: Remove 1m column
    * SAM: Don't build tests by default
    * Streaming:
      - Prevent a rare NPE
      - Reduce initial RTT to 8s (was 10s)
    * tunnels.jsp: Add netdb links

2009-01-08 zzz
    * addressbook: Prevent Base32 hostnames
    * build.xml: Remove readme_xx.html from updater
    * configtunnels.jsp: Fix display of outbound backup count
    * configupdate.jsp: Fix corruption of update URLs
    * i2psnark: Recognize Robert 0.3 and 4
    * ExploreJob/SearchJob - fix brokenness:
      - Give each search a minimum of time even at the end
      - Fix ExploreJob exclude peer list
      - Always add floodfills to exclude peer list
      - Don't queue keys for exploration or run ExploreJob
        if floodfill
      - Allow floodfills to return non-floodfills in
        a DSRM msg so exploration works
    * ExploreJob/SearchJob - more fixes:
      - Disable ExploreKeySelectorJob completely, just have
        StartExplorersJob select a random key if queue is empty
      - Add netDb.alwaysQuery=[B64Hash] for debugging
      - Queue results of exploration for more exploration
      - Floodfills periodically shuffle their KBuckets, and
        FloodfillPeerSelector sorts more keys, so that
        exploration works well
    * Shitlist: Reduce max time to 30m (was 60m)
    * Streaming:
      - Reduce default initial window size from 12 to 6,
         to account for the MTU increase in the last release
         and try to limit initial packet loss
      - Reduce fast retransmit threshold from 3 to 2
    * Transport: Don't shitlist a peer if we are at our
      connection limit

2009-01-03 zzz
    * config.jsp: Move the buttons up
    * configservice.jsp: Clean up and fix the broken (?)
      browser launch configuration
    * i2psnark:
      - Try again to remove the i2psnarkurl files on shutdown
      - Sort torrents with a locale-based sort
    * NetDb:
      - Expire routers with introducers after 90m.
        This should improve reachability to firewalled routers
        by keeping introducer info current.
      - Expire routers with no addresses after 90m.
      - Convert to java concurrent
    * Stats: Add router.memoryUsed, graph by default
    * Summary bar: Remove spurious UDP warning on startup
    * UpdateHandler: Make extensible for upcoming
      torrent updater

2008-12-15 zzz
    * Remove apps/ bogobot jdom pants q rome stasher syndie

2008-12-14 zzz
    * Contexts: Add int getProperty(String prop, int default)
    * I2PAppThread: Constructor fix
    * More split classes into their own files for mkvore
    * Streaming: Don't build test cases by default
    * Summary bar: Replace links with buttons
    * Transport:
      - Cleanup max connections code
      - Add i2np.udp.maxConnections
      - Set max connections based on share bandwidth
      - Add haveCapacity() that can be used for connection
        throttling in the router
      - Reject IBGW/OBEP requests when near connection limit
      - Reduce idle timeout when near connection limit
    * Tunnel request handler:
      - Require tunnel.dropLoad* stats
      - Speed up request loop
    * I2CP, HostsTxtNamingService, I2PTunnel:
      Implement Base32 Hash hostnames, via the naming service.
      Names are of the form [52-characters].i2p, where
      the 52 characters are the Base32 representation of our
      256-byte hash. The client requests a lookup of the hash
      via a brief I2CP session using new I2CP request/reply
      messages. The router looks up the leaseset for the hash
      to convert the hash to a dest. Convert the I2PTunnel
      'preview' links to use Base32 hostnames as a
      demonstration.

2008-12-08 zzz
    * ATalk: Move from core to apps
    * Blocklists: enable by default, include blocklist file
      in new installs
    * Build: Add findbugs target
    * Cleanup of removed netdb stats
    * Console:
      - Don't display restart button if no wrapper
      - Remove PRNG stats
    * Eepsite: Disable jetty webapps by default for new installs
    * i2psnark:
      - Add default i2psnark.config for new installs
      - Remove wishlist link
      - Recognize robert and i2psnarkxl clients
      - Increase max files to 256
    * Increase standalone heap size to 128MB
    * NetDb: Split classes into their own files for mkvore
    * PeerManager: Fix NPE on early shutdown
    * SusiDNS: Add textareas
    * Transport:
      - Fixes, avoid NPEs, and cleanups when NTCP and/or UDP transports disabled
      - More TCP removal cleanup
      - Clean up bandwidth limiting, centralize defaults
      - Force burst to be >= limit
      - Increase default bw to 48/24, burst 64/32
    * Tunnels: Avoid two NPEs on corrupt fragments

2008-12-01 zzz
    * i2psnark:
      - Refactor to allow running a single Snark without a SnarkManager again,
        by moving some things from SnarkManager to I2PSnarkUtil,
        having Snark call completeListener callbacks,
        and having Storage call storageListener callbacks.
        This is in preparation for using Snark for router updates.
        Step 2 is to allow multiple I2PSnarkUtil instances.
      - Big rewrite of Storage to open file descriptors on demand, and
        close them when unused, so we can support large numbers of torrents.

    * i2psnark:
      - Remove static instances of I2PSnarkUtil, ConnectionAcceptor,
        and PeerCoordinatorSet
      - Convert static classes in Snark to listeners
      - Fix Snark to work in single torrent mode again
      - Should now work with multiple single Snarks

    * i2psnark:
      - Use new I2PAppThread that does not call global listeners on OOM,
        so that OOMing apps will not shutdown the whole router.

    * i2psnark:
      - Don't create SnarkManager instance until first call,
        so it doesn't create the i2psnark dir, read the config,
        etc., for single Snark instances.
      - Don't read i2psnark.config twice; fix setting
        i2psnark.dir
      - More Snark constructor changes for calling from router
      - Make max connections per torrent configurable

    * SAM:
      - Use new I2PAppThread that does not call global listeners on OOM,
        so that OOMing SAM will not shutdown the whole router.

* 2008-12-01  0.6.5 released

2008-12-01 Complication
    * Update versions, package release, fix typo in comment

2008-11-26 zzz
    * Fix Windows UrlLauncher

2008-11-21 zzz
    * Cache DNS and negative DNS for 5m (was 1m and forever)
    * Delay shitlist cleaner at startup
    * Strip wrapper properties from client config
    * Define multiple cert type
    * Prohibit negative maxSends in streaming
    * HTML fixup on configtunnels.jsp
    * Increase wrapper exit timeout from default 15s to 30s

2008-11-20 zzz
    * I2PTunnel: Handle missing fields in edit pages better
    * Move DummyNetworkDatabaseFacade to his own file
      to help the build dependencies
    * Drop old tcp transport and old tunnel build sources
    * EepGet:
      - Better handling of 504 gateway timeout
        (keep going up to limit of retry count rather
         than just one more partial fetch)
      - Add -t cmd line option for timeout
      - Better handling of 403, 409, 503 errors
      - Don't keep going after unknown return code
      - Don't delay before exiting after a failure

2008-11-15 zzz
    * Build files:
      - Don't die if depend not available
      - Only verify Jetty hash once
      - Add streaming lib tests to depend task
    * I2CP Compression:
      - Add i2cp.gzip option (default true)
      - Add compression stats
      - Don't bother compressing if really small

2008-11-13 zzz
    * Streaming:
      - Add more info to Connection.toString() for debugging
      - Fix lifetimeMessages{Sent,Received} stats
      - Reduce RTT damping to 0.875 (was 0.9)
      - Add a stream.con.initialRTT.{in,out} stats
    * Build files:
      - Use the depend task with caching for more accurate dependencies
      - Make sure the routerconsole gets the latest router version
      - Fix addressbook repeated builds
    * HTTPClient: Add config options to pass Via, Referer,
      and User-Agent through
    * Blocklists: Fix lists with hashes only

2008-11-11 zzz
    * Streaming - Fix several bugs and improve performance
      when the initial data is larger than one MTU,
      e.g. HTTP GETs with large URLs, CGI params or cookies,
      or large HTTP POSTS:
      - Don't reject additional packets received without a
        send stream ID (i.e. sent before the SYN ACK was received)
      - Put unknown non-SYN packets on the SYN queue also
        so they won't be rejected
      - Reduce flusher delay to 250ms (was 500)
      - Flush unless window is full (was window is non-empty)
    * Streaming: Enforce a minimum MTU of 512
    * I2PTunnel: Change "interactive" max window size to 16 (was 1)
    * NetDb: Fix a deadlock caused by last checkin

2008-11-09 zzz
    * build.xml: Build speedups:
      - Don't distclean in the updaterRouter target
      - Don't make prepUpdate and prepupdateSmall depend
        on distclean
      - Don't make susimail build always clean
      - Make pkg depend on distclean to be sure
      - Clean out more routerconsole and susidns files in 'ant clean'
      - i2ptunnel, routerconsole, susidns:
        Only build WEB-INF when necessary
      - systray: Only build jar when necessary
      - Don't build i2psnark standalone for the updater target
    * configclients.jsp: Provide a link when starting a webapp
    * configtunnels.jsp:
      - Code cleanup
      - Add 4-hop option
      - Remove +/- 0-2 option
    * javadoc: Add some more package.html files
    * I2PTunnelHTTPServer: Put the requestor's dest hash
      in the request headers
    * Jetty: Add a I2PRequestLog class to log request dest hash
    * NetDb: Don't drop routerInfos if we have connectivity
      issues or other problems
    * NTCP: Lower idle timeout to 10m (was 15m)
    * Routerconsole: Replace wtf msg w/ something nicer
    * Tunnel BuildHandler: add config router.participantOnly,
      set to true to refuse OBEP and IBGW roles, should
      reduce connections significantly if set.

2008-11-02 zzz
    * Certificates:
      - Add a signed Certificate type
      - Add a main() to PrivateKeyFile to generate
        Destinations with various Certificate types
      - Add a VerifiedDestination class to check Certificates
        of various types
      - Add a HashCash library from http://www.nettgryppa.com/code/
        (no distribution restrictions)
      - Allow non-null Certificates in addressbook
    * I2PTunnel: Move some wayward stats to the I2PTunnel group
    * NamingServices: Implement caching in the abstract class
    * NewsFetcher: Fix last updated time
    * Streaming: Increase MTU to 1730 (was 960);
      see ConnectionOptions.java for analysis
    * Throttle: Reduce default max tunnels to 2000 (was 2500)
    * clients.config: Disable SAM and BOB by default for new installs

2008-10-26 zzz
    * config.jsp: Add more help
    * peers.jsp: Clean up 'Listening on' formatting
    * profiles.jsp: Don't override locale number format
    * netdb.jsp: Indicate if hidden
    * summary.jsp: Indicate if hidden
    * i2ptunnel/edit.jsp: Disable word wrap in textarea
    * Blocklist: Change logging from ERROR to WARN
    * FloodfillMonitor:
       - Fix ff count (we forgot ourselves)
       - Don't become ff if hidden
    * HandleFloodfillDatabaseLookupMessageJob:
      Send back your routerinfo with the DSRM if not ff to
      spread the word that you aren't ff anymore
    * I2Ping:
       - Add -n count option
       - Add rtt output
       - Enhance help
       - Fix option handling
    * More findbugs cleanups
    * NetDb:
       - Fix behavior when router.isHidden=true
       - Delay StartExplorersJob for 10m at startup
       - Update dbLookup profile stats in FloodOnlySearchJob
         and FloodfillVerifyStoreJob
       - Fix response time store in profile in SearchJob
    * Stats:
       - Remove unused tunnel.buildSuccess and tunnel.buildFailure
       - Remove tunnel.buildRequestTime and 5m rate stats from
         netDb, effective in next release
    * UDP:
       - Don't do peer tests when hidden
       - Don't offer to introduce when hidden
       - Don't continually rebuild routerInfo when hidden
       - Don't continually rebuild routerInfo when
         i2np.udp.internalPort is set but i2np.udp.port is not
       - Remove some unused functions

2008-10-20 zzz
    * configclients.jsp: Handle clients with no args
    * index.jsp: Add readme_nl.html (thanks mathiasdm!),
      readme_sv.html (thanks hottuna!)
    * Big findbugs cleanup
    * Client: Prevent a race causing session reconnect
    * FloodfillMonitor:
       - Don't become ff if clock skew is high
       - Rebuild routerinfo immediately when ff status changes
    * FloodOnlySearchJob: Recover better if the floodfills
      you know are no longer floodfill or are gone
    * Installer: Bump min JRE to 1.5
    * ShellCommand: Fix main()

2008-10-14 zzz
    * index.jsp: Add multilanguage support for readme.html;
      add readme_de.html (thanks devzero!)
    * configupdate.jsp, configadvanced.jsp:
      Disable word wrap in textareas
    * install*.txt: Update for 1.5
    * summary.jsp: Remove failing peer count

2008-10-10 zzz
    * Profiles: Reduce reject penalty in
      capacity calculation to avoid a congestion collapse
    * Throttle: Change reject to BANDWIDTH from CRIT on shutdown
      for improved anonymity
    * Tunnels: Implement random discard to enforce share limit
    * Tunnel Tests: Add time for outbound delay, to avoid
      congestion collapse
    * UDPPacketReader: Adjust logging
    * build files: Change to source=1.5, target=1.5
    * configpeer.jsp: Table cleanup
    * i2psnark: Change default tunnel length from 1+1 to 2+0
    * peers.jsp: Change <,> to in,out for UDP

2008-10-09 sponge
    * Update version to -3
    * BOB database threadlocking fixes

2008-10-08 sponge
    * Update version to -2
    * Bugfixes and additions to BOB

2008-10-07 sponge
    * Bugfixes and additions to streaming.
    * Added SimpleStore class in utils.
    * Fixed SimpleTimer class to allow exit.
    * BOB (Basic Open Bridge) added.

* 2008-10-05  0.6.4 released

2008-10-05 Complication
    * Update versions, package release

2008-09-29 zzz
    * i2psnark: Add codevoid link, remove mastertracker

2008-09-23 zzz
    * config.jsp: Add some reachability help
    * configpeer.jsp: Add blocklist info
    * help.jsp: Add link to German FAQ
    * tunnels.jsp: Fix inactive participating count
    * SearchReplyJob: Don't look up references to shitlisted peers
    * TunnelPeerSelector: Avoid a peer for 20s after a reject or timeout

2008-09-20 zzz
    * NetDb: Fix the totally broken "check new routers against blocklist"
      code from 3 checkins ago
    * tunnels.jsp: Sort participating tunnels by usage, display rate

2008-09-19 zzz
    * Tunnels:
      - Add missing message accounting for inbound gateways,
        we were underestimating participating traffic because of it,
        and the tunnels were classified "inactive"
      - Add participating tunnel role on tunnels.jsp

2008-09-18 zzz
    * Throttle:
      - Correctly check inbound and outbound total bw limits separately
      - Fix up and actually use the tunnel.participatingMessageCount stat,
        favor it if lower than the total bw stat, so that
        client traffic isn't included for throttle decisions
      - Reduce min message count from 60 to 40
    * Tunnel Dispatcher:
      - Add tunnel.participatingBandwidth stat
      - Remove all 3h and 24h stats

2008-09-15 zzz
    * FloodOnlySearchJob:
      - Ask non-floodfill peers if we don't know any floodfills
      - Lookup hashes in the DatabaseSearchReplyMessage if we
        don't know enough floodfills
    * NetDb: Check new routers against blocklist
    * Router: Shutdown clients first
    * Throttle:
      - Use 60s rather than 10m tunnel.participatingMessageCount stat
      - Fix a summary bar message
    * Tunnel Dispatcher: Update tunnel.participatingMessageCount
      every 20s, rather than at tunnel expiration, to maintain
      a more current stat
    * Tunnel Pool:
      - Prevent excess zero-hop tunnels
      - Always wait before looping in BuildExecutor
    * configlogging.jsp: Increase box width
    * logs.jsp: Remove unused connection log, cut wrapper log output in half

2008-09-12 zzz
    * Blocklist: Fix a log message format
    * HarvesterJob: Don't instantiate if disabled
    * i2psnark:
      - Add config i2psnark.linkPrefix to enable access to completed
        torrents from a different machine - examples:
           i2psnark.linkPrefix=file://///localserver/path/to/files/
           i2psnark.linkPrefix=http://localwebserver/path/
        (Stop i2psnark, add to i2psnark.config, restart)
      - Remove Galen and NickyB trackers
    * NetDb: Add netDb.exploreKeySet stat
    * netdb.jsp: Add parameter ?r=xxxxxx to view a single routerinfo,
      and ?r=. to view our own; change links on other pages too
    * Transport: Make 0.0.0.0/8 and 169.254.0.0/16 private

2008-09-06 zzz
    * EepGet command line: Fix byte counts after a failed resume
    * NTCP: Mark unreachable on outbound connection timeout
    * Shitlist: Fix partial shitlisting (still unused though)
    * Summary Bar: Warn if firewalled and floodfill
    * Throttle: Combine current and last bw measurement,
      reduce default max tunnels to 2500 (was 3000)
    * Tunnel BuildHandler: Logging cleanup
    * UpdateHandler: Cleanup, clarify failure message
    * DataHelper: Prepare for 999 day uptime :)

2008-08-29 zzz
    * Tunnel BuildExecutor: Debug cleanup
    * Profiles: Penalize capacity when tunnel build request times out
    * Shutdown: Call the shutdown hooks before the router shutdown
      rather than after
    * Stats: Remove tunnel.Bps.* stats when the tunnel pool is closed

2008-08-27 zzz
    * Floodfill Peer Selector: Prefer already-connected floodfill
      peer for direct RouterInfo stores, to mimimize floodfill
      connections
    * Peer Profiles: Classify connected peers as "active",
      which will help improve the fast pool
    * Transport Manager: Add isEstablished(Hash)
    * NTCP: Reduce max idle time from 20m to 15m
    * NetDb stats: Post-0.6.3 clean up

* 2008-08-24  0.6.3 released

2008-08-24 Complication
    * Update versions, package release

2008-08-20 zzz
    * Blocklists: Handle blank lines and \r\n in blocklist.txt
    * NTCP: Add connection limit, set by i2np.ntcp.maxConnections,
      default is 500 (very high for now)
    * Persistent data store: Increase write limit from 300 to 600
      so floodfill routers don't get backed up

2008-08-13 zzz
    * i2psnark: Fix OOM vulnerability by checking incoming message length
      (thanks devzero!)

2008-08-04 zzz
    * Floodfill Peer Selector:
      - Avoid peers whose netdb is old, or have a recent failed store,
        or are forever-shitlisted

2008-07-30 zzz
    * Blocklists:
      - New, disabled by default, except for blocking of
        forever-shitlisted peers. See source for instructions
        and file format.
    * Transport - Reject peers from inbound connections:
      - Check IP against blocklist
      - Check router hash against forever-shitlist, then block IP

2008-07-16 zzz
    * configpeer.jsp: New
    * i2psnark: Open completed files read-only the first time
    * profiles.jsp: Show bonuses, link to configpeer.jsp
    * PRNG: Move logging from wrapper to router log
    * SSU:
        Don't proactively reconnect until 30m idle, so
        we don't lose introducer tags prematurely

2008-07-16 Oldaris
    * Imports cleanup

2008-07-07 zzz
    * i2psnark:
      - Repair corrupted files with wrong length rather than die
      - Register shutdown hook to properly shutdown torrents when
        the router shuts down, hopefully will reduce corruption
      - Add Galen tracker
      - Add a note about how to change directory
    * HTTP Proxy: Don't show jump links for unknown jump hosts
    * KeyManager:
      - Don't write router key backup when leaseSet keys are updated
      - Synchronize to prevent concurrent writes (thanks Galen!)
      - Backup keys every 7 days instead of every 5 minutes
    * LoadTestManager: Don't instantiate, it's disabled 
    * Router console: Flag placeholder pages as noncacheable
    * Streaming lib:
      - Change some logging from WARN to INFO
      - Clean up toString()
    * SSU:
      - Try to pick better introducers by checking shitlist,
        wasUnreachable list, failing list, and idle times
      - To keep introducer connections up and valid,
        periodically send a "ping" (a data packet with no data and no acks)
        to everybody that has been an introducer in the last two hours
      - Add a stat udp.receiveRelayRequestBadTag, make udp.receiveRelayRequest only for good ones
      - Remove some 60s and 5m stats, leave only the 10m ones
      - Narrow the range for the retransmit time after an allocation fail
      - Adjust some logging

2008-06-30 zzz
    * configstats.jsp: Fix NPE when no stats checked (thanks nothome27!)
    * i2psnark:
      - Fix NPE caused by race (thanks echelon!)
      - Add mastertracker, remove de-ebook
    * NTCP:
      - Try to fix 100% CPU, caused perhaps by JVM NIO bug...
      - Fix failsafe stats
    * PersistentDataStore: More leaseSet code cleanup
    * SimpleTimer: Change congestion message from error to warn

2008-06-24 zzz
    * FloodfillMonitorJob: Change range from 5-7 to 4-6
    * NTCP: Remove getIsInbound(), duplicate of isInbound()
    * PersistentDataStore: Don't try to remove nonexistent leaseSet files
    * Router console: add placeholder pages for i2psnark, i2ptunnel,
      susidns, and susimail for use when the .wars are not running
    * Streaming lib: Increase max window size to 128

2008-06-22 welterde
    * Optimize I2PDatagramDissector

2008-06-20 zzz
    * configclients.jsp: Add start button for clients and webapps.
    * PRNG: Add two stats
    * Summary bar:
      - Display Warning for TCP private IP address
      - Display PRNG stats
    * OutNetMessage: Change cache logging from WARN to INFO

2008-06-17 zzz
    * Comm System: Add new STATUS_HOSED for use when UDP bind fails
    * Summary bar: Display helpful errror message when UDP bind fails
    * UDP: Don't bid when UDP bind fails
    * configclients.jsp: Implement saves for clients and webapps.

2008-06-16 zzz
    * UDP: Prevent 100% CPU when UDP bind fails;
      change bind fail message from ERROR to CRIT
    * Refactor LoadClientAppsJob.java, move some functions to new
      ClientAppConfig.java, to make them easily available to
      new configclients.jsp
    * RouterConsoleRunner: Use a new config file, webapps.config,
      to control which .wars in webapps/ get run. Apps are enabled
      by default; disable by (e.g.) webapps.syndie.startOnLoad=false
      Config file is written if it does not exist.
      Implement methods for use by new configclients.jsp.
    * configclients.jsp: New. For both clients and webapps.
      Saves are not yet implemented.

2008-06-10 zzz
    * Floodfill: Add new FloodfillMonitorJob, which tracks active
      floodfills, and automatically enables/disables floodfill on
      Class O routers to maintain 5-7 total active floodfills
    * NetDb Stats:
      - Remove several more stats
      - Don't publish bw stats in first hour of uptime
      - Publish floodfill stats even if other stats are disabled
      - Changes not effective until 0.6.2.1 to provide cover.
    * Throttle: Use BANDWIDTH rather than CRIT as the rejection reason at
      startup, so peers don't list us as failing.
    * graphs.jsp: Fix a bug where it tries to display the combined
      bandwidth graph when it isn't available

2008-06-09 zzz
    * Propagate i2.i2p.i2p-0.6.2.1-pre branch to i2p.i2p

2008-06-09 zzz
    * Reachability: Restrict peers with no SSU address at all from inbound tunnels
    * News:
      - Add display of last updated and last checked time
        on index.jsp and configupdate.jsp
      - Add a function to get update version (unused for now)
    * config.jsp: Add another warning

2008-06-07 zzz
    * NetDb: Tweak some logging on lease problems
    * Shitlist:
      - Add shitlistForever() and isShitlistedForever(), unused for now
      - Sort the HTML output by router hash
    * netdb.jsp:
      - Sort the lease HTML output by dest hash, local first
      - Sort the router HTML output by router hash

2008-06-06 zzz
    * LeaseSet:
      - Sort the leases by expiration date in TunnelPool.locked_buildNewLeaseSet()
        to make later LeaseSet comparisons reliable. This cleans up the code too.
      - Fix broken old vs. new LeaseSet comparison
        in ClientConnectionRunner.requestLeaseSet(),
        so that we only sign and publish a new LeaseSet when it's really new.
        Should reduce outbound overhead both in LeaseSet publishing and LeaseSet bundling,
        and floodfill router load, since locked_buildNewLeaseSet() generates
        the same LeaseSet as before quite frequently, often just seconds apart.

2008-06-05 zzz
    * LeaseSet - code cleanup:
      - Add exception to enforce max # of leases = 6, should be plenty
      - Rewrite TunnelPool.locked_buildNewLeaseSet() so it doesn't add lots of
        leases and then immediately remove them again, triggering
        the new leaseSet size exception
      - Remove the now unused LeaseSet.removeLease(lease) and
        LeaseSet.removeLease(index)
      - Store first and last expiration for efficiency
    * Peer Profiles - Preparation for using bonuses:
      - Use CapacityBonus rather than ReachablilityBonus in the Capacity calculation
      - Persist CapacityBonus rather than ReachabilityBonus
      - Include SpeedBonus in the Speed calculation
      - Prevent negative values in Speed and Capacity when using bonuses
      - Clean up SpeedCalculator.java
    * HTTP Proxy error pages: Don't say eepsites are 'temporarily' down since we don't know
    * Add some config files for a future small distribution
    * configtunnels.jsp: Add warnings for <= 0 and >= 4 hop configurations

2008-06-01 zzz
    * Client Apps: Add new parameter for clients.config,
        clientApp.x.startOnLoad=false, to disable loading
        (for SAM for example). Defaults to true of course.
    * Logging: Move common WARN output to DEBUG so we can ask users to
        set the default log level to WARN without massive spewage
    * ProfileOrganizer: Restrict !isSelectable() (i.e. shitlisted) peers from the High Capacity tier,
      not just the Fast tier, since we don't use them for tunnels anyway
    * SAM: Add some compiler flexibility to two obscure makefiles
    * i2psnark: Change displayed peer idents to match that shown by bytemonsoon
      (sponge's suggestion)
    * summary bar:
      - Hide ident, provide a tooltip and a link
      - Add a warning if you are firewalled and class O

2008-06-07 Complication
    * Fix version in news.xml so it could be published

* 2008-06-07  0.6.2 released

2008-06-07 Complication
    * Write announcement and prepare for release

2008-05-29 zzz
    * Fix up initialNews.xml

2008-05-27 zzz
    * Transport:
      - NTCP and UDP: Don't bid to connect to private IP addresses, mark unreachable
      - UDP: Don't bid when IP address missing, mark unreachable

2008-05-26 zzz
    * Throttle: Set a default router.maxParticipatingTunnels = 3000 (was none)
    * Stats: Add a fake uptime if not publishing stats, to get participating tunnels
    * build.xml:
      - Add an updaterSmall target which includes only the essentials
      - Add an updaterRouter target which includes only i2p.jar and router.jar
      - Clean up the build file some 
      - Remove empty eepsite/ and subdirs from i2pupdate.zip
    * configtunnels.jsp: Add warning
    * i2psnark: Catch a bencode exception (bad peer from tracker) earlier
    * i2psnark-standalone: Fix exception http://forum.i2p/viewtopic.php?p=12217

2008-05-22 welterde
    * Change jetty download location in build script

2008-05-20 zzz
    * Reachability:
      - Call the previously unused profile.tunnelTestFailed()
        (redefined to include a probability argument)
        and severely downgrade a peer's capacity upon failures,
        depending on tunnel length and direction.
        This will help push unreachable and malicious peers
        out of the High Capacity tier.
      - Put recent fail rate on profiles.jsp
    * ProfileOrganizer: Logging cleanup
    * eepsite_index.html: Update add-host and jump links
    * HTTP Proxy: Remove trevorreznik jump server from list

2008-05-20 welterde
    * implemented PrivateKeyFile

2008-05-18 zzz
    * Throttle: Reject tunnels for first 20m uptime (was 10m)
    * TunnelPeerSelectors:
       - Re-enable strict ordering of peers,
         based on XOR distance from a random hash
       - Restrict peers with uptime < 90m from tunnels (was 2h),
         which is really 60m due to rounding in netDb publishing.
    * i2psnark:
       - Limit max pipelined requests from a single peer to 128KB
         (was unlimited; i2p-bt default is 5 * 64KB)
       - Increase max uploaders per torrent to 6 (was 4)
       - Reduce max connections per torrent to 16 (was 24) to increase
         unchoke time and reduce memory consumption
       - Strictly enforce max connections per torrent
       - Choke more gradually when over BW limit
    * help.jsp: Add a link to the FAQ
    * peers.jsp: Fix UDP direction indicators
    * hosts.txt: Add update.postman.i2p

2008-05-12 zzz
    * Outbound message:
      - Tweak the cache key for efficiency
    * Stats:
      - Require two udp stats when stats.full=false, caused NPE on peers.jsp
    * Summary bar:
      - Add messages when dropping tunnel requests due to load
    * Update Handler:
      - Add postman to the list
    * i2psnark:
      - Randomize the PeerCheckerTask start times to make global limiting
        work better
      - Calculate bw limits using 40s rather than 4m averages to make
        bw limiting work better
      - Change default bw limit from uplimit/3 to uplimit/2 due to
        overhead reduction from the leaseset bundling change
    * libjbigi:
      - Add documentation on dynamic build option
      - Add two speed tests to the build script
      - Clean up the build script, make it easier to build dynamic

2008-05-10 zzz
    * NetDb: Don't write the my.info file to disk, it isn't used for anything
    * Stats:
      - Simplify oldstats.jsp if no events in a stat
      - Fix the hosed inNetPool.droppedDeliveryStatusDelay stat
        (caused by an SSU hack)
    * Update Handler:
      - Add option to download and verify only
      - Add distinct error message if version check fails

2008-05-09 welterde
    * Add an update URL to the list

2008-05-07 zzz
    * Reachability:
      - Restrict peers requiring introducers from inbound tunnels,
        since it's slow and unreliable... and many of them advertise
        NTCP, which seems unlikely to work
      - Provide warning on summary bar if firewalled with inbound NTCP enabled
    * Stats: Remove the bw.[send,recv]Bps[1,15]s stats unless
      log level net.i2p.router.transport.FIFOBandwidthLimiter >= WARN
      at startup (you didn't get any data unless you set the log level anyway)
    * oldstats.jsp: Don't put 2 decimal places on integer event counts
    * Remove the Internals link from the menu bar
    * i2psnark: Extend startup delay from 1 to 3 minutes

2008-05-06 welterde
    * HTTP Proxy: Add i2jump.i2p jump service

2008-05-05 zzz
    * NetDb Stats: Cleanup of commented out stats
    * Outbound message:
      - Fix a couple of tunnel cache cleaning bugs
      - Cache based on source+dest pairs rather than just dest
      - Send the reply leaseSet only when necessary,
        rather than all the time (big savings in overhead)
      - Enable persistent lease selection again
      - Logging tweaks
    * Reachability:
      - Restrict <= .32 SSU-only peers from inbound tunnels,
        since they don't know if they are unreachable
      - Have SSU bid aggressively when it has less than 3 peers, so
        we can determine our IP address and do peer testing.
        Otherwise a router may never determine its IP address or reachability status.
    * Summary bar:
      - Add reachability status
      - Add participating tunnel acceptance status
    * Throttle: Reject tunnels for first 10m uptime
    * I2PTunnel: Change default outproxy to false.i2p
    * profiles.jsp: Add router version

* 2008-04-26  0.6.1.33 released

2008-04-20 zzz
    * Outbound message/Reachability:
      - Fix a bug from -19 causing the persistent lease selection
        removed in -17 to be back again
      - Use netDb-listed-unreachable instead of detected-unreachable
        for exclusion of unreachable peers from selected leases,
        as there are potential anonymity problems with using
        detected-unreachable
      - Tweak logging some more
    * NetDb stats: Remove a couple more including the inefficient stat_identities

2008-04-17 zzz
    * Reachability:
      - Track unreachable peers persistently
        (i.e. separately from shitlist, and not cleared when they contact us)
      - Exclude detected unreachable peers from inbound tunnels
      - Exclude detected unreachable peers from selected leases
      - Exclude detected unreachable floodfill peers from lookups
      - Show unreachable status on profiles.jsp

2008-04-16 zzz
    * SSU/Reachability:
      - Extend shitlist time from 4-8m to 40-60m
      - Add some shitlist logging
      - Don't shitlist twice when unreachable on all transports
      - Exclude netDb-listed unreachable peers from inbound tunnels;
        this won't help much since there are very few of these now
      - Remove 10s delay on inbound UDP connections used for the
        0.6.1.10 transition
      - Track and display UDP connection direction on peers.jsp
      - Show shitlist status in-line on profiles.jsp

2008-04-15 zzz
    * SSU Reachability/PeerTestManager:
      - Back out strict peer ordering until we fix SSU
      - Back out persistent lease selection until we fix SSU
      - Fix detection of UDP REJECT_UNSOLICITED by recording status on expiration
      - Increase known Charlie time to 10m; 3m wasn't enough
      - Don't continue retransmitting peer test if we know Charlie
      - Don't run multiple peer tests at once
      - Tighten test frequency range to 6.5-19.5m, was 0-26m

2008-04-12 zzz
    * Addressbook: Disallow '.-' and '-.' in host names
    * NTCP: Don't drop a connection unless both directions are idle;
            Fix idle time for outbound connections
    * Outbound message: Make sure cached lease is in current leaseSet
    * Stats: Put all NetworkDatabase stats in same group
    * TunnelPool: Stop building tunnels and leaseSets after client shutdown
    * i2psnark: Add locking to prevent two I2CP connections

2008-04-07 zzz
    * i2psnark:
      - Implement upstream bandwidth limiting
      - Fix a rare NPE at startup/shutdown
      - Really increase retries for .torrent fetch
    * profiles.jsp: Minor cleanup
    * DataHelper: Only format < 5s as ms
    * Eepget: Fix percentage output on command line eepget retries
    * Lower partipating message priority from 400 to 200
    * NTCP: Add a debug message
    * Outbound message: Minor cleanup

2008-03-30 zzz
    * ExploratoryPeerSelector: Try NonFailing even more
    * HostsTxtNamingService: Add reverse lookup support
    * Outbound message: Minor cleanup
    * i2psnark TrackerClient: Minor cleanup
    * checklist.txt: Minor edit
    * hosts.txt: Add perv.i2p, false.i2p, mtn.i2p2.i2p
    * i2ptunnel.config: Change CVS client to mtn
    * netdb.jsp: Show leaseSet destinations using reverse lookup
    * profiles.jsp: First cut at showing floodfill data

2008-03-27 zzz
    * Send messages for the same destination to the same inbound
      lease to reduce out-of-order delivery.
    * ExploratoryPeerSelector: Back out the floodfill peer exclusion
      for now, as it prevents speed rating of those peers

2008-03-26 zzz
    * ReseedHandler: Support multiple urls,
      add netdb.i2p2.de as a 2nd default

2008-03-25 zzz
    * i2psnark:
      - Add support for secondary open trackers
      - Refactor and simplify the TrackerClient code
      - Add welterde's tracker to the default list
      - Don't have eepget retry announces
      - Slow down tracker contacts if they've failed for a while
      - Add some debug support showing connections (?p=2)
    * hosts.txt: Add nickyb.i2p, tracker.welterde.i2p

2008-03-22 zzz
    * NewsFetcher: Fix bug causing fetch every 10m

2008-03-22 zzz
    * Tunnel Testing:
      - Fix counting so it really takes 4 consecutive failures
        rather than 4 total to remove a tunnel
      - Credit or blame goes to the exploratory tunnel as well
        as the tunnel being tested
      - Adjust tunnel test timeout based on tunnel length
    * ExploratoryPeerSelector: Tweak logging
    * ProfileOrganizer: Adjust integration calculation again
    * build.xml: Add to help
    * checklist.txt: Tweak
    * readme.html: Fix forum links
    * netDb: Remove tunnel.testFailedTime

2008-03-19 zzz
    * ExploratoryPeerSelector:
      - Exclude floodfill peers
      - Tweak the HighCap vs. NonFailing decision; try NonFailing
        at least a minimum % of the time
    * i2psnark: Increase retries for .torrent fetch
    * IRC Proxy: Prevent mIRC from sending an alternate DCC request
      containing an IP
    * readme.html: Reorder some items
    * Stats: Add some more required stats
    * Streaming lib: Fix slow start to be exponential growth,
      fix congestion avoidance to be linear growth.
      Should speed up local connections a lot, and remote
      connections a little.

2008-03-14 zzz
    * Floodfill Search:
       - Prefer heard-from, unfailing, unshitlisted floodfill peers

2008-03-14 zzz
    * ProfileOrganizer:
       - Use more recent stats to calculate integration
       - Show that fast peers are also high-capacity on profiles.jsp
    * readme.html: Update Syndie link
    * TunnelPool: Update comments
    * netDb: Report 1-2h uptime as 90m to further frustrate tracking,
      get rid of the 60s tunnel stats
      (effective as of .33 to provide cover)

2008-03-13 zzz
    * Floodfill Search:
       - Fix a bug that caused a single FloodfillOnlySearchJob
         instance to be run multiple times, with unpredictable
         results
       - Select ff peers randomly to improve reliability
       - Add some bulletproofing

2008-03-11 zzz
    * ProfileOrganizer:
       - Don't require a peer to be high-capacity to be
         well-integrated (not used for anything right now,
         but want to get it right for possible floodfill verification)
       - Don't fall back to median for high-capacity threshold
         if the mean is higher than the median, this prevents
         frequent large high-capacity counts
       - Fix high-capacity selector that picked one too many
    * Console: put well-integrated count back in the summary

2008-03-10 zzz
    * EepGet: Fix byte count for bytesTransferred status listeners
      (fixes command line status)
    * UpdateHandler:
       - Fix byte count display
       - Display final status on router console
       - Don't allow multiple update jobs to queue up
       - Increase max retries
       - Code cleanup
       - Don't show 'check for update' button when update in progress
       - Enhance error messages
    * NetDb: Comment out published netDb stats disabled for .32

2008-03-08 zzz
    * TunnelPeerSelectors: Implement strict ordering of peers,
      based on XOR distance from a random hash
      separately generated for each tunnel pool

2008-03-07 zzz
    * Naming: Optimize lookups for a destkey
    * ProfileOrganizer, TunnelPoolSettings, ClientPeerSelector:
      - Prevent peers with matching IPs from joining same tunnel.
        Match 0-4 bytes of IP (0=off, 1=most restrictive, 4=least).
        Default is 2 (disallow routers in same /16).
        Set with router.defaultPool.IPRestriction=x
      - Comment out unused RebuildPeriod pool setting
      - Add random key to pool in preparation for XOR peer ordering
    * SusiMail: Add 'Create Account' link
    * TunnelDispatcher: Change a common wtf error to a warn

2008-03-05 zzz
    * Naming: Make HostsTxt the sole default NamingService
      (was Meta = PetName + HostsTxt)
    * Naming: Add two new experimental NamingServices, EepGet and Exec,
      not enabled by default -
      see source comments in core/java/src/net/i2p/client/naming
      for configuration instructions
    * i2psnark: Don't do a naming lookup for Base64 destkeys
    * i2psnark: Add a StartAll button
    * Stats: Add code to disable most stats to save memory.
      Set on configstats.jsp or set stat.full=false to disable the stats.
      (true by default for now)

2008-03-09 Complication
    * Give the Jetty build file ability to ask permission
      before downloading the Jetty archive from the web,
      and to verify its SHA1 + MD5 hashes. Adjust the main build file
      in accordance with this change.
    * Improve the release checklist.

* 2008-03-09  0.6.1.32 released

2008-03-07 zzz
    * Update news and version numbers

2008-03-01 zzz
    * Fix netdb.knownLeaseSets count reported by floodfill routers
      (was broken by -3)

2008-02-27 zzz
    * i2ptunnel: Add 3-hop option to edit.jsp to match configtunnels.jsp
    * i2psnark: Remove orion and gaytorrents from default tracker list
    * Remove orion from jump list and from eepsite_index.html
    * Jbigi: Change jbigi version to 4.2.2 in build scripts - tested by amiga
    * Capitalize OutboundMessageDistributor job name
    * TunnelPool: Add a warning if all tunnels are backlogged

2008-02-26 zzz
    * Reintroduce NTCP backlog pushback, with switch back to
      previous tunnel when no longer backlogged
    * Catch an nio exception in an NTCP logging statement if loglevel is WARN
    * IRC Proxy: terminate all messages with \r\n (thanks TrivialPursuit!)

2008-02-21 zzz
    * Raise inbound default bandwidth to 32KBps
    * Fix config.jsp that showed 0KBps share bandwidth by default

2008-02-19 zzz
    * Addressbook: Disallow '--' in host names except in IDN,
      add some reserved host names
    * I2PTunnel: Clarify edit form
    * NetDb: Remove many stats from netDb, effective as of .32
    * profiles.jsp: Display capabilities
    * Tunnels: Enforce max tunnel length of 8, catch an index error
      http://forum.i2p/viewtopic.php?t=2561

2008-02-16 zzz
    * Fix race in TunnelDispatcher which caused
      participating tunnel count to seesaw -
      should increase network capacity
    * Leave participating tunnels in 10s batches for efficiency
    * Update participating tunnel ratestat when leaving a tunnel too,
      to generate a smoother graph
    * Fix tunnel.participatingMessageCount stat to include all
      participating tunnels, not just outbound endpoints
    * Simplify Expire Tunnel job name

2008-02-13 zzz
    * PersistentDataStore: Write out 300 records every 10 min
      rather than 1 every 10 sec;
      Don't store leasesets to disk or read them in
    * Combine rates for pools with the same length setting
      in the new tunnel build algorithm
    * Clarify a log message in the UpdateHandler

2008-02-13 zzz
    * Make graphs clickable to get larger graphs
    * Change SimpleTimer CRIT to a WARN, increase threshold
    * Checklist update

2008-02-11 welterde
    * Fix an NPE in UDP http://forum.i2p/viewtopic.php?t=2545

2008-02-10 zzz
    * Add new tunnel build algorithm (preliminary)
    * Change NTCP backlogged message from error to warning
    * Checklist updates

* 2008-02-10  0.6.1.31 released

2008-02-10 Complication
    * Update news and version numbers

2008-02-06 zzz
    * build.xml: Add some apps to javadoc
    * checklist.txt: Add some things
    * news.xml: make links relative
    * runplain.sh: Add some comments
    * wrapper.config: Add some comments

2008-02-05 Complication
    * Change the dates too (sorry for such forgetfulness!)

2008-02-04 Complication
    * Also use the new key for checking, and add it into news.xml

2008-02-04 Complication
    * Added my release signing key into TrustedUpdate.java

2008-01-31 zzz
    * NewsFetcher: Change fetch failed from error to warning
    * installer: Fix URL and "email"
    * checklist.txt: New release checklist

2008-01-29 zzz
    * Addressbook: Change default subscription
    * ConfigUpdateHandler: Change default news URL
    * initialNews.xml: Update version to .31
    * news.xml: More updates
    * hosts.txt: Add i2p-projekt.i2p
    * readme.html: More URL updates
    * SusiDNS: Change references to default subscription

2008-01-28 zzz
    * news.xml: Updates, still preliminary
    * ReseedHandler: Change default URL
    * i2ptunnel.config: Change default outproxies
    * readme.html: Change *.i2p.net URLs
    * help.jsp: Change *.i2p.net URLs
    * eepsite_index.html: Change stats.i2p addressbook subscription URL
    * hosts.txt: Add krabs.i2p, true.i2p, www.i2p2.i2p

* 2008-01-28  0.6.1.30-20 converted from CVS to MTN

2008-01-08 zzz
    * addressbook: Limit size of subscribed hosts.txt,
        don't save old etag or last-modified data
    * EepGet: Add some logging,
        enforce size limits even when size not in returned header,
        don't return old etag or last-modified data,
        don't call transferFailed listener more than once
    * Sign my update signing key
    * NewsFetcher: add last-modified support, reduce number of retries
    * Error pages: add icon and logo,
        clarify 'destination not found' and 'proxy not found' pages

2008-01-07 zzz
    * profiles.jsp formatting cleanup
    * NTCP: Reduce max idle time from 60m to 20m
    * NTCP: Fix idle time on connections with zero messages,
      correctly drop these connections

2008-01-03 zzz
    * addressbook: Do basic validation of hostnames and destkeys
    * susidns: Add support for the private addressbook,
      update the text and links somewhat

2008-01-02 zzz
    * Add stats.i2p to the jump list
    * Impose 20MB limit on POSTs and catch OOMs in POST
    * eepsite_index.html: add stats.i2p services
    * addressbook: log source of new keys; disallow dests > 516 bytes
    * addressbook: convert hostnames to lower case to prevent duplicates
    * susidns: generalize references to orion

2007-12-29 zzz
    * Tweak IRC inbound PONG filtering to fix xchat/BitchX lagometers
    * Allow commas in router.trustedUpdateKeys and router.updateURL again
    * Change default news host from dev.i2p.net to dev.i2p
    * Change jetty timeout from 30 to 60 sec (thanks sponge!)

2007-12-28 zzz
    * Add zzz's update signing key

2007-12-26 Complication
    * Improve reseed handler (less repetitive code,
      avoid reporting errors when less than 10% of fetches fail)

2007-12-26 Complication
    * Escape both CR, LF and CR LF line breaks in Router.saveConfig()
      and unescape them in DataHelper.loadProps() to support
      saving and loading config properties with line breaks
    * Change the update URLs textbox into a textarea like keys have,
      so different URLs go on different lines
    * Modify TrustedUpdate to provide a method which supplies a key list
      delimited with CR LF line breaks
    * Modify DEFAULT_UPDATE_URL to supply a default URL list
      delimited with CR LF line breaks
    * Modify selectUpdateURL() to handle URL lists
      delimited by any kind of line breaks
    * Start saving trusted update keys
    * Improve formatting on configupdate.jsp

2007-12-22 zzz
    * Add support for multiple update URLs
    * Change default for update to use i2p proxy,
      add several URLs as defaults
    * Enable trusted key form on configupdate.jsp
    * Clarify the 'destination not found' error page

2007-12-16 zzz
    * i2psnark: remove anonymitytracker from default list

2007-12-10 zzz
    * Fix NPE in CLI TrustedUpdate keygen

2007-12-02 Complication
    * Commit SAM v2 patch from mkvore (thank you!)
    * Minor reformatting to preserve consistent whitespace
      in old SAM classes (new classes unaltered)

2007-12-01 Complication
    * Separate the checks "does Jetty .zip file need downloading"
      and "does Jetty .zip file need extracting" in the Jetty buildfile.
      First download (unless already done), then extract (unless done).

2007-11-26 zzz
    * i2psnark: add timeout for receive inactivity

2007-11-24 zzz
    * i2psnark: increase streaming lib write timeout to 240 sec and change
      timeout action from "ping" to "disconect", as the fix in .30 to
      honor options on outbound connections led to hung outbound connections
      (bitfield never transmitted, connection never dropped)

2007-11-06 jrandom
    * add i2host.i2p to the jump list

2007-10-11 zzz
    * IRC Proxy: Fix several possible anonymity holes:
      - Block CTCP in NOTICE messages
      - Block CTCP anywhere in PRIVMSG and NOTICE, not just at first character
      - Check for lower case commands
    (Thanks sponge!)

2007-10-07  jrandom
    * back out the NTCP backlog pushback, as it could be used to mount an
      active anonymity attack.

* 2007-10-07  0.6.1.30 released

2007-10-07  Complication
    * Fix an issue in EepGet whereby sending of "etag" and "lastModified" headers
      broke retrying.

2007-09-27  zzz
    * Implement pushback of NTCP transport backlog to the outbound tunnel selection code
    * Clean up the NTCP and UDP tables on peers.jsp to be consistent,
      fix some of the sorting

2007-09-22  zzz
    * Send messages for the same destination out the same outbound
      tunnel to reduce out-of-order delivery.

2007-09-19  zzz
    * i2psnark: Fix broken multifile torrent Delete;
        cleanup Storage resources in AddTorrent;
        don't autostart torrent after Create

2007-09-18  zzz
    * eepsite_index.html: Add links to trevorreznik address book
    * streaming lib: Fix SocketManagerFactory to honor options on outbound connections
    * streaming lib: Fix setDefaultOptions() when called with a ConnectionOptions parameter
    * i2psnark: Don't make outbound connections to already-connected peers
    * i2psnark: Debug logging cleanup

2007-09-14  zzz
    * eepget: Increase header timeout to 45s
    * HTTP proxy: Return a better error message for localhost requests
    * tunnels: Fix PooledTunnelCreatorConfig memory leak

2007-09-09  zzz
    * eepget: Add support for Last-Modified and If-Modified-Since
    * addressbook: Finish incomplete support for Last-Modified

2007-09-08  zzz
    * eepget: Copy over SocketTimeout.java file from syndie

2007-09-07  jrandom
    * eepget: Merge timeout support from syndie

* 2007-08-23  0.6.1.29 released

2007-08-12  zzz
    * readme.html - Add inproxy.tino.i2p, replace search.i2p with eepsites.i2p,
      tweak the eepsite and troubleshooting sections

2007-08-11  zzz
    * Add stats for individual tunnel rates (nice when graphed)
    * i2psnark: Fix outbound tunnel nickname

2007-08-05  Complication
    * Update the sharing calculator on config.jsp
      and explain the trade-off even more thoroughly.

2007-08-04  Complication
    * Lower the threshold between the K and L bandwidth class,
      so that K is now < 12 KB/s, instead of <= 16 KB/s.
      Hopefully this lets people with 128 kbit/s (16 KB/s) upload lines
      participate in routing, if they keep the default share percentage.

2007-07-16  zzz
    * i2psnark: Add tooltip info for choked/uninterested

2007-07-16  zzz
    * Make selection of graphed data configurable via configstats.jsp,
      remove most of the default graphs to save some memory

2007-07-15  zzz
    * Add current values to graph legends
    * Fix up previous Rate fix to check for divide by zero

2007-07-14  Complication
    * Take the post-download routerInfo size check back out of ReseedHandler,
      since it wasn't helpful, and a lower limit caused false warnings.
    * Give EepGet ability to enforce a min/max HTTP response size.
    * Enforce a maximum response size of 8 MB when ReseedHandler
      downloads into a ByteArrayOutputStream.
    * Refactor ReseedHandler/ReseedRunner from static to ordinary classes,
      change invocation from RouterConsoleRunner accordingly.
    * Add an EepGet status listener to ReseedHandler to log causes of reseed failure,
      provide status reports to indicate the progress of reseeding.
    * Enable icon for default eepsite, and the index page
      of the router console (more later).

2007-07-14  zzz
    * Clean up graphs.jsp - set K=1024 where appropriate,
      output image sizes in html, catch ooms, other minor tweaks
    * Fix current event count truncation which fixes graphs with low
      60-sec event counts displaying high values
      (bw.* and router.* graphs for example were 1.5x too high)
      Affects all "events per period" (non-lifetime) counts.

2007-07-09  zzz
    * i2psnark: give a better error message for a non-i2p torrent

2007-07-07  zzz
    * Add auto-detect IP/Port to NTCP. When enabled on config.jsp,
      SSU will notify/restart NTCP when the external address changes.
      Now you can enable inbound TCP without a static IP or dyndns service.

2007-07-04  zzz
    * Display calculated share bandwidth and remove load testing
      on config.jsp

2007-07-01  zzz
    * Replace broken option i2np.udp.alwaysPreferred with
      i2np.udp.preferred and adjust UDP bids; possible settings are
      "false" (default), "true", and "always".
      Default setting results in same behavior as before
      (NTCP is preferred unless it isn't established and UDP is established).
      Use to compare NTCP and UDP transports.

2007-06-27  jrandom
    * fix for a streaming lib bug that could leave a thread waiting
      indefinitely (thanks Complication!)

2007-06-16  Complication
    * First pass on EepGet and ReseedHandler improvements,
      please avoid use on routers which matter!
    * Give EepGet ability of downloading into an OutputStream,
      such as the ByteArrayOutputStream of ReseedHandler.
    * Detect failure to reseed better, report it persistently
      and more verbosely, provide a link to logs
      and suggest manual reseed.

2007-05-06  Complication
    * Fix the build.xml file, so the preppkg build target won't try copying files
      which became deprecated with the old Syndie (thanks for alerting, itsu!)

2007-03-31  zzz
    * Add trevorreznik jump server to the http proxy error page
    * Add anonymity to the trackers supporting details links in i2psnark

2007-03-24  zzz
    * Remove Syndie from build targets and navbar

2007-03-22  zzz
    * i2psnark tracker handling tweaks:
    -   Add link to tracker details page (Postman only for now, requires bytemonsoon patch)
    -   Add Base URL to tracker list configuration
    -   Web page links built from tracker list Base URLs
    -   Only build and sort tracker list once
    -   Add anonymityWeb tracker to default list
    -   Add tooltip info for TrackerErrs
    -   Stop torrent if not registered with tracker
    -   Mark temp files as delete on exit

2007-03-18  zzz
    * i2psnark: Cleanup some handling of saved partial pieces
    * i2psnark: Put bit counting in Bitfield.java for efficiency
    * i2psnark: Save torrent completion state in i2psnark.config

* 2007-03-17  0.6.1.28 released

2007-03-13  zzz
    * i2psnark: Make max total uploaders configurable (thanks Amiga4000!)

2007-03-12  jrandom
    * dodge a race on startup (thanks zzz!)

2007-03-10  zzz
    * Streaming lib: Change initial RTT deviation from RTT to RTT/2
      (RFC 2988) to reduce early RTO values

2007-03-08  zzz
    * i2psnark changes to improve upload performance:
    *  Implement total uploader limit (10)
    *  Don't timeout non-piece messages out
    *  Change chunk size to 32K (was 64K)
    *  Change request limit to 64K (was 256K)
    * i2psnark: Disconnect from seeds when complete

2007-03-07  zzz
    * Remove dynamic router keys from config.jsp

2007-03-07  zzz
    * Streaming lib changes to improve upstream performance during congestion:
    *   Change min window size from 12 to 1
    *   Change max timeout from 10 to 45 sec
    *   Change initial timeout from 10 to 15 sec
    *   Change intial window size for i2psnark from 12 to 1
    *   Change slow start growth rate for i2psnark from 1/2 to 1

2007-03-04  zzz
    * Update eepsite_index.html

2007-03-03  zzz
    * Upgrade from Jetty 5.1.6 to 5.1.12 which fixes spaces in URL
    * Add a updaterWithJetty build target

2007-03-03  zzz
    * Implement priority sending for NTCP
    * Disable trimForOverload() in tunnel BuildExecutor which
      was preventing tunnel builds when outbound traffic was high
      (i.e. most of the time when running i2psnark)

2007-02-28  zzz
    * i2psnark: File reopen cleanup

2007-02-28  zzz
    * i2psnark: Add peer details to web page

* 2007-02-15  0.6.1.27 released

2007-02-15  jrandom
    * Limit the whispering floodfill sends to at most 3 randomly
      chosen from the known floodfill peers

2007-02-14  jrandom
    * Don't filter out KICK and H(ide oper status) IRC messages
      (thanks Takk and postman!)

2007-02-13  jrandom
    * Tell our peers about who we know in the floodfill netDb every
      6 hours or so, mitigating the situation where peers lose track
      of floodfill routers.
    * Disable the Syndie updater (people should use the new Syndie,
      not this one)
    * Disable the eepsite tunnel by default

2007-01-30  zzz
    * i2psnark: Don't hold _snarks lock while checking a snark,
      so web page is responsive at startup

2007-01-29  zzz
    * i2psnark: Add NickyB tracker

2007-01-28  zzz
    * i2psnark: Don't hold sendQueue lock while flushing output,
      to make everything run smoother

2007-01-27  zzz
    * i2psnark: Fix orphaned Snark reader tasks leading to OOMs

2007-01-20  Complication
    * Drop overlooked comment

2007-01-20  Complication
    * Modify ReseedHandler to query the "i2p.reseedURL" property from I2PAppContext
      instead of System, so setting a reseed URL in advanced configuration has effect.
    * Clean out obsolete reseed code from ConfigNetHandler.

2007-01-20  zzz
    * i2psnark: More choking rotation tweaks
    * Improve performance by not reading in the whole
      piece from disk for each request. A huge memory savings
      on 1MB torrents with many peers.

2007-01-17  zzz
    * Add new HTTP Proxy error message for non-http protocols

2007-01-17  zzz
    * Add note on Syndie index.html steering people to new Syndie

2007-01-16  zzz
    * i2psnark: Fix crash when autostart off and
      tcrrent started manually

2007-01-16  zzz
    * i2psnark: Fix bug caused by last i2psnark checkin
      (ConnectionAcceptor not started)
    * Don't start PeerCoordinator, ConnectionAcceptor,
      and TrackerClient unless starting torrent

2007-01-15  jrandom
    * small guard against unnecessary streaming lib reset packets
      (thanks Complication!)

2007-01-15  zzz
    * i2psnark: Add 'Stop All' link on web page
    * Add some links to trackers and forum on web page
    * Don't start tunnel if 'Autostart' unchecked
    * Fix torrent restart bug by reopening file descriptors

2007-01-14  zzz
    * i2psnark: Improvements for torrents with > 4 leechers:
      choke based on upload rate when seeding, and
      be smarter and fairer about rotating choked peers.
    * Handle two common i2psnark OOM situations rather
      than shutting down the whole thing.
    * Fix reporting to tracker of remaining bytes for
      torrents > 4GB (but ByteMonsoon still has a bug)

2006-10-29  zzz
    * i2psnark: Fix and enable generation of multifile torrents,
      print error if no tracker selected at create-torrent,
      fix stopping a torrent that hasn't started successfully,
      add eBook and GayTorrents trackers to form,
      web page formatting tweaks

* 2006-10-10  0.6.1.26 released

2006-10-29  Complication
    * Ensure we get NTP samples from more diverse sources
      (0.pool.ntp.org, 1.pool.ntp.org, etc)
    * Discard median-based peer skew calculator as framed average works,
      and adjusting its percentage can make it behave median-like
    * Require more data points (from at least 20 peers)
      before considering a peer skew measurement reliable

2006-10-10  jrandom
    * Removed the status display from the console, as its more confusing
      than informative (though the content is still displayed in the HTML)

2006-10-08  Complication
    * Add a framed average peer clock skew calculator
    * Add config property "router.clockOffsetSanityCheck" to determine
      if NTP-suggested clock offsets get sanity checked (default "true")
    * Reject NTP-suggested clock offsets if they'd increase peer clock skew
      by more than 5 seconds, or make it more than 20 seconds total
    * Decrease log level in getMedianPeerClockSkew()

2006-09-29  zzz
    * i2psnark: Second try at synchronization fix - synch addRequest()
      completely rather than just portions of it and requestNextPiece()

2006-09-27  jrandom
    * added HMAC-SHA256
    * properly use CRLF with EepPost
    * suppress jbigi/jcpuid messages if jbigi.dontLog/jcpuid.dontLog is set
    * PBE session key generation (with 1000 rounds of SHA256)
    * misc SDK helper functions

2006-09-26  Complication
    * Take back another inadverent logging change in NTCPConnection

2006-09-26  Complication
    * Take back an accidental log level change

2006-09-26  Complication
    * Subclass from Clock a RouterClock which can access router transports,
      with the goal of developing it to second-guess NTP results
    * Make transports report clock skew in seconds
    * Adjust renderStatusHTML() methods accordingly
    * Show average for NTCP clock skews too
    * Give transports a getClockSkews() method to report clock skews
    * Give transport manager a getClockSkews() method to aggregate results
    * Give comm system facade a getMedianPeerClockSkew() method which RouterClock calls
      (to observe results, add "net.i2p.router.transport.CommSystemFacadeImpl=WARN" to logging)
    * Extra explicitness in NTCP classes to denote unit of time.
    * Fix some places in NTCPConnection where milliseconds and seconds were confused

2006-09-25  zzz
    * i2psnark: Paranoid copy before writing pieces,
      recheck files on completion, redownload bad pieces
    * i2psnark: Don't contact tracker as often when seeding

2006-09-24  zzz
    * i2psnark: Add some synchronization to prevent rare problem
      after restoring orphan piece

2006-09-20  zzz
    * i2psnark: Eliminate duplicate requests caused by i2p-bt's
      rapid choke/unchokes
    * i2psnark: Truncate long TrackerErr messages on web page

2006-09-16  zzz
    * i2psnark: Implement retransmission of requests. This
      eliminates one cause of complete stalls with a peer.
      This problem is common on torrents with a small number of
      active peers where there are no choke/unchokes to kickstart things.

2006-09-13  zzz
    * i2psnark: Fix restoral of partial pieces broken by last patch

2006-09-13  zzz
    * i2psnark: Mark a peer's requests as unrequested on disconnect,
      preventing premature end game
    * i2psnark: Randomize selection of next piece during end game
    * i2psnark: Don't restore a partial piece to a peer that is already working on it
    * i2psnark: strip ".torrent" on web page
    * i2psnark: Limit piece size in generated torrent to 1MB max

2006-09-09  zzz
    * i2psnark: Add "Stalled" indication and stat totals on web page

2006-09-09  zzz
    * i2psnark: Fix bug where new peers would always be sent an "interested"
      regardless of actual interest
    * i2psnark: Reduce max piece size from 10MB to 1MB; larger may have severe
      memory and efficiency problems

* 2006-09-09  0.6.1.25 released

2006-09-08  jrandom
    * Tweak the PRNG logging so it only displays error messages if there are
      problems
    * Disable dynamic router keys for the time being, as they don't offer
      meaningful security, may hurt the router, and makes it harder to
      determine the network health.  The code to restart on SSU IP change is
      still enabled however.
    * Disable tunnel load testing, leaning back on the tiered selection for
      the time being.
    * Spattering of bugfixes

2006-09-07  zzz
    * i2psnark: Increase output timeout from 2 min to 4 min
    * i2psnark: Orphan debug msg cleanup
    * i2psnark: More web rate report cleanup

2006-09-05  zzz
    * i2psnark: Implement basic partial-piece saves across connections
    * i2psnark: Implement keep-alive sending. This will keep non-i2psnark clients
      from dropping us for inactivity but also renders the 2-minute transmit-inactivity
      code in i2psnark ineffective. Will have to research why there is transmit but
      not receive inactivity code. With the current connection limit of 24 peers
      we aren't in any danger of keeping out new peers by keeping inactive ones.
    * i2psnark: Increase CHECK_PERIOD from 20 to 40 since nothing happens in 20 seconds
    * i2psnark: Fix dropped chunk handling
    * i2psnark: Web rate report cleanup

2006-09-04  zzz
    * i2psnark: Report cleared trackerErr immediately
    * i2psnark: Add trackerErr reporting after previous success; retry more quickly
    * i2psnark: Set up new connections more quickly
    * i2psnark: Don't delay tracker fetch when setting up lots of connections
    * i2psnark: Reduce MAX_UPLOADERS from 12 to 4

2006-09-04  zzz
    * Enable pipelining in i2psnark
    * Make i2psnark tunnel default be 1 + 0-1

2006-09-03  zzz
    * Add rate reporting to i2psnark

2006-09-03  Complication
    * Limit form size in SusiDNS to avoid exceeding a POST size limit on postback
    * Print messages about addressbook size to give better overview
    * Enable delete function in published addressbook

2006-08-21  Complication
    * Fix error reporting discrepancy (thanks for helping notice, yojoe!)

2006-08-03  jrandom
    * Decrease the recently modified tunnel building timeout, though keep
      the scaling on their processing

2006-07-31  jrandom
    * Increase the tunnel building timeout
    * Avoid a rare race (thanks bar!)
    * Fix the bandwidth capacity publishing code to factor in share percentage
      and outbound throttling (oops)

2006-07-29  Complication
    * Treat NTP responses from unexpected stratums like failures

* 2006-07-28  0.6.1.24 released

2006-07-28  jrandom
    * Don't try to reverify too many netDb entries at once (thanks
      cervantes and Complication!)

2006-07-28  jrandom
    * Actually fix the threading deadlock issue in the netDb (removing
      the synchronized access to individual kbuckets while validating
      individual entries) (thanks cervantes, postman, frosk, et al!)

* 2006-07-27  0.6.1.23 released

2006-07-27  jrandom
    * Cut down NTCP connection establishments once we know the peer is skewed
      (rather than wait for full establishment before verifying)
    * Removed a lock on the stats framework when accessing rates, which
      shouldn't be a problem, assuming rates are created (pretty much) all at
      once and merely updated during the lifetime of the jvm.

2006-07-27  jrandom
    * Further NTCP write status cleanup
    * Handle more oddly-timed NTCP disconnections (thanks bar!)

2006-07-26  jrandom
    * When dropping a netDb router reference, only accept newer
      references as part of the update check
    * If we have been up for a while, don't accept really old
      router references (published 2 or more days ago)
    * Drop router references once they are no longer valid, even if
      they were allowed in due to the lax restrictions on startup

2006-07-26  jrandom
    * Every time we create a new router identity, add an entry to the
      new "identlog.txt" text file in the I2P install directory.  For
      debugging purposes, publish the count of how many identities the
      router has cycled through, though not the identities itself.
    * Cleaned up the way the multitransport shitlisting worked, and
      added per-transport shitlists
    * When dropping a router reference locally, first fire a netDb
      lookup for the entry
    * Take the peer selection filters into account when organizing the
      profiles (thanks Complication!)
    * Avoid some obvious configuration errors for the NTCP transport
      (invalid ports, "null" ip, etc)
    * Deal with some small NTCP bugs found in the wild (unresolveable
      hosts, strange network discons, etc)
    * Send our netDb info to peers we have direct NTCP connections to
      after each 6-12 hours of connection uptime
    * Clean up the NTCP reading and writing queue logic to avoid some
      potential delays
    * Allow people to specify the IP that the SSU transport binds on
      locally, via the advanced config "i2np.udp.bindInterface=1.2.3.4"

* 2006-07-18  0.6.1.22 released

2006-07-18  jrandom
    * Add a failsafe to the NTCP transport to make sure we keep
      pumping writes when we should.
    * Properly reallow 16-32KBps routers in the default config
      (thanks Complication!)

2006-07-16  Complication
    * Collect tunnel build agree/reject/expire statistics
      for each bandwidth tier of peers (and peers of unknown tiers,
      even if those shouldn't exist)

2006-07-14  jrandom
    * Improve the multitransport shitlisting (thanks Complication!)
    * Allow routers with a capacity of 16-32KBps to be used in tunnels under
      the default configuration (thanks for the stats Complication!)
    * Properly allow older router references to load on startup
      (thanks bar, Complication, et al!)
    * Add a new "i2p.alwaysAllowReseed" advanced config property, though
      hopefully today's changes should make this unnecessary (thanks void!)
    * Improved NTCP buffering
    * Close NTCP connections if we are too backlogged when writing to them

2006-07-04  jrandom
    * New NIO-based tcp transport (NTCP), enabled by default for outbound
      connections only.  Those who configure their NAT/firewall to allow
      inbound connections and specify the external host and port
      (dyndns/etc is ok) on /config.jsp can receive inbound connections.
      SSU is still enabled for use by default for all users as a fallback.
    * Substantial bugfix to the tunnel gateway processing to transfer
      messages sequentially instead of interleaved
    * Renamed GNU/crypto classes to avoid name clashes with kaffe and other
      GNU/Classpath based JVMs
    * Adjust the Fortuna PRNG's pooling system to reduce contention on
      refill with a background thread to refill the output buffer
    * Add per-transport support for the shitlist
    * Add a new async pumped tunnel gateway to reduce tunnel dispatcher
      contention

2006-07-01  Complication
    * Ensure that the I2PTunnel web interface won't update tunnel settings
      for shared clients when a non-shared client is modified
      (thanks for spotting, BarkerJr!)

2006-06-14  cervantes
    * Small tweak to I2PTunnel CSS, so it looks better with desktops
      that use Bitstream Vera fonts @ 96 dpi

* 2006-06-14  0.6.1.21 released

2006-06-13  jrandom
    * Use a minimum uptime of 2 hours, not 4 (oops)

2006-06-13  jrandom
    * Cut down the proactive rejections due to queue size - if we are
      at the point of having decrypted the request off the queue, might
      as well let it through, rather than waste that decryption

2006-06-11  Kloug
    * Bugfix to the I2PTunnel IRC filter to support multiple concurrent
      outstanding pings/pongs

2006-06-10  jrandom
    * Further reduction in proactive rejections

2006-06-09  jrandom
    * Don't let the pending tunnel request queue grow beyond reason
      (letting things sit for up to 30s when they fail after 10s
      seems a bit... off)

2006-06-08  jrandom
    * Be more conservative in the proactive rejections

2006-06-04  Complication
    * Trim out sending a blank line before USER in susimail.
      Seemed to break in rare cases, thanks for reporting, Brachtus!

* 2006-06-04  0.6.1.20 released

2006-06-04  jrandom
    * Reduce the SSU ack frequency
    * Tweaked the tunnel rejection settings to reject less aggressively

2006-05-31  jrandom
    * Only send netDb searches to the floodfill peers for the time being
    * Add some proof of concept filters for tunnel participation.  By default,
      it will skip peers with an advertised bandwith of less than 32KBps or
      an advertised uptime of less than 2 hours.  If this is sufficient, a
      safer implementation of these filters will be implemented.

* 2006-05-18  0.6.1.19 released

2006-05-18  jrandom
    * Made the SSU ACKs less frequent when possible

2006-05-17  Complication
    * Fix some oversights in my previous changes:
      adjust some loglevels, make a few statements less wasteful,
      make one comparison less confusing and more likely to log unexpected values

2006-05-17  jrandom
    * Make the peer page sortable
    * SSU modifications to cut down on unnecessary connection failures

2006-05-16  jrandom
    * Further shitlist randomizations
    * Adjust the stats monitored for detecting cpu overload when dropping new
      tunnel requests

2006-05-15  jrandom
    * Add a load dependent throttle on the pending inbound tunnel request
      backlog
    * Increased the tunnel test failure slack before killing a tunnel

2006-05-13  Complication
    * Separate growth factors for tunnel count and tunnel test time
    * Reduce growth factors, so probabalistic throttle would activate
    * Square probAccept values to decelerate stronger when far from average
    * Create a bandwidth stat with approximately 15-second half life
    * Make allowTunnel() check the 1-second bandwidth for overload
      before doing allowance calculations using 15-second bandwidth
    * Tweak the overload detector in BuildExecutor to be more sensitive
      for rising edges, add ability to initiate tunnel drops
    * Add a function to seek and drop the highest-rate participating tunnel,
      keeping a fixed+random grace period between such drops.
      It doesn't seem very effective, so disabled by default
      ("router.dropTunnelsOnOverload=true" to enable)

2006-05-11  jrandom
    * PRNG bugfix (thanks cervantes and Complication!)

* 2006-05-09  0.6.1.18 released

2006-05-09  jrandom
    * Further tunnel creation timeout revamp

2006-05-07  Complication
    * Fix problem whereby repeated calls to allowed() would make
      the 1-tunnel exception permit more than one concurrent build

2006-05-06  jrandom
    * Readjust the tunnel creation timeouts to reject less but fail earlier,
      while tracking the extended timeout events.

2006-05-04  jrandom
    * Short circuit a highly congested part of the stat logging unless its
      required (may or may not help with a synchronization issue reported by
      andreas)

2006-05-03  Complication
    * Allow a single build attempt to proceed despite 1-minute overload
      only if the 1-second rate shows enough spare bandwidth
      (e.g. overload has already eased)

2006-05-02  Complication
    * Correct a misnamed property in SummaryHelper.java
      to avoid confusion
    * Make the maximum allowance of our own concurrent
      tunnel builds slightly adaptive: one concurrent build per 6 KB/s
      within the fixed range 2..10
    * While overloaded, try to avoid completely choking our own build attempts,
      instead prefer limiting them to 1

2006-05-01  jrandom
    * Adjust the tunnel build timeouts to cut down on expirations, and
      increased the SSU connection establishment retransmission rate to
      something less glacial.
    * For the first 5 minutes of uptime, be less aggressive with tunnel
      exploration, opting for more reliable peers to start with.

2006-05-01  jrandom
    * Fix for a netDb lookup race (thanks cervantes!)

2006-04-27  jrandom
    * Avoid a race in the message reply registry (thanks cervantes!)

2006-04-27  jrandom
    * Fixed the tunnel expiration desync code (thanks Complication!)

* 2006-04-23  0.6.1.17 released

2006-04-19  jrandom
    * Adjust how we pick high capacity peers to allow the inclusion of fast 
      peers (the previous filter assumed an old usage pattern)
    * New set of stats to help track per-packet-type bandwidth usage better
    * Cut out the proactive tail drop from the SSU transport, for now
    * Reduce the frequency of tunnel build attempts while we're saturated
    * Don't drop tunnel requests as easily - prefer to explicitly reject them

* 2006-04-15  0.6.1.16 released

2006-04-15  jrandom
    * Adjust the proactive tunnel request dropping so we will reject what we
      can instead of dropping so much (but still dropping if we get too far
      overloaded)

2006-04-14  jrandom
    * 0 isn't very random
    * Adjust the tunnel drop to be more reasonable

2006-04-14  jrandom
    * -28.00230115311259 is not between 0 and 1 in any universe I know.
    * Made the bw-related tunnel join throttle much simpler

2006-04-14  jrandom
    * Make some more stats graphable, and allow some internal tweaking on the
      tunnel pairing for creation and testing.

* 2006-04-13  0.6.1.15 released

2006-04-12  jrandom
    * Added a further failsafe against trying to queue up too many messages to
      a peer.

2006-04-12  jrandom
    * Watch out for failed syndie index fetches (thanks bar!)

2006-04-11  jrandom
    * Throttling improvements on SSU - throttle all transmissions to a peer
      when we are retransmitting, not just retransmissions.  Also, if
      we're already retransmitting to a peer, probabalistically tail drop new
      messages targetting that peer, based on the estimated wait time before
      transmission.
    * Fixed the rounding error in the inbound tunnel drop probability.

2006-04-10  jrandom
    * Include a combined send/receive graph (good idea cervantes!)
    * Proactively drop inbound tunnel requests probabalistically as the
      estimated queue time approaches our limit, rather than letting them all
      through up to that limit.

2006-04-08  jrandom
    * Stat summarization fix (removing the occational holes in the jrobin
      graphs)

2006-04-08  jrandom
    * Process inbound tunnel requests more efficiently
    * Proactively drop inbound tunnel requests if the queue before we'd
      process it in is too long (dynamically adjusted by cpu load)
    * Adjust the tunnel rejection throttle to reject requeusts when we have to
      proactively drop too many requests.
    * Display the number of pending inbound tunnel join requests on the router
      console (as the "handle backlog")
    * Include a few more stats in the default set of graphs

2006-04-06  jrandom
    * Fix for a bug in the new irc ping/pong filter (thanks Complication!)

2006-04-06  jrandom
    * Fixed a typo in the reply cleanup code

* 2006-04-05  0.6.1.14 released

2006-04-05  jrandom
    * Cut down on the time that we allow a tunnel creation request to sit by
      without response, and reject tunnel creation requests that are lagged
      locally.  Also switch to a bounded FIFO instead of a LIFO
    * Threading tweaks for the message handling (thanks bar!)
    * Don't add addresses to syndie with blank names (thanks Complication!)
    * Further ban clearance

2006-04-05  jrandom
    * Fix during the ssu handshake to avoid an unnecessary failure on
      packet retransmission (thanks ripple!)
    * Fix during the SSU handshake to use the negotiated session key asap,
      rather than using the intro key for more than we should (thanks ripple!)
    * Fixes to the message reply registry (thanks Complication!)
    * More comprehensive syndie banning (for repeated pushes)
    * Publish the router's ballpark bandwidth limit (w/in a power of 2), for 
      testing purposes
    * Put a floor back on the capacity threshold, so too many failing peers
      won't cause us to pick very bad peers (unless we have very few good
      ones)
    * Bugfix to cut down on peers using introducers unneessarily (thanks
      Complication!)
    * Reduced the default streaming lib message size to fit into a single
      tunnel message, rather than require 5 tunnel messages to be transferred
      without loss before recomposition.  This reduces throughput, but should
      increase reliability, at least for the time being.
    * Misc small bugfixes in the router (thanks all!)
    * More tweaking for Syndie's CSS (thanks Doubtful Salmon!)

2006-04-01  jrandom
    * Take out the router watchdog's teeth (don't restart on leaseset failure)
    * Filter the IRC ping/pong messages, as some clients send unsafe
      information in them (thanks aardvax and dust!)

2006-03-30  jrandom
    * Substantially reduced the lock contention in the message registry (a
      major hotspot that can choke most threads).  Also reworked the locking
      so we don't need per-message timer events
    * No need to have additional per-peer message clearing, as they are
      either unregistered individually or expired.
    * Include some of the more transient tunnel throttling

* 2006-03-26  0.6.1.13 released

2006-03-25  jrandom
    * Added a simple purge and ban of syndie authors, shown as the
      "Purge and ban" button on the addressbook for authors that are already
      on the ignore list.  All of their entries and metadata are deleted from
      the archive, and the are transparently filtered from any remote
      syndication (so no user on the syndie instance will pull any new posts
      from them)
    * More strict tunnel join throtting when congested

2006-03-24  jrandom
    * Try to desync tunnel building near startup (thanks Complication!)
    * If we are highly congested, fall back on only querying the floodfill
      netDb peers, and only storing to those peers too
    * Cleaned up the floodfill-only queries

2006-03-21  jrandom
    * Avoid a very strange (unconfirmed) bug that people using the systray's
      browser picker dialog could cause by disabling the GUI-based browser
      picker.
    * Cut down on subsequent streaming lib reset packets transmitted
    * Use a larger MTU more often
    * Allow netDb searches to query shitlisted peers, as the queries are
      indirect.
    * Add an option to disable non-floodfill netDb searches (non-floodfill
      searches are used by default, but can be disabled by adding
      netDb.floodfillOnly=true to the advanced config)

2006-03-20  jrandom
    * Fix to allow for some slack when coalescing stats
    * Workaround some oddball errors

2006-03-18  jrandom
    * Added a new graphs.jsp page to show all of the stats being harvested

2006-03-18  jrandom
    * Made the netDb search load limitations a little less stringent
    * Add support for specifying the number of periods to be plotted on the
      graphs - e.g. to plot only the last hour of a stat that is averaged at
      the 60 second period, add &periodCount=60

2006-03-17  jrandom
    * Add support for graphing the event count as well as the average stat
      value (done by adding &showEvents=true to the URL).  Also supports
      hiding the legend (&hideLegend=true), the grid (&hideGrid=true), and
      the title (&hideTitle=true).
    * Removed an unnecessary arbitrary filter on the profile organizer so we
      can pick high capacity and fast peers more appropriately

2006-03-16  jrandom
    * Integrate basic hooks for jrobin (http://jrobin.org) into the router
      console.  Selected stats can be harvested automatically and fed into
      in-memory RRD databases, and those databases can be served up either as
      PNG images or as RRDtool compatible XML dumps (see oldstats.jsp for
      details).  A base set of stats are harvested by default, but an
      alternate list can be specified by setting the 'stat.summaries' list on
      the advanced config.  For instance:
      stat.summaries=bw.recvRate.60000,bw.sendRate.60000
    * HTML tweaking for the general config page (thanks void!)
    * Odd NPE fix (thanks Complication!)

2006-03-15  Complication
    * Trim out an old, inactive IP second-guessing method
      (thanks for spotting, Anonymous!)

2006-03-15  jrandom
    * Further stat cleanup
    * Keep track of how many peers we are actively trying to communicate with,
      beyond those who are just trying to communicate with us.
    * Further router tunnel participation throttle revisions to avoid spurious
      rejections
    * Rate stat display cleanup (thanks ripple!)
    * Don't even try to send messages that have been queued too long

2006-03-05  zzz
    * Remove the +++--- from the logs on i2psnark startup

2006-03-05  jrandom
    * HTML fixes in Syndie to work better with opera (thanks shaklen!)
    * Give netDb lookups to floodfill peers more time, as they are much more
      likely to succeed (thereby cutting down on the unnecessary netDb
      searches outside the floodfill set)
    * Fix to the SSU IP detection code so we won't use introducers when we
      don't need them (thanks Complication!)
    * Add a brief shitlist to i2psnark so it doesn't keep on trying to reach
      peers given to it
    * Don't let netDb searches wander across too many peers
    * Don't use the 1s bandwidth usage in the tunnel participation throttle,
      as its too volatile to have much meaning.
    * Don't bork if a Syndie post is missing an entry.sml

2006-03-05  Complication
    * Reduce exposed statistical information,
      to make build and uptime tracking more expensive

2006-03-04  Complication
    * Fix the announce URL of orion's tracker in Snark sources

2006-03-03  Complication
    * Explicit check for an index out of bounds exception while parsing
      an inbound IRC command (implicit check was there already)

2006-03-01  jrandom
    * More aggressive tunnel throttling as we approach our bandwidth limit,
      and throttle based off periods wider than 1 second.
    * Included Doubtful Salmon's syndie stylings (thanks!)

2006-02-27  zzz
    * Update error page templates to add \r, Connection: close, and
      Proxy-connection: close to headers.

* 2006-02-27  0.6.1.12 released

2006-02-27  jrandom
    * Adjust the jbigi.jar to use the athlon-optimized jbigi on windows/amd64
      machines, rather than the generic jbigi (until we have an athlon64
      optimized version)

2006-02-26  jrandom
    * Switch from the bouncycastle to the gnu-crypto implementation for
      SHA256, as benchmarks show a 10-30% speedup.
    * Removed some unnecessary object caches
    * Don't close i2psnark streams prematurely

2006-02-25  jrandom
    * Made the Syndie permalinks in the thread view point to the blog view
    * Disabled TCP again (since the live net seems to be doing well w/out it)
    * Fix the message time on inbound SSU establishment (thanks zzz!)
    * Don't be so aggressive with parallel tunnel creation when a tunnel pool
      just starts up

2006-02-24  jrandom
    * Rounding calculation cleanup in the stats, and avoid an uncontested
      mutex (thanks ripple!)
    * SSU handshake cleanup to help force incompatible peers to stop nagging
      us by both not giving them an updated reference to us and by dropping
      future handshake packets from them.

2006-02-23  jrandom
    * Increase the SSU retransmit ceiling (for slow links)
    * Estimate the sender's SSU MTU (to help see if we agree)

2006-02-22  jrandom
    * Fix to properly profile tunnel joins (thanks Ragnarok, frosk, et al!)
    * More aggressive poor-man's PMTU, allowing larger MTUs on less reliable
      links
    * Further class validator refactorings

2006-02-22  jrandom
    * Handle a rare race under high bandwidth situations in the SSU transport
    * Minor refactoring so we don't confuse sun's 1.6.0-b2 validator

2006-02-21  Complication
    * Reactivate TCP tranport by default, in addition to re-allowing

* 2006-02-21  0.6.1.11 released

2006-02-21  jrandom
    * Throttle the outbound SSU establishment queue, so it doesn't fill up the
      heap when backlogged (and so that the messages queued up on it don't sit
      there forever)
    * Further SSU memory cleanup
    * Clean up the address regeneration code so it knows when to rebuild the
      local info more precisely.

2006-02-20  jrandom
    * Properly enable TCP this time (oops)
    * Deal with multiple form handlers on the same page in the console without
      being too annoying (thanks blubb and bd_!)

2006-02-20  jrandom
    * Reenable the TCP transport as a fallback (we'll continue to muck with
      debugging SSU-only elsewhere)

2006-02-20  jrandom
    * Major SSU and router tuning to reduce contention, memory usage, and GC
      churn.  There are still issues to be worked out, but this should be a
      substantial improvement.
    * Modified the optional netDb harvester task to support choosing whether
      to use (non-anonymous) direct connections or (anonymous) exploratory
      tunnels to do the harvesting.  Harvesting itself is enabled via the
      advanced config "netDb.shouldHarvest=true" (default is false) and the
      connection type can be chosen via "netDb.harvestDirectly=false" (default
      is false).

2006-02-19  dust
    * Added pruning of suckers history (it used to grow indefinitely).

2006-02-19  jrandom
    * Moved the current net's reseed URL to a different location than where
      the old net looks (dev.i2p.net/i2pdb2/ vs .../i2pdb/)
    * More aggressively expire inbound messages (on receive, not just on send)
    * Add in a hook for breaking backwards compatibility in the SSU wire
      protocol directly by including a version as part of the handshake.  The
      version is currently set to 0, however, so the wire protocol from this
      build is compatible with all earlier SSU implementations.
    * Increased the number of complete message readers, cutting down
      substantially on the delay processing inbound messages.
    * Delete the message history file on startup
    * Reworked the restart/shutdown display on the console (thanks bd_!)

2006-02-18  jrandom
    * Migrate the outbound packets from a central component to the individual
      per-peer components, substantially cutting down on lock contention when
      dealing with higher degrees.
    * Load balance the outbound SSU transfers evenly across peers, rather than
      across messages (so peers with few messages won't be starved by peers
      with many).
    * Reduce the frequency of router info rebuilds (thanks bar!)

2006-02-18  jrandom
    * Add a new AIMD throttle in SSU to control the number of concurrent
      messages being sent to a given peer, in addition to the throttle on the
      number of concurrent bytes to that peer.
    * Adjust the existing SSU outbound queue to throttle based on the queue's
      lag, not an arbitrary number of packets.

2006-02-17  jrandom
    * Properly fix the build request queue throttling, using queue age to
      detect congestion, rather than queue size.

2006-02-17  jrandom
    * Disable the message history log file by default (duh - feel free to
      delete messageHistory.txt after upgrading.  thanks deathfatty!)
    * Limit the size of the inbound tunnel build request queue so we don't
      get an insane backlog of requests that we're bound to reject, and adjust
      the queue processing so we keep on churning through them when we've got
      a backlog.
    * Small fixes for the multiuser syndie operation (thanks Complication!)
    * Renamed modified PRNG classes that were imported from gnu-crypto so we
      don't conflict with JVMs using that as a JCE provider (thanks blx!)

* 2006-02-16  0.6.1.10 released

2006-02-16  jrandom
    * Add a new toggle to the web config to enable/disable the load testing

2006-02-16  jrandom
    * Dropped much of the abandonware from the apps/ directory

2006-02-16  jrandom
    * Bugfix to the I2PTunnel web config to properly accept i2cp port settings
    * Initial sucker refactoring to simplify reuse of the html parsing
    * Beginnings of hooks to push imported rss/atom out to remote syndie
      archives automatically (though not enabled currently)
    * Further SSU peer test cleanup

2006-02-15  jrandom
    * Add in per-blog RSS feeds to Syndie
    * Upgraded sucker's ROME dependency to 0.8, bundling sucked enclosures
      with the posts, marking additional attachments as Media RSS enclosures
      (http://search.yahoo.com/mrss/), since RSS only supports one enclosure
      per item.
    * Don't allow the default syndie user to be set to something invalid if
      its in single user mode.

2006-02-15  jrandom
    * Merged in the i2p_0_6_1_10_PRE branch to the trunk, so CVS HEAD is no
      longer backwards compatible (and should not be used until 0.6.1.1 is
      out)

2006-02-14  jrandom
    * Syndie ui bugfixes (thanks all!)

2006-02-13  jrandom
    * Use the current directory for some temporary I2PSnark files, rather than
      the OS default temp dir (thanks anon!)
    * Increase the base streaming lib window size (still shrinks to 1 on
      retransmission though, of course)
    * Fixed the I2PTunnel newlines to work with lighthttpd (thanks all!)
    * Implement fast retransmit in the streaming lib (fires at most once per
      packet), and increased the default ack delay to 2 seconds (from .5s)
    * Don't ask for garlic level message acks for end to end messages unless
      they're useful (e.g. to ack session tags)

2006-02-12  cervantes
    * Use a different santisation method for some SML attributes
    * Make router console update config save button actually save.
    * Fix console bandwidth limiter burst rate dropdowns, so the display
      relates to what is saved in the config.
    
2006-02-12  cervantes
    * SML is now stricter in it's formatting (attributes should only use 
      double quotes instead of being allowed to mix with singles).
    * Using apostrophes in SML attributes will no longer invalidate the tag.
    * Some instances of [blog] tag description were not being displayed
      correctly.

2006-02-12  jrandom
    * Further SSU peer test throttling
    * Put the most common router console features on the main index page too

2006-02-11  jrandom
    * Be more careful about SSU peer test floods

2006-02-09  jrandom
    * Adjusted one of the SSU timeouts so we don't drop peers as easily (duh)

2006-02-08  jrandom
    * Added transparent support for VIA C3 CPUs to jbigi (thanks Nekow42), and
      bundled a precompiled libjbigi.so in the jbigi.jar
    * Cleaned up the synchronization for some SSU packet handling code
    * Allow explicit rejection of more lagged tunnel build requests, rather
      than dropping them outright
    * Use lighter load testing

2006-02-07  jrandom
    * Handle HTTP headers without any values (thanks Sugadude!)
    * Don't show the option to make Syndie multiuser, since very few people
      need it, and multiuser mode is a lot more complex to use.  Geeks can
      enable it by adding "syndie.singleUser=false" to syndie/syndie.config
      (or in the router's advanced config, for the embedded Syndie)
    * When a peer rejects participation in a tunnel, they mean it (duh)
    * Decrease tunnel test timeout period to 20s (a 40s lag is insane)
    * Remove a throttle on the size of the SSU active outbound pool, since
      it was essentially arbitrary
    * Use a more appropriate SSU bloom filter size
    * Don't "proactively" drop SSU connections if we have partially received
      inbound messages (duh)
    * Migrate most of the message state across SSU connection reestablishment

2006-02-06  jrandom
    * Reduce the SSU retransmit timeout range, and increase the number of ACKs
      piggybacked

2006-02-05  jrandom
    * Experiment with short exponents for DH/ElGamal, using a 226bit x instead
      of a 2048bit x, as reports suggest that size is sufficient for 2048bit
      DH/ElGamal when using safe primes (see KeyGenerator.java for references)
    * Enable the messageHistory.txt by default, for debugging

2006-02-05  jrandom
    * Substantial bugfix for the duplicate message detection in the transport
      layer
    * Handle tunnel build responses ASAP, rather than queueing them up to wait
      in line (processing them is really fast - just a few AES loops)
    * Don't bother handling build requests that we have queued up for a while
      locally, as the requestor will have timed it out anyway (perhaps we
      should reply regardless, but with a backoff instead?)

2006-02-04  jrandom
    * Further tunnel test cleanup and disabling of the old tunnel creation
      code

2006-02-04  jrandom
    * Clean up and reenable the tunnel testing for the new tunnel system.

2006-02-04  jrandom
    * Don't cache the archive.txt in syndie when fetching it through the web
      interface.
    * Logging updates

2006-02-03  jrandom
    * Added further replay prevention on the tunnel build requests
    * More aggressive streaming lib closing on reset

2006-02-03  jrandom
    * More aggressive refusal of peers from the wrong network (oops)

2006-02-01  jrandom
    * Instruct the router to reseed against a new URL, for migration purposes:
      http://dev.i2p.net/i2pdb2/
    * Aggressive error handling during UDP packet creation (thanks cervantes)

2006-02-01  jrandom
    * Fix the new tunnel creation crypto, including the addition of a 4 byte
      "next message ID" to the encrypted request structure in the spec.
    * Backwards incompatible change, using the new tunnel creation crypto, the
      fixed MD5 HMAC size, and a new network ID (to prevent cross pollination
      with the old incompatible network).
    * Reworked the leaseSet request process to handle a race condition
    * Disable the TCP transport
    * Run four separate threads on the job queue to cut down on job lag

2006-01-28  jrandom
    * Removed a race that could show up in leaseSet requesting with the new
      tunnel building process

2006-01-25  jrandom
    * Run the peer profile coalescing/reorganization outside the job queue
      (on one of the timers), to cut down on some job queue congestion.  Also,
      trim old profiles while running, not just when starting up.
    * Slightly more sane intra-floodfill-node netDb activity (only flood new
      entries)
    * Workaround in the I2PTunnelHTTPServer for some bad requests (though the
      source of the bug is not yet addressed)
    * Better I2PSnark reconnection handling
    * Further cleanup in the new tunnel build process
    * Make sure we expire old participants properly
    * Remove much of the transient overload throttling (it wasn't using a good
      metric)

2006-01-25  dust
    * Fix IRC client proxy to use ISO-8859-1.

2006-01-22  jrandom
    * New tunnel build process - does not use the new crypto or new peer
      selection strategies.  However, it does drop the fallback tunnel
      procedure, except for tunnels who are configured to allow them, or for
      the exploratory pool during bootstrapping or after a catastrophic
      failure.  This new process prefers to fail rather than use too-short
      tunnels, so while it can do some pretty aggressive tunnel rebuilding,
      it may expose more tunnel failures to the user.
    * Always prefer normal tunnels to fallback tunnels.
    * Potential fix for a bug while changing i2cp settings on I2PSnark (thanks
      bar!)
    * Do all of the netDb entry writing in a separate thread, avoiding
      duplicates and batching them up.

2006-01-19  Complication
    * Explain better where eepsite's destkey can be found

2006-01-18  cervantes
    * Add title attributes to all external links in Syndie, so we can rollover
      and quickly see if it's worth clicking on.
    * Fixed a minor compiler warning.

2006-01-17  jrandom
    * First pass of the new tunnel creation crypto, specified in the new 
      router/doc/tunnel-alt-creation.html (referenced in the current
      router/doc/tunnel-alt.html).  It isn't actually used anywhere yet, other
      than in the test code, but the code verifies the technical viability, so
      further scrutiny would be warranted.

2006-01-16  cervantes
    * Dragged I2P kicking and screaming into 2006 (Oops)

2006-01-14  cervantes
    * Removed entirely misleading memory status from the console summary.
	
2006-01-13  cervantes
    * Further Syndie layout hardening and typeface balancing.

* 2006-01-12  0.6.1.9 released

2006-01-12  jrandom
    * Only create the loadtest.log if requested to do so (thanks zzz!)
    * Make sure we cleanly take into consideration the appropriate data
      points when filtering out duplicate messages in the message validator,
      and report the right bloom filter false positives rate (not used for
      anything except debugging)

2006-01-12  cervantes
    * Syndie CSS tweaks to removed some redundant declarations, improve font
      scaling and layout robustness. Improved cross browser compatibility
      (in other words "kicked IE"). Tightened the look of the blog template
      a little.

2006-01-11  Complication
    * CSS comment fixes

2006-01-11  jrandom
    * Include the attachments/blogs/etc for comments on the blog view
    * Syndie HTML fixes (thanks cervantes!)
    * Make sure we fully reset the objects going into our cache before we
      reuse them (thanks zzz!)

2006-01-10  jrandom
    * Added the per-post list of attachments/blogs/etc to the blog view in
      Syndie (though this does not yet include comments or some further
      refinements)
    * Have the I2P shortcut launch i2p.exe instead of i2psvc.exe on windows,
      removing the dox box (though also removes the restart functionality...)
    * Give the i2p.exe the correct java.library.path to support the systray
      dll (thanks Bobcat, Sugadude, anon!)

2006-01-09  jrandom
    * Removed a longstanding bug that had caused unnecessary router identity
      churn due to clock skew
    * Temporarily sanity check within the streaming lib for long pending
      writes
    * Added support for a blog-wide logo to Syndie, and automated the pushing
      of updated extended blog info data along side the metadata.

2006-01-09  jrandom
    * Bugfix for a rare SSU error (thanks cervantes!)
    * More progress on the blog interface, allowing customizable blog-wide
      links.

2006-01-08  jrandom
    * First pass of the new blog interface, though without much of the useful
      customization features (coming soon)

2006-01-04  jrandom
    * Rather than profile individual tunnels for throughput over their
      lifetime, do so at 1 minute intervals (allowing less frequently active
      tunnels to be more fairly measured).
    * Run the live tunnel load test across two tunnels at a time, by default.
      The load test runs for a random period from 90s to the tunnel lifetime,
      self paced.  This should help gathering data for profiling peers that
      are in exploratory tunnels.

2006-01-03  jrandom
    * Calculate the overall peer throughput across the 3 fastest one minute
      tunnel throughput values, rather than the single fastest throughput.
    * Degrade the profiled throughput data over time (cutting the profiled
      peaks in half once a day, on average)
    * Enable yet another new speed calculation for profiling peers, using the
      peak throughput from individual tunnels that a peer is participating in,
      rather than across all tunnels they are participating in.  This helps
      gather a fairer peer throughput measurement, since it won't allow a slow
      high capacity peer seem to have a higher throughput (pushing a little
      data across many tunnels at once, as opposed to lots of data across a
      single tunnel).  This degrades over time like the other.
    * Add basic OS/2 support to the jbigi code (though we do not bundle a
      precompiled OS/2 library)

2006-01-01  jrandom
    * Disable multifile torrent creation in I2PSnark's web UI for the moment
      (though it can still seed and participate in multifile swarms)
    * Enable a new speed calculation for profiling peers, using their peak 
      1 minute average tunnel throughput as their speed.

2005-12-31  jrandom
    * Include a simple torrent creator in the I2PSnark web UI
    * Further streaming lib closing improvements
    * Refactored the load test components to run off live tunnels (though,
      still not safe for normal/anonymous load testing)

2005-12-30  jrandom
    * Close streams more gracefully

2005-12-30  jrandom
    * Small streaming lib bugfixes for the modified timeouts
    * Minor Syndie/Sucker RSS html fix
    * Small synchronization fix in I2PSnark (thanks fsm!)

2005-12-30  jrandom
    * Replaced the bundled linux jcpuid (written in C++) with scintilla's
      jcpuid (written in C), removing the libg++.so.5 dependency that has bit
      some distros (e.g. mandriva)

2005-12-29  jrandom
    * Minor fix to the new ERR-ClockSkew to deal with people whose clocks are
      actually correct

2005-12-27  jrandom
    * Add a new Status: line on the router console - "ERR-ClockSkew", in case
      the clock is too skewed to do anything useful (check the year and month,
      not just the hour and minute).
    * Fixed the read/write timeouts in the streaming lib (so that it actually
      honors them now)
    * Minor I2PSnark cleanups (no read timeout, more careful shutdown and
      torrent closing)
    * Handle an oddball tunnel creation failure (thanks Xunk)

2005-12-26  Complication
    * Fix some integer typecasting in I2PSnark (caused >2GB torrents to fail)
    * HTML readability cosmetics on "Peers" page

* 2005-12-22  0.6.1.8 released

2005-12-22  jrandom
    * Bundle the standalone I2PSnark launcher in the installer and update
      process (launch as "java -jar launch-i2psnark.jar", viewing the 
      interface on http://localhost:8002/)
    * Don't autostart swarming torrents by default so that you can run a
      standalone I2PSnark from the I2P install dir and not have the embedded
      I2PSnark autolaunch the torrents that the standalone instance is running
    * Fixed a rare streaming lib bug that could let a blocking call wait
      forever.

2005-12-22  jrandom
    * Cleaned up some buffer synchronization issues in I2PSnark that could
      cause blockage.

2005-12-21  jrandom
    * Adjusted I2PSnark's usage of the streaming lib (tweaking it for BT's
      behavior)
    * Fixed the I2PSnark bug that would lose track of live peers

2005-12-20  jrandom
    * Enabled the control in I2PSnark to toggle whether torrents should be
      started automatically or not
    * Hopefully finished the last hook to close down torrents completely when
      they're stopped.

2005-12-19  jrandom
    * Fix for old Syndie blog bookmarks (thanks Complication!)
    * Fix for I2PSnark to accept incoming connections again (oops)
    * Randomize the order that peers from the tracker are contacted

2005-12-19  jrandom
    * I2PSnark logging, disconnect old inactive peers rather than new ones,
      memory usage reduction, better OOM handling, and a shared connection
      acceptor.
    * Cleaned up the Syndie blog page and the resulting filters (viewing a
      blog from the blog page shows threads started by the selected author,
      not those that they merely participate in)

2005-12-18  jrandom
    * Added a standalone runner for the I2PSnark web ui (build with the
      command "ant i2psnark", unzip i2psnark-standalone.zip somewhere, run
      with "java -jar launch-i2psnark.jar", and go to http://localhost:8002/).
    * Further I2PSnark error handling

2005-12-17  jrandom
    * Let multiuser accounts authorize themselves to access the remote
      functionality again (thanks Ch0Hag!)
    * Adjust the JVM heap size to 128MB for new installs (existing users can
      accomplish this by editing wrapper.config, adding the line
      "wrapper.java.maxmemory=128", and then doing a full shutdown and startup
      of the router).  This is relevent for heavy usage of I2PSnark in the
      router console.

2005-12-17  jrandom
    * Use our faster SHA1, rather than the JVM's within I2PSnark, and let
      'piece' sizes grow larger than before.

2005-12-16  jrandom
    * Added some I2PSnark sanity checks, an OOMListener when running
      standalone, and a guard against keeping memory tied up indefinitely.
    * Sanity check on the watchdog (thanks zzz!)
    * Handle invalid HTTP requests in I2PTunnel a little better

2005-12-16  jrandom
    * Moved I2PSnark from using Threads to I2PThreads, so we handle OOMs
      properly (thanks Complication!)
    * More guards in I2PSnark for zany behavior (I2PSession recon w/ skew,
      b0rking in the DirMonitor, etc)

2005-12-16  jrandom
    * Try to run a torrent in readonly mode if we can't write to the file, and
      handle failures a little more gracefully (thanks polecat!)

2005-12-16  jrandom
    * Refuse torrents with too many files (128), avoiding ulimit errors.
    * Remove an fd leak in I2PSnark
    * Further I2PSnark web UI cleanup

2005-12-15  jrandom
    * Added a first pass to the I2PSnark web UI (see /i2psnark/)

2005-12-15  jrandom
    * Added multitorrent support to I2PSnark, accessible currently by running
      "i2psnark.jar --config i2psnark.config" (which may or may not exist).
      It then joins the swarm for any torrents in ./i2psnark/*.torrent, saving
      their data in that directory as well.  Removing the .torrent file stops
      participation, and it is currently set to seed indefinitely.  Completion
      is logged to the logger and standard output, with further UI interaction
      left to the (work in progress) web UI.

2005-12-14  jrandom
    * Fix to drop peer references when we shitlist people again (thanks zzz!)
    * Further I2PSnark fixes to deal with arbitrary torrent info attributes
      (thanks Complication!)

2005-12-13  zzz
    * Don't test tunnels expiring within 90 seconds
    * Defer Test Tunnel jobs if job lag too large
    * Use JobQueue.getMaxLag() rather than the jobQueue.jobLag stat to measure
      job lag for tunnel build backoff, allowing for more agile handling
      (since the stat is only updated once a minute)
    * Use tunnel length override if all tunnels are expiring within one
      minute.

2005-12-13  jrandom
    * Fixed I2PSnark's handling of some torrent files to deal with those
      created by Azureus and I2PRufus (it didn't know how to deal with
      additional meta info, such as path.utf-8 or name.utf-8).

2005-12-09  zzz
    * Create different strategies for exploratory tunnels (which are difficult
      to create) and client tunnels (which are much easier)
    * Gradually increase number of parallel build attempts as tunnel expiry
      nears.
    * Temporarily shorten attempted build tunnel length if builds using
      configured tunnel length are unsuccessful
    * React more aggressively to tunnel failure than routine tunnel
      replacement
    * Make tunnel creation times randomized - there is existing code to
      randomize the tunnels but it isn't effective due to the tunnel creation 
      strategy. Currently, most tunnels get built all at once, at about 2 1/2
      to 3 minutes before expiration. The patch fixes this by fixing the 
      randomization, and by changing the overlap time (with old tunnels) to a
      range of 2 to 4 minutes.
    * Reduce number of excess tunnels. Lots of excess tunnels get created due
      to overlapping calls. Just about anything generated a call which could
      build many tunnels all at once, even if tunnel building was already in
      process.
    * Miscellaneous router console enhancements

2005-12-08  jrandom
    * Minor bugfix in SSU for dealing with corrupt packets
    * Added some hooks for load testing

2005-12-07  jrandom
    * Added a first pass at a blog view in Syndie

2005-12-07  jrandom
    * Expand the thread we're viewing to its leaf
    * Bugfix on intraday ordering (children are always newer than parents)

2005-12-05  jrandom
    * Added an RDF and XML thread export to Syndie, reachable at 
      .../threadnav/rdf or .../threadnav/xml, accepting the parameters
      count=$numThreads and offset=$threadIndex.  If the $numThreads is -1, it
      displays all threads.

2005-12-04  TLorD
    * Patch for the C SAM library to null terminate strings on copy (thanks!)

2005-12-04  jrandom
    * Bugfix in Syndie for a problem in the threaded indexer (thanks CofE!)
    * Always include ourselves in the favorite authors (since we don't
      bookmark ourselves)

2005-12-03  jrandom
    * Use newgroup-like tags by default in Syndie's interface

2005-12-03  jrandom
    * Added support for a 'most recent posts' view that CofE requested, which
      includes the ability to filter by age (e.g. posts by your favorite
      authors in the last 5 days).

2005-12-03  jrandom
    * Adjusted Syndie to use the threaded view that cervantes suggested, which
      displays a a single thread path at a time - from root to leaf - rather
      than a depth first traversal.

2005-12-03  jrandom
    * Package up a standalone Syndie install into a "syndie-standalone.zip",
      buildable with "ant syndie".  It extracts into ./syndie/, launches with
      "java -jar launchsyndie.jar" (or javaw, on windows, to avoid a dos box),
      running a single user Syndie instance (by default).  It also creates a
      default subscription to syndiemedia without any anonymity (using no
      proxy).  Upgrades can be done by just replacing the syndie.war with the
      one from I2P.

* 2005-12-01  0.6.1.7 released

2005-12-01  jrandom
    * Add a new criteria to the tunnel join throttle, backing off people if we
      are failing to talk to our peers more than usual.

2005-11-30  jrandom
    * Cleaned up the build process to deal with Jetty 5.1.6 and rename the
      new commons-logging-api.jar to commons-logging.jar, which it replaces.
      Jetty 5.1.6 is pushed with all updates.  Also, no need to push a
      separate jdom or rome, as they're inside syndie.war.

2005-11-30  jrandom
    * Don't let the TCP transport alone shitlist a peer, since other
      transports may be working.  Also display whether TCP connections are
      inbound or outbound on the peers page.
    * Fixed some substantial bugs in the SSU introducers where we wouldn't
      talk to anyone who didn't expose an IP (even if they had introducers),
      among other goofy things.
    * When dealing with SSU introducers, send them all a packet at 3s/6s/9s,
      rather than sending one a packet at 3s, then another a packet at 6s,
      and a third a packet at 9s.
    * Fixed Syndie attachments (oops)

2005-11-29  zzz
    * Added a link to orion's jump page on the 'key not found' error page.

2005-11-29  jrandom
    * Further Syndie UI cleanup
    * Bundled our patched MultiPartRequest code from jetty (APL2 licensed),
      since it hasn't been applied to the jetty CVS yet [1].  Its packaged
      into syndie.jar and renamed to net.i2p.syndie.web.MultiPartRequest, but
      will be removed as soon as its integrated into Jetty.  This patch allows
      posting content in various character sets.
      [1] http://article.gmane.org/gmane.comp.java.jetty.general/6031
    * Upgraded new installs to the latest stable jetty (5.1.6), though this
      isn't pushed as part of the update yet, as there aren't any critical
      bugs.

2005-11-29  jrandom
    * Added back in the OSX jbigi, which was accidentally removed a few revs
      back (thanks for the bug report stoerte!)  New installs will get the
      full jbigi, or you can pull the jbigi.jar from CVS by going to
      http://dev.i2p.net/cgi-bin/cvsweb.cgi/i2p/installer/lib/jbigi/jbigi.jar
      and clicking on the first "download" link, saving that jbigi.jar to
      lib/jbigi.jar in your I2P installation directory.  After restarting your
      router, it should load up fine.

2005-11-27  jrandom
    * Inlined the Syndie CSS to reduce the number of HTTP requests (and
      because firefox [and others?] delay rendering until they fetch the css).
    * Make sure we fire the shutdown tasks when regenerating a new identity
      (thanks picsou!)
    * Cleaned up some of the things I b0rked in the 'dynamic keys' mode
    * Don't drop SSU sessions if they're still transmitting data successfully,
      even if there are transmission failures
    * Adjusted the time summarization to display hours after 119m, not 90m
    * Further EepGet cleanup (grr)

* 2005-11-26 0.6.1.6 released

2005-11-26  jrandom
    * Update the sorting in Syndie to consider children 'newer' than parents,
      even if they have the same message ID (duh)
    * Cleaned up some nav links in Syndie (good idea gloin, spaetz!)
    * Added a bunch of tooltips to Syndie's fields (thanks polecat!)
    * Force support for nonvalidating XML in Jetty (so we can handle GCJ/etc
      better)

2005-11-26  jrandom 
    * Be more explicit about what messages we will handle through a client
      tunnel, and how we will handle them.  This cuts off a set of attacks
      that an active adversary could mount, though they're probably nonobvious
      and would require at least some sophistication.

2005-11-26  Raccoon23
    * Added support for 'dynamic keys' mode, where the router creates a new
      router identity whenever it detects a substantial change in its public
      address (read: SSU IP or port).  This only offers minimal additional
      protection against trivial attackers, but should provide functional
      improvement for people who have periodic IP changes, since their new
      router address would not be shitlisted while their old one would be.
    * Added further infrastructure for restricted route operation, but its use
      is not recommended.

2005-11-25  jrandom
    * Further Syndie UI cleanups
    * Logging cleanup
    * Fixed link to fproxy.tino.i2p (thanks zzz!)

2005-11-25  jrandom
    * Don't publish stats for periods we haven't reached yet (thanks zzz!)
    * Cleaned up the syndie threaded display to show the last updated date for
      a subthread, and to highlight threads updated in the last two days.

2005-11-24  jrandom
    * Fix to save syndication settings in Syndie (thanks spaetz!)

2005-11-23  jrandom
    * Removed spurious streaming lib RTO increase (it wasn't helpful)
    * Streamlined the tunnel batching to schedule batch transmissions more
      appropriately.
    * Default tunnel pool variance to 2 +0-1 hops

2005-11-21  jrandom
    * IE doesn't strip SPAN from <button> form fields, so add in a workaround
      within I2PTunnel.
    * Increase the maximum SSU retransmission timeout to accomodate slower or
      more congested links (though SSU's RTO calculation will usually use a
      much lower timeout)
    * Moved the streaming lib timed events off the main timer queues and onto
      a streaming lib specific set of timer queues.  Streaming lib timed
      events are more likely to have lock contention on the I2CP socket while
      other timed events in the router are (largely) independent.
    * Fixed a case sensitive lookup bug (thanks tino!)
    * Syndie cleanup - new edit form on the preview page, and fixed some blog
      links (thanks tino!)

2005-11-19  jrandom
    * Implemented a trivial pure java PMTU backoff strategy, switching between
      a 608 byte MTU and a 1350 byte MTU, depending upon retransmission rates.
    * Fixed new user registration in Syndie (thanks Complication!)

2005-11-17  jrandom
    * More cautious file handling in Syndie

2005-11-16  jrandom
    * More aggressive I2PTunnel content encoding munging to work around some
      rare HTTP behavior (ignoring q values on Accept-encoding, using gzip
      even when only identity is specified, etc).  I2PTunnelHTTPServer now
      sends "Accept-encoding: \r\n" plus "X-Accept-encoding: x-i2p-gzip\r\n",
      and I2PTunnelHTTPServer handles x-i2p-gzip in either the Accept-encoding
      or X-Accept-encoding headers.  Eepsite operators who do not know to
      check for X-Accept-encoding will simply use the identity encoding.

* 2005-11-15  0.6.1.5 released

2005-11-14  jrandom
    * Migrate to the new Syndie interface

2005-11-11  jrandom
    * Add filtering threads by author to Syndie, populated with authors in the
      user's addressbook
    * When creating the default user, add
      "http://syndiemedia.i2p/archive/archive.txt" to their addressbook,
      configured to automatically pull updates.  (what other archives should
      be included?)
    * Tiny servlet to help dole out the new routerconsole themes, and bundle
      the installer/resources/themes/** into ./docs/themes/** on both install
      and update.

2005-11-11  cervantes
    * Initial pass of the routerconsole revamp, starting with I2PTunnel and
      being progressively rolled out to other sections at later dates.
      Featuring abstracted W3C strict XHTML1.0 markup, with CSS providing
      layout and styling.
    * Implemented console themes. Users can create their own themes by
      creating css files in: {i2pdir}/docs/themes/console/{themename}/
      and activating it using the routerconsole.theme={themename} advanced
      config property. Look at the example incomplete "defCon1" theme.
      Note: This is very much a work in progress. Folks might want to hold-off
      creating their own skins until the markup has solidified.
    * Added "routerconsole.javascript.disabled=true" to disable console
      client-side scripting and "routerconsole.css.disabled=true" to remove 
      css styling (only rolled out in the i2ptunnel interface currently)
    * Fixed long standing bug with i2ptunnel client and server edit screens
      where tunnel count and depth properties would fail to save. Added
      backup quantity and variance configuration options.
    * Added basic accessibility support (key shortcuts, linear markup, alt and 
      title information and form labels).
    * So far only tested on IE6, Firefox 1.0.6, Opera 8 and lynx.

2005-11-11  jrandom
    * Default Syndie to single user mode, and automatically log into a default
      user account (additional accounts can be logged into with the 'switch'
      or login pages, and new accounts can be created with the register page).
    * Disable the 'automated' column on the Syndie addressbook unless the user
      is appropriately authorized (good idea Polecat!)

2005-11-10  jrandom
    * First pass to a new threaded Syndie interface, which isn't enabled by
      default, as its not done yet.

2005-11-06  jrandom
    * Include SSU establishment failure in the peer profile as a commError,
      as we do for TCP establishment failures.
    * Don't throttle the initial transmission of a message because of ongoing
      retransmissions to a peer, since the initial transmission of a message
      is more valuable than a retransmission (since it has less latency).
    * Cleaned up links to SusiDNS and I2PTunnel (thanks zzz!)

2005-11-05  jrandom
    * Include the most recent ACKs with packets, rather than only sending an
      ack exactly once.  SSU differs from TCP in this regard, as TCP has ever
      increasing sequence numbers, while each message ID in SSU is random, so
      we don't get the benefit of later ACKs implicitly ACKing earlier
      messages.
    * Reduced the max retransmission timeout for SSU
    * Don't try to send messages queued up for a long time waiting for
      establishment.

2005-11-05  dust
    * Fix sucker to delete its temporary files.
    * Improve sucker's sml output some.
    * Fix Exception in SMLParser for weird sml.

2005-11-03  zzz
    * Added a new error page to the eepproxy to differentiate the full 60
      second timeout from the immediate "I don't know this base64" failure.

2005-11-01  jrandom
    * Added a few more css elements (thanks identiguy!)

2005-10-31  jrandom
    * Fix for some syndie reply scenarios (thanks identiguy and CofE!)
    * Removed a potentially infinitely recursive call (oops)

2005-10-30  dust
    * Merge sucker into syndie with a rssimport.jsp page.
    * Add getContentType() to EepGet.
    * Make chunked transfer work (better) with EepGet.
    * Do replaceAll("<","&lt;") for logs.

* 2005-10-29  0.6.1.4 released

2005-10-29  jrandom
    * Improved the bandwidth throtting on tunnel participation, especially for
      low bandwidth peers.
    * Improved failure handling in SSU with proactive reestablishment of
      failing idle peers, and rather than shitlisting a peer who failed too
      much, drop the SSU session and allow a new attempt (which, if it fails,
      will cause a shitlisting)
    * Clarify the cause of the shitlist on the profiles page, and include
      bandwidth limiter info at the bottom of the peers page.

2005-10-26  jrandom
    * In Syndie, propogate the subject and tags in a reply, and show the parent
      post on the edit page for easy quoting.  (thanks identiguy and CofE!)
    * Streamline some netDb query handling to run outside the jobqueue -
      which means they'll run on the particular SSU thread that handles the
      message.  This should help out heavily loaded netDb peers.

2005-10-25  jrandom
    * Defer netDb searches for newly referenced peers until we actually want
      them
    * Ignore netDb references to peers on our shitlist
    * Set the timeout for end to end client messages to the max delay after
      finding the leaseSet, so we don't have as many expired messages floating
      around.
    * Add a floor to the streaming lib window size
    * When we need to send a streaming lib ACK, try to retransmit one of the
      unacked packets instead (with updated ACK/NACK fields, of course).  The
      bandwidth cost of an unnecessary retransmission should be minor as
      compared to both an ACK packet (rounded up to 1KB in the tunnels) and
      the probability of a necessary retransmission.
    * Adjust the streaming lib cwin algorithm to allow growth after a full
      cwin messages if the rtt is trending downwards.  If it is not, use the
      existing algorithm.
    * Increased the maximum rto size in the streaming lib.
    * Load balancing bugfix on end to end messages to distribute across
      tunnels more evenly.

2005-10-22  jrandom
    * Integrated GNU-Crypto's Fortuna PRNG, seeding it off /dev/urandom and
      ./prngseed.rnd (if they exist), and reseeding it with data out of
      various crypto operations (unused bits in a DH exchange, intermediary
      bits in a DSA signature generation, extra bits in an ElGamal decrypt).
      The Fortuna implementation under gnu.crypto.prng has been modified to
      use BouncyCastle's SHA256 and Cryptix's AES (since those are the ones
      I2P uses), and the resulting gnu.crypto.prng.* are therefor available
      under GPL+Classpath's linking exception (~= LGPL).  I2P's SecureRandom
      wrapper around it is, of course, public domain.

2005-10-20  dust
    * Fix bug in ircclient that prevented it to use its own dest (i.e. was
      always shared. (thx for info Ragnarok)
    * Fix crash in Sucker with some bad html.

2005-10-20  jrandom
    * Workaround a bug in GCJ's Calendar implementation
    * Propery throw an exception in the streaming lib if we try to write to a
      closed stream.  This will hopefully help clear some I2Phex bugs (thanks
      GregorK!)

2005-10-19  jrandom
    * Ported the snark bittorrent client to I2P such that it is compatible
      with i2p-bt and azneti2p.  For usage information, grab an update and run
      "java -jar lib/i2psnark.jar".  It isn't currently multitorrent capable,
      but adding in support would be fairly easy (see PeerAcceptor.java:49)
    * Don't allow leaseSets expiring too far in the future (thanks postman)

2005-10-19  jrandom
    * Bugfix for the auto-update code to handle different usage patterns
    * Decreased the addressbook recheck frequency to once every 12 hours
      instead of hourly.
    * Handle dynamically changing the HMAC size (again, unless your nym is
      toad or jrandom, ignore this ;)
    * Cleaned up some synchronization/locking code

2005-10-17  dust
    * Exchange the remaining URL with EepGet in Sucker.
    * Allow /TOPIC irc command.

2005-10-17  jrandom
    * Allow an env prop to configure whether we want to use the backwards
      compatible (but not standards compliant) HMAC-MD5, or whether we want
      to use the not-backwards compatible (but standards compliant) one.  No
      one should touch this setting, unless your name is toad or jrandom ;)
    * Added some new dummy facades
    * Be more aggressive on loading up the router.config before building the
      router context
    * Added new hooks for apps to deal with previously undefined I2NP message
      types without having to modify any code.
    * Demo code for using a castrated router for SSU comm (SSUDemo.java)

2005-10-14  jrandom
    * More explicit filter for linux/PPC building (thanks anon!)
    * Fixed Syndie's Sucker to not explicitly reference something only found
      in sun's JVM (thanks cervantes!)
    * Don't filter IRC "MAP" messages (not critical, but it doesn't hurt)

* 2005-10-14  0.6.1.3 released

2005-10-14  jrandom
    * Added a key explaining peers.jsp a bit (thanks tethra!)

2005-10-13  dust
    * Bundled dust's Sucker for pulling RSS/Atom content into SML, which can
      then be injected into Syndie with the Syndie CLI.
    * Bundled ROME and JDOM (BSD and Apache licensed, respectively) for
      RSS/Atom parsing.

2005-10-13  jrandom
    * SSU retransmission choke bugfix (== != !=)
    * Include initial transmissions in the retransmission choke, so that
      if we are already retransmitting a message, we won't send anything
      to that peer other than that message (or ACKs, if necessary)

2005-10-12  jrandom
    * Choke SSU retransmissions to a peer while there is already a
      retransmission in flight to them.  This currently lets other initial
      transmissions through, since packet loss is often sporadic, but maybe
      this should block initial transmissions as well?
    * Display the retransmission bytes stat on peers.jsp (thanks bar!)
    * Filter QUIT messages in the I2PTunnelIRCClient proxy

2005-10-11  jrandom
    * Piggyback the SSU partial ACKs with data packets.  This is backwards
      compatible.
    * Syndie RSS renderer bugfix, plus now include the full entry instead of
      just the blurb before the cut.

2005-10-11  jrandom
    * Piggyback the SSU explicit ACKs with data packets (partial ACKs aren't
      yet piggybacked).  This is backwards compatible.
    * SML parser cleanup in Syndie

2005-10-10  dust
    * Implemented a new I2PTunnelIRCClient which locally filters inbound and
      outbound IRC commands for anonymity and security purposes, removing all
      CTCP messages except ACTION, as well as stripping the hostname from the
      USER message (while leaving the nick and 'full name').  The IRC proxy
      doesn't use this by default, but you can enable it by creating a new 
      "IRC proxy" tunnel on the web interface, or by changing the tunnel type
      to "ircclient" in i2ptunnel.config.

2005-10-10  jrandom
    * I2PTunnel http client config cleanup and stats
    * Minor SSU congestion tweaks and stats
    * Reduced netDb exploration period

2005-10-09  jrandom
    * Syndie CLI cleanup for simpler CLI posting.  Usage shown with
      java -jar lib/syndie.jar
    * Beginnings of the Syndie logging cleanup
    * Delete corrupt Syndie posts

2005-10-09  jrandom
    * Now that the streaming lib works reasonably, set the default inactivity 
      event to send a 0 byte keepalive payload, rather than disconnecting the
      stream.  This should cut the irc netsplits and help out with other long
      lived streams.  The default timeout is now less than the old timeout as
      well, so the keepalive will be sent before earlier builds fire their
      fatal timeouts.

2005-10-08  jrandom
    * Use the OS clock for stat timing, since it doesn't jump around (though
      still use the NTP'ed clock for display)
    * Added new DH stats

* 2005-10-07  0.6.1.2 released

2005-10-07  jrandom
    * Include the 1 second bandwidth usage on the console rather than the 
      1 minute rate, as the 1 second value doesn't have the 1m/5m quantization
      issues.

2005-10-07  jrandom
    * Allow the I2PTunnelHTTPServer to send back the first few packets of an
      HTTP response quicker, and initialize the streaming lib's cwin more 
      carefully.
    * Added a small web UI to the new Syndie scheduled updater.  If you log in
      as a user authorized to use the remote archive funtionality, you can
      request remote archives in your address book to be automatically pulled
      down by checking the "scheduled?" checkbox.

2005-10-05  jrandom
    * Allow the first few packets in the stream to fill in their IDs during
      handshake (thanks cervantes, Complication, et al!)  This should fix at 
      least some of the intermittent HTTP POST issues.

2005-10-04  jrandom
    * Syndie patch for single user remote archives (thanks nickless_head!)
    * Handle an invalid netDb store (thanks Complication!)

2005-10-04  jrandom
    * Further reduction in unnecessary streaming packets.

2005-10-03  jrandom
    * Properly reject unroutable IP addresses *cough*

2005-10-03  rangarok
    * Changed default update delay to twelve hours, and enforced a minimum 
      delay of one hour.

2005-10-03  ragnarok
    * Implemented a Syndie auto-updater.  It will automatically pull new posts
      from selected syndie archives.  To try it out, add 
      syndie.updateArchives=<comma seperated list of syndie archives> to your 
      syndie.config.  Archives must be specified as the full url to archive.txt
      (e.g. http://syndiemedia.i2p/archive/archive.txt).  By default, it checks
      for new posts every hour.  This can be modified by setting 
      syndie.updateDelay=<delay in hours> also in syndie.config. 

* 2005-10-01  0.6.1.1 released

2005-09-30  ragnarok
    * Implemented conditional get for syndie remote archive imports. 

2005-09-30  jrandom
    * Killed three more streaming lib bugs, one of which caused excess packets
      to be transmitted (dupacking dupacks), one that was the root of many of
      the old hung streams (shrinking highest received), and another that was
      releasing data too soon.

2005-09-30  jrandom
    * Only allow autodetection of our IP address if we haven't received an
      inbound connection in the last two minutes.
    * Increase the default max streaming resends to 8 from 5 (and down from
      the earlier 10)

2005-09-29  ragnarok
    * Export petnames from syndie to the router's petname db instead of 
      userhosts.txt.

2005-09-29  jrandom
    * Support noreseed.i2p in addition to .i2pnoreseed for disabling automatic
      reseeding - useful on OSes that make it hard to create dot files.  
      Thanks Complication (and anon)!
    * Fixed the installer version string (thanks Frontier!)
    * Added cleaner rejection of invalid IP addresses, shitlist those who send
      us invalid IP addresses, verify again that we are not sending invalid IP
      addresses, and log an error if it happens. (Thanks Complication, ptm,
      and adab!)

* 2005-09-29  0.6.1 released

2005-09-29  jrandom
    * Let syndie users modify their metadata.
    * Reseed the router on startup if there aren't enough peer references 
      known locally.  This can be disabled by creating the file .i2pnoreseed
      in your home directory, and the existing detection and reseed handling
      on the web interface is unchanged.

2005-09-28  jrandom
    * Fix for at least some (all?) of the wrong stream errors in the streaming
      lib

2005-09-27  jrandom
    * Properly suggest filenames for attachments in Syndie (thanks all!)
    * Fixed the Syndie authorization scheme for single user vs. multiuser

2005-09-27  jrandom
    * I2PTunnel bugfix (thanks Complication!)
    * Increase the SSU cwin slower during congestion avoidance (at k/cwin^2 
      instead of k/cwin)
    * Limit the number of inbound SSU sessions being built at once (using
      half of the i2np.udp.maxConcurrentEstablish config prop)
    * Don't shitlist on a message send failure alone (unless there aren't any
      common transports).
    * More careful bandwidth bursting

2005-09-26  jrandom
    * Reworded the SSU introductions config section (thanks duck!)
    * Force identity content encoding for I2PTunnel httpserver requests 
      (thanks redzara!)
    * Further x-i2p-gzip bugfixes for the end of streams
    * Reduce the minimum bandwidth limits to 3KBps steady and burst (though
      I2P's performance at 3KBps is another issue)
    * Cleaned up some streaming lib structures

2005-09-25  jrandom
    * Allow reseeding on the console if the netDb knows less than 30 peers,
      rather than less than 10 (without internet connectivity, we keep the 
      last 15 router references)
    * Reenable the x-i2p-gzip HTTP processing by default, flushing the stream
      more aggressively.
    * Show the status that used to be called "ERR-Reject" as "OK (NAT)"
    * Reduced the default maximum number of streaming lib resends of a packet
      (10 retransmits is a bit much with a reasonable RTO)

2005-09-25  Complication
    * Better i2paddresshelper handling in the I2PTunnel httpclient, plus a new
      conflict resolution page if the i2paddresshelper parameter differs from
      an existing name to destination mapping.

2005-09-25  jrandom
    * Fix a long standing streaming lib bug (in the inactivity detection code)
    * Improved handling of initial streaming lib packet retransmissions to 
      kill the "lost first packet" bug (where a page shows up with the first
      few KB missing)
    * Add support for initial window sizes greater than 1 - useful for 
      eepsites to transmit e.g. 4 packets full of data along with the initial
      ACK, thereby cutting down on the rtt latency.  The congestion window 
      size can and does still shrink down to 1 packet though.
    * Adjusted the streaming lib retransmission calculation algorithm to be
      more TCP-like.

2005-09-21  redzara
    * Use ISO-8859-1 for the susidns xml

2005-09-21  susi
    * Bugfix in susidns for deleting entries

2005-09-21  jrandom
    * Add support for HTTP POST to EepGet
    * Use HTTP POST for syndie bulk fetches, since there's a lot of data to 
      put in that URL.

2005-09-18  jrandom
    * Added support for pure 64bit linux with jbigi and the java service 
      wrapper (no need for jcpuid if we're on os.arch=amd64).  Thanks mule 
      et al for help testing!
    * UI cleanup in Syndie (thanks gloin and bar!)

2005-09-18  Ragnarok
    * Made MetaNamingService the default naming service.

2005-09-17  Ragnarok
    * Implemented a naming service using Syndie's petname db.  It's not enabled
      by default, but you can try it out by setting
      i2p.naming.impl=net.i2p.client.naming.PetNameNamingService in 
      router.config.
    * Implemented a meta naming service that will first lookup names in the 
      PetNameNamingService then fallback on the HostTxtNamingService.  Which
      naming services are checked and in which order is specified by 
      i2p.nameservicelist.  This will probably become the default naming service
      so please help test it out by setting
      i2p.naming.impl=net.i2p.client.naming.MetaNamingService in router.config.
      
* 2005-09-17  0.6.0.6 released

2005-09-17  jrandom
    * Clean up syndie a bit more and bundle a default introductory post with 
      both new installs and updates.
    * Typo fixes on the console (thanks bar!)

2005-09-17  jrandom
    * Updated the bandwidth limiter to use two tiers of bandwidth - our normal
      steady state rate, plus a new limit on how fast we transfer when 
      bursting.  This is different from the old "burst as fast as possible 
      until we're out of tokens" policy, and should help those with congested
      networks.  See /config.jsp to manage this rate.
    * Bugfixes in Syndie to handle missing cache files (no data was lost, the
      old posts just didn't show up).
    * Log properly in EepPost

2005-09-17  jrandom
    * Added the natively compiled jbigi and patched java service wrapper for
      OS X.  Thanks Bill Dorsey for letting me use your machine!
    * Don't build i2p.exe or i2pinstall.exe when run on OS X machines, as we
      don't bundle the binutils necessary (and there'd be a naming conflict
      if we did).
    * Added 'single user' functionality to syndie - if the single user 
      checkbox on the admin page is checked, all users are allowed to control
      the instance and sync up with remote syndie nodes.
    * Temporarily disable the x-i2p-gzip in i2ptunnel until it is more closely
      debugged.

2005-09-16  jrandom
    * Reject unroutable IPs in SSU like we do for the TCP transport (unless
      you have i2np.udp.allowLocal=true defined - useful for private nets)

2005-09-16  jrandom
    * Adjust I2PTunnelHTTPServer so it can be used for outproxy operators 
      (just specify the spoofed host as an empty string), allowing them to
      honor x-i2p-gzip encoding.
    * Let windows users build the exes too (thanks bar and redzara!)
    * Allow I2PTunnel httpserver operators to disable gzip compression on 
      individual tunnels with the i2ptunnel.gzip=false client option 
      (good idea susi!)

2005-09-16  jrandom
    * Added the i2p.exe and i2pinstall.exe for windows users, using launch4j.
    * Added runplain.sh for *nix/osx users having problems using the java
      service wrapper (called from the install dir as: sh runplain.sh)
    * Bundle susidns and syndie, with links on the top nav
    * Have I2PTunnelHTTPClient and I2PTunnelHTTPServer use the x-i2p-gzip 
      content-encoding (if offered), reducing the payload size before it
      reaches the streaming lib.  The existing compression is at the i2cp
      level, so we've been packetizing 4KB of uncompressed data and then
      compressing those messages, rather than compressing and then packetizing
      4KB of compressed data.  This should reduce the number of round trips
      to fetch web pages substantially.
    * Adjust the startup and timing of the addressbook so that susidns always
      has config to work off, and expose a method for susidns to tell it to
      reload its config and rerun.

2005-09-15  jrandom
    * Error handling for failed intro packets (thanks red.hand!)
    * More carefully verify intro addresses

2005-09-13  jrandom
    * More careful error handling with introductions (thanks dust!)
    * Fix the forceIntroducers checkbox on config.jsp (thanks Complication!)
    * Hide the shitlist on the summary so it doesn't confuse new users.

2005-09-12  comwiz
    * Migrated the router tests to junit

2005-09-12  jrandom
    * Removed guaranteed delivery mode entirely (so existing i2phex clients
      using it can get the benefits of mode=best_effort).  Guaranteed delivery
      is offered at the streaming lib level.
    * Improve the peer selection code for peer testing, as everyone now 
      supports tests.
    * Give the watchdog its fangs - if it detects obscene job lag or if 
      clients have been unable to get a leaseSet for more than 5 minutes,
      restart the router.  This was disabled a year ago due to spurious 
      restarts, and can be disabled by "watchdog.haltOnHang=false", but the
      cause of the spurious restarts should be gone.

2005-09-12  jrandom
    * Bugfix for skewed store which could kill a UDP thread (causing complete
      comm failure and eventual OOM)

2005-09-12  jrandom
    * More aggressively publish updated routerInfo.
    * Expose the flag to force SSU introductions on the router console
    * Don't give people the option to disable SNTP time sync, at least not
      through the router console, because there is no reason to disable it.
      No, not even if your OS is "ntp synced", because chances are, its not.

2005-09-10  jrandom
    * Test the router's reachability earlier and more aggressively
    * Use the low level bandwidth limiter's rates for the router console, and
      if the router has net.i2p.router.transport.FIFOBandwidthLimiter=INFO in
      the logger config, keep track of the 1 second transfer rates as the stat
      'bw.sendBps1s' and 'bw.recvBps1s', allowing closer monitoring of burst 
      behavior.

2005-09-09  jrandom
    * Added preliminary support for NAT hole punching through SSU introducers
    * Honor peer test results from peers that we have an SSU session with if
      those sessions are idle for 3 minutes or more.

2005-09-09  cervantes
    * New build due to change in build number :P (thanks ugha!)

2005-09-07  BarkerJr
    * HTML cleanup for the router console (thanks!)

2005-09-07  jrandom
    * Lay the foundation for 'client routers' - the ability for peers to opt 
      out of participating in tunnels entirely due to firewall/NAT issues.  
      Individual routers have control over where those peers are used in 
      tunnels - in outbound or inbound, exploratory or client tunnels, or 
      none at all.  The defaults with this build are to simply act as before -
      placing everyone as potential participants in any tunnel.
    * Another part of the foundation includes the option for netDb 
      participants to refuse to answer queries regarding peers who are marked
      as unreachable, though this too is disabled by default (meaning the 
      routerInfo is retrievable from the netDb).

2005-09-05  jrandom
    * Expose the HTTP headers to EepGet status listeners
    * Handle DSA key failures properly (if the signature is not invertable, it
      is obviously invalid)

2005-09-04  jrandom
    * Don't persist peer profiles until we are shutting down, as the 
      persistence process gobbles RAM and wall time.
    * Bugfix to allow you to check/uncheck the sharedClient setting on the
      I2PTunnel web interface (thanks BarkerJr!)
    * Be more careful when expiring a failed tunnel message fragment so we 
      don't drop the data while attempting to read it.

* 2005-09-02  0.6.0.5 released

2005-09-02  jrandom
    * Don't refuse to send a netDb store if the targetted peer has failed a 
      bit (the value was an arbitrary amount).
    * Logging changes

* 2005-09-01  0.6.0.4 released

2005-09-01  jrandom
    * Don't send out a netDb store of a router if it is more than a few hours
      old, even if someone asked us for it.

2005-08-31  jrandom
    * Don't publish leaseSets to the netDb if they will never be looked for -
      namely, if they are for destinations that only establish outbound
      streams.  I2PTunnel's 'client' and 'httpclient' proxies have been 
      modified to tell the router that it doesn't need to publish their 
      leaseSet (by setting the I2CP config option 'i2cp.dontPublishLeaseSet'
      to 'true').
    * Don't publish the top 10 peer rankings of each router in the netdb, as
      it isn't being watched right now.

2005-08-29  jrandom
    * Added the new test Floodfill netDb

2005-08-27  jrandom
    * Minor logging and optimization tweaks in the router and SDK
    * Use ISO-8859-1 in the XML files (thanks redzara!)
    * The consolePassword config property can now be used to bypass the router
      console's nonce checking, allowing CLI restarts

2005-08-24  jrandom
    * Catch errors with corrupt tunnel messages more gracefully (no need to 
      kill the thread and cause an OOM...)
    * Don't skip shitlisted peers for netDb store messages, as they aren't 
      necessarily shitlisted by other people (though they probably are). 
    * Adjust the netDb store per-peer timeout based on each particular peer's
      profile (timeout = 4x their average netDb store response time)   
    * Don't republish leaseSets to *failed* peers - send them to peers who
      replied but just didn't know the value.
    * Set a 5 second timeout on the I2PTunnelHTTPServer reading the client's
      HTTP headers, rather than blocking indefinitely.  HTTP headers should be
      sent entirely within the first streaming packet anyway, so this won't be
      a problem.
    * Don't use the I2PTunnel*Server handler thread pool by default, as it may
      prevent any clients from accessing the server if the handlers get
      blocked by the streaming lib or other issues.
    * Don't overwrite a known status (OK/ERR-Reject/ERR-SymmetricNAT) with
      Unknown.

2005-08-23  jrandom
    * Removed the concept of "no bandwidth limit" - if none is specified, its
      16KBps in/out.
    * Include ack packets in the per-peer cwin throttle (they were part of the
      bandwidth limit though).
    * Tweak the SSU cwin operation to get more accurrate estimates under 
      congestions.
    * SSU improvements to resend more efficiently.
    * Added a basic scheduler to eepget to fetch multiple files sequentially.

* 2005-08-21  0.6.0.3 released

2005-08-21  jrandom
    * If we already have an established SSU session with the Charlie helping 
      test us, cancel the test with the status of "unknown".

2005-08-17  jrandom
    * Revise the SSU peer testing protocol so that Bob verifies Charlie's 
      viability before agreeing to Alice's request.  This doesn't work with
      older SSU peer test builds, but is backwards compatible (older nodes
      won't ask newer nodes to participate in tests, and newer nodes won't 
      ask older nodes to either).

2005-08-12  jrandom
    * Keep detailed stats on the peer testing, publishing the results in the 
      netDb.
    * Don't overwrite the status with 'unknown' unless we haven't had a valid
      status in a while.
    * Make sure to avoid shitlisted peers for peer testing.
    * When we get an unknown result to a peer test, try again soon afterwards.
    * When a peer tells us that our address is different from what we expect,
      if we've done a recent peer test with a result of OK, fire off a peer
      test to make sure our IP/port is still valid.  If our test is old or the
      result was not OK, accept their suggestion, but queue up a peer test for
      later.
    * Don't try to do a netDb store to a shitlisted peer, and adjust the way 
      we monitor netDb store progress (to clear up the high netDb.storePeers
      stat)

2005-08-10  jrandom
    * Deployed the peer testing implementation to be run every few minutes on
      each router, as well as any time the user requests a test manually.  The
      tests do not reconfigure the ports at the moment, merely determine under
      what conditions the local router is reachable.  The status shown in the 
      top left will be "ERR-SymmetricNAT" if the user's IP and port show up 
      differently for different peers, "ERR-Reject" if the router cannot 
      receive unsolicited packets or the peer helping test could not find a  
      collaborator, "Unknown" if the test has not been run or the test 
      participants were unreachable, or "OK" if the router can receive 
      unsolicited connections and those connections use the same IP and port.

* 2005-08-08  0.6.0.2 released

2005-08-08  jrandom
    * Add a configurable throttle to the number of concurrent outbound SSU
      connection negotiations (via i2np.udp.maxConcurrentEstablish=4).  This
      may help those with slow connections to get integrated at the start.
    * Further fixlets to the streaming lib

2005-08-07  Complication
    * Display the average clock skew for both SSU and TCP connections

2005-08-07  jrandom
    * Fixed the long standing streaming lib bug where we could lose the first
      packet on retransmission.
    * Avoid an NPE when a message expires on the SSU queue.
    * Adjust the streaming lib's window growth factor with an additional
      Vegas-esque congestion detection algorithm.
    * Removed an unnecessary SSU session drop
    * Reduced the MTU (until we get a working PMTU lib)
    * Deferr tunnel acceptance until we know how to reach the next hop, 
      rejecting it if we can't find them in time.
    * If our netDb store of our leaseSet fails, give it a few seconds before
      republishing.

* 2005-08-03  0.6.0.1 released

2005-08-03  jrandom
    * Backed out an inadvertant change to the netDb store redundancy factor.
    * Verify tunnel participant caching.
    * Logging cleanup

2005-08-01  duck
    * Update IzPack to 3.7.2 (build 2005.04.22). This fixes bug #82.

2005-08-01  duck
    * Fix an addressbook NPE when a new hostname from the master addressbook
      didn't exist in the router addressbook.
    * Fix an addressbook bug which caused subscriptions not to be parsed at
      all. (Oops!)

2005-07-31  jrandom
    * Adjust the netDb search and store per peer timeouts to match the average
      measured per peer success times, rather than huge fixed values.
    * Optimized and reverified the netDb peer selection / retrieval process 
      within the kbuckets.
    * Drop TCP connections that don't have any useful activity in 10 minutes.
    * If i2np.udp.fixedPort=true, never change the externally published port,
      even if we are autodetecting the IP address.

* 2005-07-27  0.6 released

2005-07-27  jrandom
    * Enabled SSU as the default top priority transport, adjusting the 
      config.jsp page accordingly.
    * Add verification fields to the SSU and TCP connection negotiation (not
      compatible with previous builds)
    * Enable the backwards incompatible tunnel crypto change as documented in
      tunnel-alt.html (have each hop encrypt the received IV before using it,
      then encrypt it again before sending it on)
    * Disable the I2CP encryption, leaving in place the end to end garlic 
      encryption (another backwards incompatible change)
    * Adjust the protocol versions on the TCP and SSU transports so that they
      won't talk to older routers.
    * Fix up the config stats handling again
    * Fix a rare off-by-one in the SSU fragmentation
    * Reduce some unnecessary netDb resending by inluding the peers queried
      successfully in the store redundancy count.

2005-07-22  jrandom
    * Use the small thread pool for I2PTunnelHTTPServer (already used for 
      I2PTunnelServer)
    * Minor memory churn reduction in I2CP
    * Small stats update

2005-07-21  jrandom
    * Fix in the SDK for a bug which would manifest itself as misrouted
      streaming packets when a destination has many concurrent streaming
      connections (thanks duck!)
    * No more "Graceful shutdown in -18140121441141s"

2005-07-20  jrandom
    * Allow the user to specify an external port # for SSU even if the external
      host isn't specified (thanks duck!)

2005-07-19  jrandom
    * Further preparation for removing I2CP crypto
    * Added some validation to the DH key agreement (thanks $anon)
    * Validate tunnel data message expirations (though not really a problem, 
      since tunnels expire)
    * Minor PRNG threading cleanup

2005-07-15  cervantes
    * Added workaround for an odd win32 bug in the stats configuration console
      page which meant only the first checkbox selection was saved.

2005-07-15  Romster
    * Added per group selection toggles in the stats configuration console 
      page.

2005-07-13  jrandom
    * Fixed a recently injected bug in the multitransport bidding which had 
      allowed an essentially arbitrary choice of transports, rather than the
      properly ordered choice.

2005-07-13  jrandom
    * Fixed a long standing bug where we weren't properly comparing session 
      tags but instead largely depending upon comparing their hashCode, 
      causing intermittent decryption errors.

2005-07-12  jrandom
    * Add some data duplication to avoid a recently injected concurrency 
      problem in the session tag manager (thanks redzara and romster).

2005-07-11  jrandom
    * Reduced the growth factor on the slow start and congestion avoidance for
      the streaming lib.
    * Adjusted some of the I2PTunnelServer threading to use a small pool of
      handlers, rather than launching off new threads which then immediately
      launch off an I2PTunnelRunner instance (which launches 3 more threads..)
    * Don't persist session keys / session tags (not worth it, for now)
    * Added some detection and handling code for duplicate session tags being
      delivered (root cause still not addressed)
    * Make the PRNG's buffer size configurable (via the config property
      "i2p.prng.totalBufferSizeKB=4096")
    * Disable SSU flooding by default (duh)
    * Updates to the StreamSink apps for better throttling tests.

2005-07-05  jrandom
    * Use a buffered PRNG, pulling the PRNG data off a larger precalculated 
      buffer, rather than the underlying PRNG's (likely small) one, which in
      turn reduces the frequency of recalcing.
    * More tuning to reduce temporary allocation churn

2005-07-04  jrandom
    * Within the tunnel, use xor(IV, msg[0:16]) as the flag to detect dups, 
      rather than the IV by itself, preventing an attack that would let 
      colluding internal adversaries tag a message to determine that they are
      in the same tunnel.  Thanks dvorak for the catch!
    * Drop long inactive profiles on startup and shutdown
    * /configstats.jsp: web interface to pick what stats to log
    * Deliver more session tags to account for wider window sizes
    * Cache some intermediate values in our HMACSHA256 and BC's HMAC
    * Track the client send rate (stream.sendBps and client.sendBpsRaw)
    * UrlLauncher: adjust the browser selection order
    * I2PAppContext: hooks for dummy HMACSHA256 and a weak PRNG
    * StreamSinkClient: add support for sending an unlimited amount of data
    * Migrate the tests out of the default build jars

2005-06-22  Comwiz
    * Migrate the core tests to junit

2005-05-25  duck
    * Fixed PRNG bug (bugzilla #107)

2005-05-01  jrandom
    * Added a substantial optimization to the AES engine by caching the
      prepared session keys (duh).

2005-05-01  jrandom
    * Cleaned up the peers page a bit more.

2005-04-30  jrandom
    * Added a small new page to the web console (/peers.jsp) which contains 
      the peer connection information.  This will be cleaned up a lot more 
      before 0.6 is out, but its a start.

2005-04-30  jrandom
    * Reduced some SimpleTimer churn

2005-04-29  jrandom
    * Reduce the peer profile stat coallesce overhead by inlining it with the 
      reorganize.
    * Limit each transport to at most one address (any transport that requires
      multiple entry points can include those alternatives in the address).

2005-04-28  jrandom
    * More fixes for the I2PTunnel "other" interface handling (thanks nelgin!)
    * Add back the code to handle bids from multiple transports (though there
      is still only one transport enabled by default)
    * Adjust the router's queueing of outbound client messages when under 
      heavy load by running the preparatory job in the client's I2CP handler
      thread, thereby blocking additional outbound messages when the router is
      hosed.
    * No need to validate or persist a netDb entry if we already have it

2005-04-25  smeghead
    * Added button to router console for manual update checks.
    * Fixed bug in configupdate.jsp that caused the proxy port to be updated
      every time the form was submitted even if it hadn't changed.

2005-04-24  jrandom
    * Added a pool of PRNGs using a different synchronization technique, 
      hopefully sufficient to work around IBM's PRNG bugs until we get our
      own Fortuna.
    * In the streaming lib, don't jack up the RTT on NACK, and have the window
      size bound the not-yet-ready messages to the peer, not the unacked 
      message count (not sure yet whether this is worthwile).
    * Many additions to the messageHistory log.
    * Handle out of order tunnel fragment delivery (not an issue on the live 
      net with TCP, but critical with UDP).

* 2005-04-20  0.5.0.7 released

2005-04-20  jrandom
    * In the SDK, we don't actually need to block when we're sending a message
      as BestEffort (and these days, we're always sending BestEffort).
    * Pass out client messages in fewer (larger) steps.
    * Have the InNetMessagePool short circuit dispatch requests.
    * Have the message validator take into account expiration to cut down on
      false positives at high transfer rates.
    * Allow configuration of the probabalistic window size growth rate in the 
      streaming lib's slow start and congestion avoidance phases, and default 
      them to a more conservative value (2), rather than the previous value 
      (1).
    * Reduce the ack delay in the streaming lib to 500ms
    * Honor choke requests in the streaming lib (only affects those getting
      insanely high transfer rates)
    * Let the user specify an interface besides 127.0.0.1 or 0.0.0.0 on the
      I2PTunnel client page (thanks maestro^!)

2005-04-17  sirup
    * Added the possibility for i2ptunnel client and httpclient instances to 
      have their own i2p session (and hence, destination and tunnels).  By 
      default, tunnels are shared, but that can be changed on the web 
      interface or with the sharedClient config option in i2ptunnel.config.

2005-04-17  jrandom
    * Marked the net.i2p.i2ptunnel.TunnelManager as deprecated.  Anyone use
      this?  If not, I want to drop it (lots of tiny details with lots of 
      duplicated semantics).

2005-04-17  zzz
    * Added new user-editable eepproxy error page templates.

2005-04-17  jrandom
    * Revamp the tunnel building throttles, fixing a situation where the 
      rebuild may not recover, and defaulting it to unthrottled (users with
      slow CPUs may want to set "router.tunnel.shouldThrottle=true" in their
      advanced router config)

2005-04-16  jrandom
    * Migrated to Bouncycastle's SHA256 and HMAC implementations for efficiency

2005-04-12  jrandom
    * Make sure we don't get cached updates (thanks smeghead!)
    * Clear out the callback for the TestJob after it passes (only affects the
      job timing accounting)

2005-04-08  smeghead
    * Added NativeBigInteger benchmark to scripts/i2pbench.sh.

2005-04-08  smeghead
    * Security improvements to TrustedUpdate: signing and verification of the
      version string along with the data payload for signed update files
      (consequently the positions of the DSA signature and version string fields
      have been swapped in the spec for the update file's header); router will
      no longer perform a trusted update if the signed update's version is lower
      than or equal to the currently running router's version.
    * Added two new CLI commands to TrustedUpdate: showversion, verifyupdate.
    * Extended TrustedUpdate public API for use by third party applications.

* 2005-04-06  0.5.0.6 released

2005-04-05  jrandom
    * Retry I2PTunnel startup if we are unable to build a socketManager for a
      client or httpclient tunnel.
    * Add some basic sanity checking on the I2CP settings (thanks duck!)

2005-04-05  jrandom
    * After a successfull netDb search for a leaseSet, republish it to all of 
      the peers we have tried so far who did not give us the key (up to 10),
      rather than the old K closest (which may include peers who had given us
      the key)
    * Don't wait 5 minutes to publish a leaseSet (duh!), and rather than 
      republish it every 5 minutes, republish it every 3.  In addition, always
      republish as soon as the leaseSet changes (duh^2).
    * Minor fix for oddball startup race (thanks travis_bickle!)
    * Minor AES update to allow in-place decryption.

2005-04-03  jrandom
    * EepGet fix for open-ended HTTP fetches (such as the news.xml 
      feeding the NewsFetcher)

2005-04-01  jrandom
    * Allow editing I2PTunnel server instances with five digit ports 
      (thanks nickless_head!)
    * More NewsFetcher debugging for reported weirdness

2005-04-01  jrandom
    * Fix to check for missing news file (thanks smeghead!)
    * Added destination display CLI:
      java -cp lib/i2p.jar net.i2p.data.Destination privKeyFilename
    * Added destination display to the web interface (thanks pnspns)
    * Installed CIA backdoor

* 2005-03-29  0.5.0.5 released

2005-03-29  jrandom
    * Decreased the initial RTT estimate to 10s to allow more retries.
    * Increased the default netDb store replication factor from 2 to 6 to take
      into consideration tunnel failures.
    * Address some statistical anonymity attacks against the netDb that could 
      be mounted by an active internal adversary by only answering lookups for 
      leaseSets we received through an unsolicited store.
    * Don't throttle lookup responses (we throttle enough elsewhere)
    * Fix the NewsFetcher so that it doesn't incorrectly resume midway through
      the file (thanks nickster!)
    * Updated the I2PTunnel HTML (thanks postman!)
    * Added support to the I2PTunnel pages for the URL parameter "passphrase",
      which, if matched against the router.config "i2ptunnel.passphrase" value,
      skips the nonce check.  If the config prop doesn't exist or is blank, no
      passphrase is accepted.
    * Implemented HMAC-SHA256.
    * Enable the tunnel batching with a 500ms delay by default
    * Dropped compatability with 0.5.0.3 and earlier releases

2005-03-26  jrandom
    * Added some error handling and fairly safe to cache data to the streaming
      lib (good call Tom!)

2005-03-25  jrandom
    * Fixed up building dependencies for the routerconsole on some more 
      aggressive compilers (thanks polecat!)

* 2005-03-24  0.5.0.4 released

2005-03-23  jrandom
    * Added more intelligent version checking in news.xml, in case we have a 
      version newer than the one specified.

2005-03-23  jrandom
    * Added support for Transfer-Encoding: chunked to the EepGet, so that the
      cvsweb.cgi doesn't puke on us.

2005-03-23  Connelly
    * Fixed Bugzilla Bug #99 in the SAM Bridge, which caused pending
      stream send data to not be sent if STREAM CLOSE is issued too fast.

2005-03-23  jrandom
    * Implemented the news fetch / update policy code, as configurated on
      /configupdate.jsp.  Defaults are to grab the news every 24h (or if it
      doesn't exist yet, on startup).  No action is taken however, though if
      the news.xml specifies that a new release is available, an option to
      update will be shown on the router console.
    * New initialNews.xml delivered with new installs, and moved news.xml out
      of the i2pwww module and into the i2p module so that we can bundle it 
      within each update.

2005-03-23  jrandom
    * New /configupdate.jsp page for controlling the update / notification 
      process, as well as various minor related updates.  Note that not all
      options are exposed yet, and the update detection code isn't in place
      in this commit - it currently says there is always an update available.
    * New EepGet component for reliable downloading, with a CLI exposed in
      java -cp lib/i2p.jar net.i2p.util.EepGet url
    * Added a default signing key to the TrustedUpdate component to be used
      for verifying updates.  This signing key can be authenticated via
      gpg --verify i2p/core/java/src/net/i2p/crypto/TrustedUpdate.java
    * New public domain SHA1 implementation for the DSA code so that we can
      handle signing streams of arbitrary size without excess memory usage
      (thanks P.Verdy!)
    * Added some helpers to the TrustedUpdate to work off streams and to offer
      a minimal CLI: 
          TrustedUpdate keygen pubKeyFile privKeyFile
          TrustedUpdate sign origFile signedFile privKeyFile
          TrustedUpdate verify signedFile

2005-03-22  smeghead
    * New TrustedUpdate component for signing/verifying files with a DSA 
      signature.

2005-03-21  jrandom
    * Fixed the tunnel fragmentation handler to deal with multiple fragments 
      in a single message properly (rather than release the buffer into the 
      cache after processing the first one) (duh!)
    * Added the batching preprocessor which will bundle together multiple 
      small messages inside a single tunnel message by delaying their delivery 
      up to .5s, or whenever the pending data will fill a full message, 
      whichever comes first.  This is disabled at the moment, since without the
      above bugfix widely deployed, lots and lots of messages would fail.
    * Within each tunnel pool, stick with a randomly selected peer for up to
      .5s before randomizing and selecting again, instead of randomizing the
      pool each time a tunnel is needed.  

* 2005-03-18  0.5.0.3 released

2005-03-18  jrandom
    * Minor tweak to the timestamper to help reduce small skews
    * Adjust the stats published to include only the relevent ones
    * Only show the currently used speed calculation on the profile page
    * Allow the full max # resends to be sent, rather than piggybacking the
      RESET packet along side the final resend (duh)
    * Add irc.postman.i2p to the default list of IRC servers for new installs
    * Drop support for routers running 0.5 or 0.5.0.1 while maintaining 
      backwards compatability for users running 0.5.0.2.

2005-03-18  jrandom
    * Eepproxy Fix for corrupted HTTP headers (thanks nickster!)
    * Fixed case sensitivity issues on the HTTP headers (thanks duck!)

2005-03-17  jrandom
    * Update the old speed calculator and associated profile data points to 
      use a non-tiered moving average of the tunnel test time, avoiding the 
      freshness issues of the old tiered speed stats. 
    * Explicitly synchronize all of the methods on the PRNG, rather than just
      the feeder methods (sun and kaffe only need the feeder, but it seems ibm
      needs all of them synchronized).
    * Properly use the tunnel tests as part of the profile stats.
    * Don't flood the jobqueue with sequential persist profile tasks, but 
      instead, inject a brief scheduling delay between them.
    * Reduce the TCP connection establishment timeout to 20s (which is still
      absurdly excessive)
    * Reduced the max resend delay to 30s so we can get some resends in when
      dealing with client apps that hang up early (e.g. wget)
    * Added more alternative socketManager factories (good call aum!)

2005-03-16  jrandom
    * Adjust the old speed calculator to include end to end RTT data in its 
      estimates, and use that as the primary speed calculator again.
    * Use the mean of the high capacity speeds to determine the fast 
      threshold, rather than the median.  Perhaps we should use the mean of
      all active non-failing peers?
    * Updated the profile page to sort by tier, then alphabetically.
    * Added some alternative socketManager factories (good call aum!)

2005-03-14  jrandom
    * New strict speed calculator that goes off the actual number of messages
      verifiably sent through the peer by way of tunnels.  Initially, this only
      contains the successful message count on inbound tunnels, but may be 
      augmented later to include verified outbound messages, peers queried in 
      the netDb, etc.  The speed calculation decays quickly, but should give
      a better differential than the previous stat (both values are shown on 
      the /profiles.jsp page)

2005-03-11  jrandom
    * Rather than the fixed resend timeout floor (10s), use 10s+RTT as the 
      minimum (increased on resends as before, of course).
    * Always prod the clock update listeners, even if just to tell them that 
      the time hasn't changed much.
    * Added support for explicit peer selection for individual tunnel pools,
      which will be useful in debugging but not recommended for use by normal
      end users.
    * More aggressively search for the next hop's routerInfo on tunnel join.
    * Give messages received via inbound tunnels that are bound to remote
      locations sufficient time (taking into account clock skew).
    * Give alternate direct send messages sufficient time (10s min, not 5s)
    * Always give the end to end data message the explicit timeout (though the
      old default was sufficient before)
    * No need to give end to end messages an insane expiration (+2m), as we 
      are already handling skew on the receiving side.
    * Don't complain too loudly about expired TunnelCreateMessages (at least,
      not until after all those 0.5 and 0.5.0.1 users upgrade ;)
    * Properly keep the sendBps stat
    * When running the router with router.keepHistory=true, log more data to
      messageHistory.txt
    * Logging updates
    * Minor formatting updates

2005-03-08  jrandom
    * More aggressively adjust the clock

2005-03-07  jrandom
    * Fix the HTTP response header filter to allow multiple headers with the
      same name (thanks duck and spotteri!)

* 2005-03-06  0.5.0.2 released

2005-03-06  jrandom
    * Allow the I2PTunnel web interface to select streaming lib options for
      individual client tunnels, rather than sharing them across all of them,
      as we do with the session options.  This way people can (and should) set
      the irc proxy to interactive and the eepproxy to bulk.
    * Added a startRouter.sh script to new installs which simply calls 
      "sh i2prouter start".  This should make it clear how people should start
      I2P.
    * Properly expand the HTTP response header buffer (thanks shendaras!)

2005-03-04  jrandom
    * Filter HTTP response headers in the eepproxy, forcing Connection: close
      so that broken (/malicious) webservers can't allow persistent 
      connections.  All HTTP compliant browsers should now always close the 
      socket.
    * Enabled the GZIPInputStream's cache (they weren't cached before)
    * Make sure our first send is always a SYN (duh)
    * Workaround for some buggy compilers

2005-03-03  jrandom
    * Loop while starting up the I2PTunnel instances, in case the I2CP 
      listener isn't up yet (thanks detonate!)
    * Implement custom reusable GZIP streams to both reduce memory churn
      and prevent the exposure of data in the standard GZIP header (creation
      time, OS, etc).  This is RFC1952 compliant, and backwards compatible, 
      though has only been tested within the confines of I2P's compression use
      (DataHelper.[de]compress).
    * Preemptively support the next protocol version, so that after the 0.5.0.2
      release, we'll be able to drop protocol=2 to get rid of 0.5 users.

2005-03-02  jrandom
    * Fix one substantial OOM cause (session tag manager was only dropping 
      tags once the critical limit was met, rather than honoring their 
      expiration) (duh)
    * Lots of small memory fixes
    * Double the allowable concurrent outstanding tunnel build tasks (20)

2005-03-01  jrandom
    * Really disable the streaming lib packet caching
    * Synchronized a message handling point in the SDK (even though its use is
      already essentially single threaded, its better to play it safe)
    * Don't add new RepublishLeaseSetJobs on failure, just requeue up the 
      existing one (duh)
    * Throttle the number of concurrent pending tunnel builds across all 
      pools, in addition to simply throttling the number of new requests per 
      minute for each pool individually.  This should avoid the cascading 
      failure when tunnel builds take too long, as no new builds will be 
      created until the previous ones are handled.
    * Factored out and extended the DataHelper's unit tests for dealing with 
      long and date formatting.
    * Explicitly specify the HTTP auth realm as "i2prouter", though this 
      alone doesn't address the bug where jetty asks for authentication too
      much.  (thanks orion!)
    * Updated the StreamSinkServer to ignore all read bytes, rather than write
      them to the filesystem.

2005-02-27  jrandom
    * Don't rerequest leaseSets if there are already pending requests
    * Reverted the insufficiently tested caching in the DSA/SHA1 impl, and
      temporary disabled the streaming lib packet caching.
    * Reduced the resend RTT penalty to 10s

2005-02-26  jrandom
    * Force 1.3-isms on the precompiled jsps too (thanks laberhost)

2005-02-26  jrandom
    * Further streaming lib caching improvements
    * Reduce the minimum RTT (used to calculate retry timeouts), but also 
      increase the RTT on resends.
    * Lower the default message size to 4KB from 16KB to further reduce the
      chance of failed fragmentation.
    * Extend tunnel rebuild throttling to include fallback rebuilds
    * If there are less than 20 routers known, don't drop the last 20 (to help
      avoid dropping all peers under catastrophic failures)
    * New stats for end to end messages - "client.leaseSetFoundLocally",
      "client.leaseSetFoundRemoteTime", and "client.leaseSetFailedRemoteTime"

2005-02-24  jrandom
    * Throttle the number of tunnel rebuilds per minute, preventing CPU 
      overload under catastrophic failures (thanks Tracker and cervantes!)
    * Block the router startup process until we've initialized the clock

2005-02-24  jrandom
    * Cache temporary memory allocation in the DSA's SHA1 impl, and the packet
      data in the streaming lib.
    * Fixed a streaming lib bug where the connection initiator would fail the
      stream if the ACK to their SYN was lost.

2005-02-23  jrandom 
    * Now that we don't get stale SAM sessions, it'd be nice if we didn't
      get stale tunnel pools, don't you think?

* 2005-02-23  0.5.0.1 released

2005-02-22  jrandom
    * Reworked the tunnel (re)building process to remove the tokens and 
      provide cleaner controls on the tunnels built.
    * Fixed situations where the timestamper wanted to test more servers than
      were provided (thanks Tracker!)
    * Get rid of the dead SAM sessions by using the streaming lib's callbacks
      (thanks Tracker!)

2005-02-22  jrandom
    * Temporary workaround for the I2CP disconnect bug (have the streaminglib
      try to automatically reconnect on accept()/connect(..)).
    * Loop check for expired lease republishing (just in case)

2005-02-22  jrandom
    * Adjusted (and fixed...) the timestamper change detection
    * Deal with a rare reordering bug at the beginning of a stream (so we 
      don't drop it unnecessarily)
    * Cleaned up some dropped message handling in the router
    * Reduced job queue churn when dealing with a large number of tunnels by
      sharing an expiration job
    * Keep a separate list of the most recent CRIT messages (shown on the 
      logs.jsp).  This way they don't get buried among any other messages.
    * For clarity, display the tunnel variance config as "Randomization" on 
      the web console.
    * If lease republishing fails (boo! hiss!) try it again 
    * Actually fix the negative jobLag in the right place (this time)
    * Allow reseeding when there are less than 10 known peer references
    * Lots of logging updates.

2005-02-20  jrandom
    * Allow the streaming lib resend frequency to drop down to 20s as the
      minimum, so that up to 2 retries can get sent on an http request.
    * Add further limits to failsafe tunnels.
    * Keep exploratory and client tunnel testing and building stats separate.
    * Only use the 60s period for throttling tunnel requests due to transient
      network overload.
    * Rebuild tunnels earlier (1-3m before expiration, by default)
    * Cache the next hop's routerInfo for participating tunnels so that the
      tunnel participation doesn't depend on the netDb.
    * Fixed a long standing bug in the streaming lib where we wouldn't always
      unchoke messages when the window size grows.
    * Make sure the window size never reaches 0 (duh)

2005-02-20  jrandom
    * Only build failsafe tunnels if we need them
    * Properly implement the selectNotFailingPeers so that we get a random
      selection of peers, rather than using the strictOrdering (thanks dm!)
    * Don't include too many "don't tell me about" peer references in the 
      lookup message - only send the 10 peer references closest to the target.

2005-02-19  jrandom
    * Only build new extra tunnels on failure if we don't have enough
    * Fix a fencepost in the tunnel building so that e.g. a variance of
      2 means +/- 2, not +/- 1 (thanks dm!)
    * Avoid an NPE on client disconnect
    * Never select a shitlisted peer to participate in a tunnel
    * Have netDb store messages timeout after 10s, not the full 60s (duh)
    * Keep session tags around for a little longer, just in case (grr)
    * Cleaned up some closing event issues on the streaming lib
    * Stop bundling the jetty 5.1.2 and updated wrapper.config in the update
      so that 0.4.* users will need to do a clean install, but we don't need 
      to shove an additional 2MB in each update to those already on 0.5.
    * Imported the susimail css (oops, thanks susi!)

* 2005-02-18  0.5 released

2005-02-17  jrandom
    * If the clock is adjusted during a job run, don't act as if the job took
      negative time.

2005-02-17  jrandom
    * Included the GPL'ed susimail 0.13 by default (thanks susi23!)

2005-02-17  jrandom
    * Fixed the braindead tunnel testing logic
    * If a large number of tunnels are failing (within the last 5-10 minutes)
      and the current tunnel pool's configuration allows it, randomly build a 
      zero hop tunnel to replace failed tunnels.
    * Enable postman's POP3 and SMTP tunnels by default

2005-02-16  jrandom
    * Added some error handling when the number of session tags exceeds the
      realistic capacity, dropping a random chunk of received tag sets and
      conducting some minor analysis of the remaining ones.  This is a part
      of a pretty serious error condition, and logs as CRIT (if/when people 
      see "TOO MANY SESSION TAGS!", please let me know the full log line it
      puts in the wrapper.log or /logs.jsp)
    * Update the addressbook to only write to the published hosts location
      if the addressbook's config contains "should_publish=true" (by default,
      it contains "should_publish=false")

2005-02-16  jrandom
    * (Merged the 0.5-pre branch back into CVS HEAD)
    * Replaced the old tunnel routing crypto with the one specified in
      router/doc/tunnel-alt.html, including updates to the web console to view
      and tweak it.  
    * Provide the means for routers to reject tunnel requests with a wider 
      range of responses:
        probabalistic rejection, due to approaching overload
        transient rejection, due to temporary overload
        bandwidth rejection, due to persistent bandwidth overload
        critical rejection, due to general router fault (or imminent shutdown)
      The different responses are factored into the profiles accordingly.
    * Replaced the old I2CP tunnel related options (tunnels.depthInbound, etc)
      with a series of new properties, relevent to the new tunnel routing code:
        inbound.nickname (used on the console)
        inbound.quantity (# of tunnels to use in any leaseSets)
        inbound.backupQuantity (# of tunnels to keep in the ready)
        inbound.length (# of remote peers in the tunnel)
        inbound.lengthVariance (if > 0, permute the length by adding a random # 
                                up to the variance.  if < 0, permute the length
                                by adding or subtracting a random # up to the 
                                variance)
        outbound.* (same as the inbound, except for the, uh, outbound tunnels
                    in that client's pool)
      There are other options, and more will be added later, but the above are
      the most relevent ones.
    * Replaced Jetty 4.2.21 with Jetty 5.1.2
    * Compress all profile data on disk.
    * Adjust the reseeding functionality to work even when the JVM's http proxy
      is set.
    * Enable a poor-man's interactive-flow in the streaming lib by choking the
      max window size.
    * Reduced the default streaming lib max message size to 16KB (though still
      configurable by the user), also doubling the default maximum window 
      size.
    * Replaced the RouterIdentity in a Lease with its SHA256 hash.
    * Reduced the overall I2NP message checksum from a full 32 byte SHA256 to
      the first byte of the SHA256.
    * Added a new "netId" flag to let routers drop references to other routers
      who we won't be able to talk to.
    * Extended the timestamper to get a second (or third) opinion whenever it 
      wants to actually adjust the clock offset.
    * Replaced that kludge of a timestamp I2NP message with a full blown 
      DateMessage.
    * Substantial memory optimizations within the router and the SDK to reduce
      GC churn.  Client apps and the streaming libs have not been tuned, 
      however.
    * More bugfixes than you can shake a stick at.

2005-02-13  jrandom
    * Updated jbigi source to handle 64bit CPUs.  The bundled jbigi.jar still 
      only contains 32bit versions, so build your own, placing libjbigi.so in 
      your install dir if necessary.  (thanks mule!)
    * Added support for libjbigi-$os-athlon64 to NativeBigInteger and CPUID
      (thanks spaetz!)

2005-02-10  smeghead
    * Initial check-in of Pants, a new utility to help us manage our 3rd-party
      dependencies (Fortuna, Jetty, Java Service Wrapper, etc.). Some parts of
      Pants are still non-functional at this time so don't mess with it yet
      unless you want to potentially mangle your working copy of CVS.

2005-02-09  duck
    * Allow an unneeded newline in the SAM client connection without
      disconnecting.

2005-02-07  jrandom
    * Fixed a race in the streaming lib's delayed flush algorithm (thanks anon!)

2005-02-06  Sugadude
    * Added a filter to the addressbook to remove entries that dont end in ".i2p"

2005-02-03  smeghead
    * Added Ant buildfile in apps/fortuna for creating a custom Fortuna PRNG jar
      library from GNU Crypto's CVS HEAD sources.

2005-01-26  smeghead
    * i2pProxy.pac, i2pbench.sh, and i2ptest.sh are now shipped with the dist
      packages and installed to $i2pinstalldir/scripts.
    * Added command line params to i2ptest.sh and i2pbench.sh: --gij to run them
      using gij + libgcj, and --sourcedir to run them from the source tree
      instead of the installation directory.
    * Fixed unreachable for() statement clause in the KBucketImpl class that was
      causing gcj to toss a compilation warning (jrandom++).

2005-01-26  smeghead
    * Added a couple of scripts, i2ptest.sh and i2pbench.sh, to manage the core
      tests and benchmarks.
    * Routerconsole now builds under gcj 3.4.3.
    * Corrected divide by zero error in TunnelId class under gcj (jrandom++).

2005-01-25  smeghead
    * Tweaked some classes to enable gcj 3.4.3 to compile the router and
      supporting apps (except for the routerconsole which is still being
      investigated).

2005-01-24  smeghead
    * C#-ification of sam-sharp: interface greatly simplified using delegates
      and events; SamBaseEventHandler provides basic implementation and helper
      methods but is now optional.
    * NAnt buildfile and README added for sam-sharp.

2005-01-23  smeghead
    * Port the java SAM client library to mono/C# and released into the 
      public domain.  The 0.1 version of this port is available in CVS as
      i2p/apps/sam/csharp/src/I2P.SAM.Client.  The other nonfunctional C#
      library has been removed.

2005-01-21  Jhor
    * Updated jbigi build scripts for OSX.

2005-01-21  jrandom
    * Added support for OSX to the NativeBigInteger code so that it will look
      in the classpath for libjbigi-osx-none.jnilib.  At the moment, that file
      is not bundled with the shipped jbigi.jar yet though.

2005-01-18  jrandom
    * Increased the max # session tags maintained and decreased slightly the
      period over which they are gathered.

2005-01-17  jrandom
    * Added meaningful support for adjusting the preferred message size in the
      streaming lib by setting the i2p.streaming.maxMessageSize=32768 (or 
      whatever).  The other side will mimic a reduction (but never an increase).
    * Always make sure to use distinct ConnectionOption objects for each 
      connection (duh)
    * Reduced the default ACK delay to 500ms on in the streaming lib
    * Only shrink the streaming window once per window
    * Don't bundle a new jetty.xml with updates
    * Catch another local routerInfo corruption issue on startup.

2005-01-15  cervantes
    * Added support to the eepproxy for URLs such as 
      http://localhost:4444/eepproxy/foo.i2p/bar/baz or even
      http://localhost:4444/eepproxy/foo.i2p/?i2paddresshelper=base64

2005-01-15  jrandom
    * Caught a series of (previously unhandled) errors caused by requeueing 
      messages that had timed out on the TCP transport (thanks mae^!)
    * Reduce the barrier to dropping session tags on streaming lib resends -
      every fourth send should drop the tags, forcing ElGamal encryption.  This
      will help speed up the recovery after a disconnect, rather than the drop
      every fifth send.

* 2005-01-06  0.4.2.6 released

2005-01-06  jrandom
    * Added a startup message to the addressbook, printing its version number
      to stdout (which is sent to wrapper.config) when it loads.
    * Updated the addressbook to reread the config file periodically
    * Added orion.i2p to the list of eepsites on the default homepage

2005-01-05  jrandom
    * Handle unexpected network read errors more carefully (thanks parg!)
    * Added more methods to partially compare (DataHelper) and display 
      arrays (Base64.encode).
    * Exposed the AES encryptBlock/decryptBlock on the context.aes()
    * Be more generous on the throttle when just starting up the router
    * Fix a missing scheduled event in the streaming lib (caused after reset)
    * Add a new DisconnectListener on the I2PSocketManager to allow 
      notification of session destruction.
    * Make sure our own router identity is valid, and if it isn't, build a new
      one and restart the router.  Alternately, you can run the Router with 
      the single command line argument "rebuild" and it will do the same.

2004-12-31  ragnarok
    * Integrated latest addressbook changes (2.0.3) which include support for 
      deploying as a .war file with no existing addressbook configuration.
    * Updated main build process to bundle the addressbook.war in the 
      i2pinstall.jar and i2pupdate.zip.

2004-12-31  jrandom
    * Speling fxi (thanks digum!)
    * Bugfix for the I2PTunnel web interface so that it now properly launches
      newly added tunnels that are defined to be run on startup (thanks ugha!)

2004-12-30  jrandom
    * Revised the I2PTunnel client and httpclient connection establishment 
      throttles.  There is now a pool of threads that build the I2PSocket
      connections with a default size of 5, configurable via the I2PTunnel 
      client option 'i2ptunnel.numConnectionBuilders' (if set to 0, it will
      not throttle the number of concurrent builders, but will launch a thread
      per socket during establishment).  In addition, sockets accepted but
      not yet allocated to one of the connection builders will be destroyed
      after 30 seconds, configurable via 'i2ptunnel.maxWaitTime' (if set to
      0, it will wait indefinitely).

2004-12-29  jrandom
    * Imported Ragnarok's addressbook source (2.0.2) which is built but not
      deployed in the i2pinstall.jar/i2pupdate.zip (yet).
    * Don't treat connection inactivity closure as a connection error.

2004-12-29  jrandom
    * Add in a new keepalive event on each TCP connection, proactively sending
      a (tiny) time message every minute or two, as well as killing the 
      connection if no message has been fully sent within 5 minutes or so.  
      This should help deal with hung connections from IP address changes.

2004-12-28  jrandom
    * Cleaned up the resending and choking algorithm in the streaming lib.
    * Removed the read timeout override for I2PTunnel's httpclient, allowing
      it to use the default for the streaming lib.
    * Revised ack triggers in the streaming lib.
    * Logging.

* 2004-12-21  0.4.2.5 released

2004-12-21  jrandom
    * Track a new stat for expired client leases (client.leaseSetExpired).

2004-12-21  jrandom
    * Cleaned up the postinstall/startup scripts a bit more to handle winME,
      and added windows info to the headless docs. (thanks ardvark!)
    * Fixed a harmless (yet NPE inspiring) race during the final shutdown of 
      a stream (thanks frosk!)
    * Add a pair of new stats for monitoring tunnel participation - 
      tunnel.participatingBytesProcessed (total # bytes transferred) and
      tunnel.participatingBytesProcessedActive (total # bytes transferred for
      tunnels whose byte count exceed the 10m average).  This should help 
      further monitor congestion issues.
    * Made the NamingService factory property public (thanks susi!)

2004-12-20  jrandom
    * No longer do a blocking DNS lookup within the jobqueue (thanks mule!)
    * Set a 60s dns cache TTL, instead of 0s.  Most users who used to use
      dyndns/etc now just use IP autodetection, so the old "we need ttl=0"
      reasoning is gone.

2004-12-19  jrandom
    * Fix for a race on startup wrt the new stats (thanks susi!)

2004-12-19  jrandom
    * Added three new stats - router.activePeers, router.fastPeers, and 
      router.highCapacityPeers, updated every minute

2004-12-19  jrandom
    * Added a new i2ptunnel type: 'httpserver', allowing you to specify what
      hostname should be sent to the webserver.  By default, new installs will
      have an httpserver pointing at their jetty instance with the spoofed 
      name 'mysite.i2p' (editable on the /i2ptunnel/edit.jsp page).

2004-12-19  scintilla
    * Convert native jcpuid code from C++ to C. This should alleviate build
      problems experienced by some users.

* 2004-12-18  0.4.2.4 released

2004-12-16  jrandom
    * Catch another oddball case for a reset connection in the streaming lib.
    * Add a dumpprofile.jsp page, called with ?peer=base64OfPeerHash, which
      dumps the current state of that peer's profile.  Instead of the full 
      base64, you can pass in however many characters you have and it will
      return the first match found.

2004-12-16  jrandom
    * Remove the randomized factor in the tunnel rejection by bandwidth -
      we now accept the request if we've allocated less than our limit
      and reject it if we've allocated more.
    * Stick to the standard capacity scale on tunnel rejection, even for 
      the 10m period.
    * Build the time message at the very last possible moment

2004-12-15  jrandom
    * Handle hard disconnects more gracefully within the streaming lib, and
      log unmonitored events more aggressively.
    * If we drop a peer after connection due to clock skew, log it to the
      /logs.jsp#connectionlogs with relevent info.  In addition, toss it in
      the stat 'tcp.disconnectAfterSkew'.
    * Fixed the formatting in the skew display
    * Added an ERROR message that is fired once after we run out of 
      routerInfo files (thanks susi!)
    * Set the connect timeout equal to the streaming lib's disconnect timeout
      if not already specified (the I2PTunnel httpclient already enforces a
      60s connect timeout)
    * Fix for another connection startup problem in the streaming lib.
    * Fix for a stupid error in the probabalistic drop (rand <= P, not > P)
    * Adjust the capacity calculations so that tunnel failures alone in the 
      last 10m will not trigger a 0 capacity rank.

2004-12-14  jrandom
    * Periodically send a message along all I2NP connections with the router's
      current time, allowing the receiving peer to determine that the clock 
      has skewed too much, and hence, disconnect.  For backwards compatability
      reasons, this is being kludged into a DeliveryStatusMessage (ewww).  The
      next time we have a backwards compatability break, we can put in a proper
      message setup for it.

2004-12-14  jrandom
    * Reenable the probabalistic drop on the TCP queues to deal with good old
      fashioned bandwidth limiting.  However, by default the probability is
      rigged to reserve 0% of the queue free - meaning we just aggressively
      fail messages in the queue if we're transferring too slowly.  That
      reservation factor can be increased with 'tcp.queueFreeFactor=0.25'
      (or whatever) and the drop code can be disabled with the parameter
      'tcp.dropProbabalistically=false'.
    * Still penalize a peer on tunnel failure, but don't immediately drop 
      their capacity to 0.
    * More aggressively ACK duplicates
    * Randomize the timestamper period
    * Display the clock skew on the connection logs when a peer sends it.
    * Allow the timestamper to fix skews of up to 10 minutes
    * Logging

2004-12-13  jrandom
    * Added some error checking on the new client send job (thanks duck!)
    * Implemented tunnel rejection based on bandwidth usage (rejecting tunnels
      proportional to the bytes allocated in existing tunnels vs the bytes 
      allowed through the bandwidth limiter).
    * Enable a new configuration parameter for triggering a tunnel rebuild 
      (tunnel.maxTunnelFailures), where that is the max allowed test failures
      before killing the tunnel (default 0).
    * Gather more data that we rank capacity by (now we monitor and balance the
      data from 10m/30m/60m/1d instead of just 10m/60m/1d).
    * Fix a truncation/type conversion problem on the long term capacity 
      values (we were ignoring the daily stats outright)

2004-12-11  jrandom
    * Fix the missing HTTP timeout, which was caused by the deferred syn used
      by default.  This, in turn, meant the I2PSocket creation doesn't fail
      on .connect, but is unable to transfer any data in any direction.  We now
      detect that condition for the I2PTunnelHTTPClient and throw up the right
      error page.
    * Logging

2004-12-11  jrandom
    * Use a simpler and less memory intensive job for processing outbound 
      client messages when the session is in mode=bestEffort.  We can 
      immediately discard the data as soon as its sent the first time, 
      rather than wait for an ack, since we will never internally resend.
    * Reduce some synchronization to avoid a rare deadlock
    * Replaced 'localhost' with 127.0.0.1 in the i2ptunnel config, and special
      case it within the tunnel controller.
    * Script cleanup for building jbigi/jcpuid
    * Logging

* 2004-12-08  0.4.2.3 released

2004-12-08  jrandom
    * Revised the buffering when reading from the SAM client and writing 
      to the stream.  Also added a thread (sigh) so we don't block the
      SAM client from giving us more messages for abnormally long periods
      of time.
    * Display the router version in the logs on startup (oft requested)
    * Fix a race during the closing of a messageOutputStream

2004-12-06  jrandom
    * Don't do a 'passive flush' while there are already outbound messages 
      unacked.
    * Show the reseed link if up to 10 peers profiles are active (thanks 
      dburton!)

2004-12-06  jrandom
    * Don't propogate streaming connection failures out to the SAM bridge as
      fatal errors.
    * Dont barf on repeated I2CP closure.

2004-12-05  jrandom
    * Explicitly use "127.0.0.1" to bind the I2CP listener, not the JVM's
      getLocalhost call

2004-12-05  jrandom
    * Default the I2CP listener to localhost only, unless overridden by 
      i2cp.tcp.bindAllInterfaces=true (thanks dm!)
    * More SAM fixes for things recently broken (whee)

2004-12-05  jrandom
    * Fix the recently broken SAM bridge (duh)
    * Add a new pair of SAM apps - net.i2p.sam.client.SAMStreamSink and
      net.i2p.sam.client.SAMStreamSend, mirroring the streaming lib's
      StreamSink and StreamSend apps for transferring files.
    * Make the passive flush timer fire more frequently.

2004-12-05  jrandom
    * Fixed some links in the console (thanks ugha!) and the javadoc 
      (thanks dinoman!)
    * Fix the stream's passive flush timer (oh, its supposed to work?)

2004-12-03  jrandom
    * Toss in a small pool of threads (3) to execute the events queued up with
      the SimpleTimer, as we do currently see the occational event 
      notification spiking up to a second or so.
    * Implement a SAM client API in java, useful for event based streaming (or
      for testing the SAM bridge)
    * Added support to shut down the SAM bridge on OOM (useful if the SAM 
      bridge is being run outside of the router).
    * Include the SAM test code in the sam.jar
    * Remove an irrelevent warning message from SAM, which was caused by 
      perfectly normal operation due to a session being closed.
    * Removed some unnecessary synchronization in the streaming lib's 
      PacketQueue
    * More quickly clean up the memory used by the streaming lib by 
      immediately killing each packet's resend job as soon as it is ACKed (or
      cancelled), so that there are no longer any valid pointers to the 
      (potentially 32KB) packet.
    * Fixed the timestamps dumped to stdout when debugging the PacketHandler.
    * Drop packets that would expand our inbound window beyond our maximum 
      buffer size (default 32 messages)
    * Always read the ACK/NACK data from the verified packets received, even
      if we are going to drop them
    * Always adjust the window when there are messages ACKed, though do not
      change its size except as before.
    * Streamlined some synchronization in the router's I2CP handling
    * Streamlined some memory allocation in the SAM bridge
    * Default the streaming lib to disconnect on inactivity, rather than send
      an empty message.

2004-12-01  jrandom
    * Fix for a race in the streaming lib as caused by some odd SAM activity

* 2004-12-01  0.4.2.2 released

2004-12-01  jrandom
    * Fixed a stupid typo that inadvertantly allowed persistent HTTP 
      connections to work (thanks duck!)
    * Make sure we override the inactivity timeout too

* 2004-12-01  0.4.2.1 released

2004-12-01  jrandom
    * Strip out any of the Accept-* HTTP header lines, and always make sure to
      include the forged User-agent header.
    * Adjust the default read timeout on the eepproxy to 60s, unless 
      overridden.
    * Minor tweak on stream shutdown.

2004-11-30  jrandom
    * Render the burst rate fields on /config.jsp properly (thanks ugha!)
    * Build in a simple timeout to flush data queued into the I2PSocket but
      not yet flushed.
    * Don't explicitly flush after each SAM stream write, but leave it up to 
      the [nonblocking] passive flush.
    * Don't whine about 10-99 connection events occurring in a second
    * Don't wait for completion of packets that will not be ACKed (duh)
    * Adjust the congestion window, even if the packet was resent (duh)
    * Make sure to wake up any blocking read()'s when the MessageInputStream
      is close()ed (duh)
    * Never wait more than the disconnect timeout for a write to complete

2004-11-29  jrandom
    * Minor fixes to avoid unnecessary errors on shutdown (thanks susi!)

2004-11-29  jrandom
    * Reduced contention for local client delivery
    * Drop the new code that munges the wrapper.config.  Instead, updates that
      need to change it will include their own wrapper.config in the 
      i2pupdate.zip, overwriting the existing file.  If the file 
      "wrapper.config.updated" is included, it is deleted at first opportunity
      and the router shut down, displaying a notice that the router must be 
      started again cleanly to allow the changes to the wrapper.config to take
      effect.
    * Properly stop accept()ing I2PSocket connections if we close down the 
      session (duh).
    * Make sure we cancel any outstanding Packets in flight when a connection
      is terminated (thanks susi!)
    * Split up the I2PTunnel closing a little further.

2004-11-28  jrandom
    * Accept IP address detection changes with a 2-out-of-3 minimum.
    * As long as the router is up, keep retrying to bind the I2CP listener.
    * Decrease the java service wrapper ping frequency to once every 10 
      minutes, rather than once every 5 seconds.

2004-11-27  jrandom
    * Some cleanup and bugfixes for the IP address detection code where we 
      only consider connections that have actually sent and received messages
      recently as active, rather than the mere presence of a TCP socket as 
      activity.

2004-11-27  jrandom
    * Removed the I2PTunnel inactivity timeout thread, since the new streaming
      lib can do that (without an additional per-connection thread).
    * Close the I2PTunnel forwarder threads more aggressively

2004-11-27  jrandom
    * Fix for a fast loop caused by a race in the new streaming library (thanks
      DrWoo, frontier, pwk_, and thetower!)
    * Minor updates to the SimpleTimer and Connection to help track down a
      high CPU usage problem (dumping debug info to stdout/wrapper.log if too
      many events/tasks fire in a second)
    * Minor fixes for races on client disconnects (causing NPEs)

* 2004-11-26  0.4.2 released

2004-11-26  jrandom
    * Enable the new streaming lib as the default.  That means, for any 
      substantial definition, it is NOT BACKWARDS COMPATIBLE.  

2004-11-25  jrandom
    * Revised the installer to include start menu and desktop shortcuts for
      windows platforms, including pretty icons (thanks DrWoo!)
    * Allow clients specified in clients.config to have an explicit startup
      delay.
    * Update the default install to launch a browser pointing at the console
      whenever I2P starts up, rather than only the first time it starts up
      (configurable on /configservice.jsp, or in clients.config)
    * Bugfix to the clock skew checking code to monitor the delta between
      offsets, not the offset itself (duh)
    * Router console html update
    * New (and uuuuugly) code to verify that the wrapper.config contains 
      the necessary classpath entries on update.  If it has to update the
      wrapper.config, it will stop the JVM and service completely, since the
      java service wrapper doesn't reread the wrapper.config on JVM restart -
      requiring the user to manually restart the service after an update.
    * Increase the TCP connection timeout to 30s (which is obscenely long)

2004-11-22  jrandom
    * Update to the SAM bridge to reduce some unnecessary memory allocation.
    * New stat to keep track of slow jobs (ones that take more than a second
      to excute).  This is published in the netDb as jobQueue.jobRunSlow

2004-11-21  jrandom
    * Update the I2PTunnel web interface to include an option for the new 
      streaming lib (which is ignored until the 0.4.2 release).
    * Revised the I2PTunnel web interface to keep the I2CP options of client 
      and httpclient tunnels in sync, as they all share the same I2CP session.

2004-11-21  jrandom
    * Only allow small clock skews after the first 10 minutes of operation
      (to prevent later network lag bouncing us way off course - yes, we
      really need an NTP impl to balance out the network burps...)
    * Revamp the I2PTunnel web interface startup process so that everything
      is shown immediately, so that different pieces hanging don't hang
      the rest, and other minor bugfixes.
    * Take note of SAM startup error (in case you're already running a SAM
      bridge...)
    * Increase the bandwidth limiter burst values available to 10-60s (or
      whatever is placed in /configadvanced.jsp, of course)

2004-11-21  jrandom
    * Allow end of line comments in the hosts.txt and other config files,
      using '#' to begin the comments (thanks susi!)
    * Add support to I2PTunnel's 'client' feature for picking between multiple
      target destinations (e.g. 'client 6668 irc.duck.i2p,irc.baffled.i2p')
    * Add a quick link on the left hand nav to reseed if there aren't enough
      known peers, as well as link to the config page if there are no active 
      peers.  Revised config page accordingly.

2004-11-21  jrandom
    * Destroy ElGamal/AES+SessionTag keys after 15 minutes of inactivity 
      rather that every 15 minutes, and increase the warning period in which
      we refresh tags from 30s to 2 minutes.
    * Bugfix for a rare problem closing an I2PTunnel stream where we'd fail
      to close the I2PSocket (leaving it to timeout).

2004-11-19  jrandom
    * Off-by-one fix to the tunnel pool management code, along side some 
      explicit initialization.  This can affect clients whose lengths are
      shorter than the router's default (thanks duck!)

2004-11-17  jrandom
    * Fix to propogate i2psocket options into the SAM bridge correctly (thanks
      Ragnarok!)

2004-11-17  jrandom
    * Minor logging update.

2004-11-16  jrandom
    * Clean up the propogation of i2psocket options so that various streaming
      libs can honor them more precisely

2004-11-16  jrandom
    * Minor logging update

2004-11-14  jrandom
    * Fix a long standing leak in I2PTunnel (hanging on to i2psocket objects)
    * Fix a leak injected into the SimpleTimer
    * Fix a race condition in the tunnel message handling

2004-11-13  jrandom
    * Added throttles on how many I2PTunnel client connections we open at once
    * Replaced some buffered streams in I2PTunnel with unbuffered streams, as 
      the streaming library used should take care of any buffering.
    * Added a cache for some objects used in I2PTunnel, especially useful when
      there are many short lived connections.
    * Trimmed the SimpleTimer's processing a bit

2004-11-10  jrandom
    * Allow loading the (mini)streaming connection options from the 
      environment.
    * More defensive programming in the DSA implementation.

2004-11-08  jrandom
    * Remove spurious flush calls from I2PTunnel, and work with the 
      I2PSocket's output stream directly (as the various implementations
      do their own buffering).
    * Another pass at a long standing JobQueue bug - dramatically simplify
      the job management synchronization since we dont need to deal with
      high contention (unlike last year when we had dozens of queue runners
      going at once).
    * Logging

2004-11-08  jrandom
    * Make the SAM bridge more resiliant to bad handshakes (thanks duck!)

* 2004-11-06  0.4.1.4 released

2004-11-06  jrandom
    * Expose a drop down on the /configclients.jsp to enter the outbound 
      tunnel depth.
    * Improved *hosts.txt loading
    * Explicitly override the JVM's timezone settings to use GMT so that 
      any client applications which use timezones won't leak sensitive
      data (thanks gott!)
    * Bundle sam.jar in the update (thanks duck!)

2004-11-06  jrandom
    * Fix for a long standing synchronization bug in the SDK that in rare 
      instances can add a few seconds of lag.

2004-11-05  jrandom
    * Bugfixes and unit tests for the SAM bridge to handle quoted message
      parameters, verify proper operation after multiple session lifetimes,
      as well as some synchronization problems.
    * New properties method on the DataHelper class.
    * Address a race on fast disconnecting clients

2004-11-02  jrandom
    * Fix for a long standing synchronization bug in the JobQueue (and added
      some kooky flags to make sure it stays dead)
    * Update the ministreaming lib to force mode=guaranteed if the default
      lib is used, and mode=best_effort for all other libs.

2004-11-02  jrandom
    * Fixed up the configuration overrides for the streaming socket lib 
      integration so that it properly honors env settings.
    * More memory usage streamlining (last major revamp for now, i promise)

2004-11-01  jrandom
    * Increase the tunnel test timeout rapidly if our tunnels are failing.
    * Honor message expirations for some tunnel jobs that were prematurely
      expired.
    * Streamline memory usage with temporary object caches and more efficient
      serialization for SHA256 calculation, logging, and both I2CP and I2NP
      message handling.
    * Fix some situations where we forward messages too eagerly.  For a 
      request at the tunnel endpoint, if the tunnel is inbound and the target 
      is remote, honor the message by tunnel routing the data rather than
      sending it directly to the requested location.

2004-10-30  jrandom
    * Cache the temporary objects used in the AES encryption/decryption
      process so that AES doesn't require any memory allocation to process
      data.
    * Dramatically reduce memory usage within various crypto implementations
      by avoiding unnecessary (though simplifying) buffers.
    * If we specify some tags to be sent in an I2CP message explicitly, use
      only those, not those plus a new set (otherwise we aren't sure on ACK
      which set was delivered)
    * Allow configuration for the partial send timeout (how long before 
      resending a message down a different tunnel in a lease).  This can be
      updated with the "router.clientPartialSendTimeout" router config prop.
    * Logging

2004-10-29  jrandom
    * Strip the Referer, Via, and From headers completely, rather than 
      inserting a bogus value ("i2p").  This should help with the use of
      SnipSnap and Geeklog (thanks nickster and DrWoo!)

2004-10-27  jrandom
    * Fix a strange race condition on i2cp client disconnect.
    * win98 startup fixes (thanks tester-1 and ardvark!)
    * include build scripts for the new streaming lib (which is NOT ready
      for use yet, but you can hack around with it)

2004-10-24  jrandom
    * Allow explicit inclusion of session tags in the SDK, enabling the
      resending of tags bundled with messages that would not otherwise
      be ACKed.
    * Don't force mode=guaranteed for end to end delivery - if mode=bestEffort
      no DeliveryStatusMessage will be bundled (and as such, client apps using
      it will need to do their own session tag ack/nack).
    * Handle client errors when notifying them of message availability.
    * New StreamSinkSend which sends a file to a destination and disconnects.
    * Update the I2PSocketManagerFactory to build the specific 
      I2PSocketManager instance based on the "i2p.streaming.manager" property,
      containing the class name of the I2PSocketManager to instantiate.

2004-10-23  jrandom
    * Minor ministreaming lib refactoring to simplify integration of the full
      streaming lib.
    * Minor bugfixes to data structure serialization.

* 2004-10-18  0.4.1.3 released

2004-10-18  jrandom
    * Allow sending messages with a section of a byte array.
    * Reduced stats published.

2004-10-17  jrandom
    * Don't b0rk on whitespace in the router address.

2004-10-16  jrandom
    * More aggressively reduce the capacity of peers if their tunnels are
      failing so that we move off them quicker.
    * Simplify some data structure serialization for reuse in the streaming
      lib, as well as add support for signing and verifying partial byte 
      arrays.
    * Logging updates

2004-10-16  jrandom
    * Increased the default minimum tunnel test time to 5 seconds, since we
      still see the occational message processing time spike to 2 seconds.
    * Update the SimpleTimer to allow rescheduling a task thats already 
      queued (useful for the new streaming lib).

2004-10-15  jrandom
    * Replaced old minimum tunnel test timeout of 1s with a configurable
      value (router.config property "router.tunnelTestMinimum", with the
      default of 2s).

2004-10-14  jrandom
    * Tunnel rejection is no longer a sign of an overwhelmingly loaded
      peer, so don't use it as a key point of the IsFailing calculator.
      We still use it as a key point of the Capacity calculator, however.

2004-10-14  jrandom
    * Allow for a configurable tunnel "growth factor", rather than trying
      to achieve a steady state.  This will let us grow gradually when
      the router is needed more, rather than blindly accepting the request
      or arbitrarily choking it at an averaged value.  Configure this with
      "router.tunnelGrowthFactor" in the router.config (default "1.5").
    * Adjust the tunnel test timeouts dynamically - rather than the old
      flat 30s (!!!) timeout, we set the timeout to 2x the average tunnel
      test time (the deviation factor can be adjusted by setting 
      "router.tunnelTestDeviation" to "3.0" or whatever).  This should help
      find the 'good' tunnels.
    * Added some crazy debugging to try and track down an intermittent hang.

2004-10-13  jrandom
    * Fix the probabalistic tunnel reject (we always accepted everything, 
      since the docs on java.util.Random.nextDouble() are wrong..)
    * Fixed a race on startup (thanks Quadn!)

2004-10-12  jrandom
    * Disable the probabalistic drop by default (enable via the router config
      property "tcp.dropProbabalistically=true")
    * Disable the actual watchdog shutdown by default, but keep track of more 
      variables and log a lot more when it occurs (enable via the router 
      config property "watchdog.haltOnHang=true")
    * Implement some tunnel participation smoothing by refusing requests 
      probabalistically as our participating tunnel count exceeds the previous
      hour's, or when the 10 minute average tunnel test time exceeds the 60 
      minute average tunnel test time.  The probabilities in both cases are 
      oldAverage / #current, so if you're suddenly flooded with 200 tunnels
      and you had previously only participated in 50, you'll have a 25% chance
      of accepting a subsequent request.

* 2004-10-10  0.4.1.2 released

2004-10-10  cervantes
    * Update the I2PTunnel HTTP proxy to strip out the i2paddresshelper from
      the request.

2004-10-09  jrandom
    * Added a watchdog timer to do some baseline liveliness checking to help 
      debug some odd errors.
    * Added a pair of summary stats for bandwidth usage, allowing easy export
      with the other stats ("bw.sendBps" and "bw.receiveBps")
    * Trimmed another memory allocation on message reception.

2004-10-08  jrandom
    * Revamp the AESInputStream so it doesn't allocate any temporary objects 
      during its operation.

2004-10-08  jrandom
    * Don't kill the establisher threads during a soft restart.
    * Attempt to validate the peer's routerInfo earlier during handshaking.
    * Revamp the AESOutputStream so it doesn't allocate any temporary objects 
      during its operation.

2004-10-07  jrandom
    * Reimplement the I2NP reading with less temporary memory allocation.
      There is still significant GC churn, especially under load, but this
      should help.
    * Catch some oddball errors in the transport (message timeout while 
      establishing).

2004-10-07  jrandom
    * Expire queued messages even when the writer is blocked.
    * Reimplement most of the I2NP writing with less temporary memory 
      allocations (I2NP reading still gobbles memory).

2004-10-06  jrandom
    * Implement an active queue management scheme on the TCP transports,
      dropping messages probabalistically as the queue fills up.  The 
      estimated queue capacity is determined by the rate at which messages 
      have been sent to the peer (averaged at 1, 5, and 60m periods).  As 
      we exceed 1/2 of the estimated capacity, we drop messages throughout
      the queue probabalistically with regards to their size.  This is based
      on RFC 2309's RED, with the minimum threshold set to 1/2 the 
      estimated connection capacity.  We may want to consider using a send
      rate and queue size measured across all connections, to deal with our
      own local bandwidth saturation, but we'll try the per-con metrics first.

2004-10-06  jrandom
    * Enable explicit disabling of the systray entirely for windows machines
      with strange configurations: add -Dsystray.disable=true to the java 
      command line.  (thanks mihi!)

2004-10-05  jrandom
    * Allow peers on the same LAN to communicate with each other safely even
      when they cannot talk to each other through the external address.

2004-10-05  jrandom
    * Display how much time is left before the graceful shutdown is complete.
    * Debug some improperly failed messages on timeout or disconnection.

2004-10-05  jrandom
    * Don't go into a fast busy if an I2PTunnel 'server' is explicitly killed
      (thanks mule!)
    * Handle some more error conditions regarding abruptly closing sockets 
      (thanks Jonva!)

2004-10-04  jrandom
    * Update the shitlist to reject a peer for an exponentially increasing 
      period of time (with an upper bounds of an hour).  
    * Various minor stat and debugging fixes

2004-10-03  jrandom
    * Add a new stat logging component to optionally dump the raw stats to 
      disk as they are generated, rather than rely upon the summarized data.
      By default, this is off, but the router property "stat.logFilters" can
      be set to a comma delimited list of stats (e.g. "client.sendAckTime")
      which will be written to the file "stats.log" (or whatever the property
      "stat.logFile" is set to).  This can also log profile related stats,
      such as "dbResponseTime" or "tunnelTestResponseTime".

2004-10-02  jrandom
    * Assure that we quickly fail messages bound for shitlisted peers.
    * Address a race on startup where the first peer contacted could hang the
      router (thanks Romster!)
    * Only whine about an intermittent inability to query the time server once

2004-10-02  jrandom
    * Command line utility to verify a peer's reachability - simply run
      net.i2p.router.transport.tcp.ConnectionHandler hostname port# and it
      will print out whether that peer is reachable or not (using a simple
      verification handshake).

* 2004-10-01  0.4.1.1 released

2004-10-01  jrandom
    * Handle partial reseeds, caused by seeds going away before the download
      completes (thanks Sugadude!)

2004-10-01  jrandom
    * Explicitly refuse IPv6 addresses, since only some peers support 
      them and we want fully reachable peers.

2004-10-01  jrandom
    * Additional error handling for a variety of transport layer errors.

* 2004-09-30  0.4.1 released (not backwards compatible)

2004-09-30  jrandom
    * Bundle the configuration necessary to run an eepsite out of the box
      with Jetty - simply edit ./eepsite/docroot/index.html and give people
      the key listed on the I2PTunnel configuration page, and its up.
    * Router console cleanup, and some (off by default) tunnels - 
      smtp.postman.i2p (port 7659), pop.postman.i2p (port 7660), and
      irc.baffled.i2p (port 7661)

2004-09-29  jrandom
    * Always wipe the Jetty work directory on startup, so that web updates
      are reflected immediately (Jetty does not honor the cache across
      multiple executions)

2004-09-27  jrandom
    * Limit the number of connection tags saved to 10,000.  This is a huge 
      limit, but consumes no more than 1MB of RAM.  For now, we drop them 
      randomly after reaching that size, forcing those dropped peers to use
      a full DH negotiation.
    * HTML cleanup in the console.

2004-09-26  jrandom
    * Complete rewrite of the TCP transport with IP autodetection and 
      low CPU overhead reconnections.  More concise connectivity errors
      are listed on the /oldconsole.jsp as well.  The IP autodetection works
      by listening to the first person who tells you what your IP address is
      when you have not defined one yourself and you have no other TCP 
      connections.
    * Update to the I2NP message format to add transparent verification at
      the I2NP level (beyond standard TCP verification).
    * Remove a potential weakness in our AESEngine's safeEncrypt and safeDecrypt
      implementation (rather than verifying with E(H(key)), we now verify with
      E(H(iv))).
    * The above changes are NOT BACKWARDS COMPATIBLE.
    * Removed all of the old unused PHTTP code.
    * Refactor various methods and clean up some javadoc.

2004-09-21  jrandom
    * Have two tiers of hosts.txt files - the standard "hosts.txt" and
      the new "userhosts.txt".  Updates to I2P will only overwrite the former,
      but values stored in the later take precedence.  Both are queried on
      lookup.

2004-09-16  jrandom
    * Refactor the TCP transport to deal with changing identities gracefully,
      and to prevent some wasted effort by keeping track of what host+port
      combinations we are connected to (rather than just the identities).  Also
      catch a few configuration errors earlier.
    * Removed no longer relevent methods from the Transport API that were 
      exposing ideas that probably shouldn't be exposed.
    * Removed the 0.4.0.1 specific files from i2pupdate.zip (relating to script
      updates)

2004-09-13  jrandom
    * Update for the SDK reconnection to deal with overflow.
    * Web improvements (@ not # on the /logs.jsp [thanks ugha!] and fixed the 
      rounding on lifetime bandwidth used [thanks gott!]).

* 2004-09-08  0.4.0.1 released

2004-09-08  jrandom
    * Updated the "Active:" peer count to display the # of connections as well
      as the number of recently active router identities.
    * Implement some basic updating code - on startup, if there is a file named 
      "i2pupdate.zip" in the I2P installation directory, extract it, delete it,
      then restart.
    * Added an ugly little script to allow launching the router on win9x 
      machines without a dos box (using javaw to run a .bat file).
    * Logging updates.
    * Updated VERSION constants to 0.4.0.1

2004-09-08  hypercubus
    * Bugfix: Running the installer as a non-privileged user on Red Hat (and
      hopefully any other affected *nix systems) now properly discards non-
      essential directories after installation.
    * Support for Win9x in the installer and postinstall.bat.
    * Changed the name of the default installation directory on all platforms
      from "I2P" to "i2p" in the installer.
    * Changed "wrapper.conf" to "wrapper.config" for naming consistency with the
      other configuration files.

2004-09-07  cervantes:
    * Proxy recursion disabled by default (strict)
    * Password Authentication for session commands
    * Support for http://path?i2paddresshelper=BASE64
    * Support for http://i2p/BASE64/path syntax

2004-09-07  jrandom
    * Make sure that peers placed in the 'fast' group are ones we both know
      how to reach and have been able to reach recently.  These peers may 
      still be placed in the 'high capacity' group however (though that group
      is only queried if the 'fast' group is too small)
    * Include some updates to the ProgileOrganizer's CLI.

2004-09-07  jrandom
    * Disable the timestamper by default for all applications except the router
      (enable via -Dtime.disabled=false)
    * Simplify the retrieval of the full destination with text based browsers.
    * Bundle the updated wrapper.config and hosts.txt in the i2pupdate.tar.bz2

2004-09-07  jrandom
    * Write the native libraries to the current directory when they are loaded 
      from a resource, and load them from that file on subsequent runs (in 
      turn, we no longer *cough* delete the running libraries...)
    * Added support for a graceful restart.
    * Added new pseudo-shutdown hook specific to the router, allowing 
      applications to request tasks to be run when the router shuts down.  We
      use this for integration with the service manager, since otherwise a 
      graceful shutdown would cause a timeout, followed by a forced hard 
      shutdown.
    * Made the capacity calculator a bit more dynamic by not outright ignoring
      the otherwise valid capacity data for a period with a single rejected
      tunnel (except for the 10 minute period).  In addition, peers with an
      equal capacity are ordered by speed rather than by their hashes.
    * Cleaned up the SimpleTimer, addressing some threading and synchronization
      issues.
    * When an I2PTunnel client or httpclient is explicitly closed, destroy the
      associated session (unless there are other clients using it), and deal
      with a closed session when starting a new I2PTunnel instance.
    * Refactoring and logging.

2004-09-06  jrandom
    * Address a race condition in the key management code that would manifest
      itself as a corrupt router identity.
    * Properly clear old transport addresses from being displayed on the old
      console after soft restarts.
    * Properly refuse to load the client applications more than once in the 
      same JVM.
    * Added support for a graceful restart (a graceful shutdown followed by a
      full JVM restart - useful for restarting client apps).
    * More defensive programming, HTML cleanup, logging
    * wrapper.config cleanup of duplicate lines

2004-09-04  jrandom
    * Added some basic guards to prevent multiple instances from running.
      Specifically, a file "router.ping" in the install directory which is
      written to once a minute - if that file exists and has been modified
      within the last minute, refuse to start up.  In turn, adjust the 
      service wrapper to wait a minute before restarting a crashed JVM.
    * Create a "work" directory in the I2P install dir which Jetty will
      use for all of its temporary files.
    * Tell the browser not to cache most of the router console's pages.

2004-09-04  jrandom
    * Update the SDK to automatically reconnect indefinitely with an 
      exponential delay on retries (capped at 5 minutes).

* 2004-09-03  0.4 released

2004-09-03  jrandom
    * Updated default wrapper.config to deal with the hard restart option
    * Include the history.txt in the /help.jsp page
    * HTML updates (wrapper.log, and no more unix scripts)
    * Updated VERSION constants to 0.4

2004-09-03  hypercubus
    * Bugfix: Installer launches postinstall.bat on WinNT/2K properly.
    * Temporarily removed install_i2p_service_unix and
      uninstall_i2p_service_unix from distribution packages.
    * postinstall.bat/postinstall.sh cleans installation directory of all files
      not applicable to the host OS.

2004-09-03  oOo
    * Added some filters to the HTTP request, replacing the User-Agent,
      Referrer, Via, and From headers, which helps until we have a more 
      comprehensive filtering system.

2004-09-03  jrandom
    * Disabled the old listener on port 7655.

2004-09-02  jrandom
    * Cleaned up the base build.xml, adding a new target ("updater") which 
      builds the file i2pupdate.tar.bz2 which can be safely extracted over 
      existing installs.

2004-xx-xx  jrandom
    * Implemented the new web architecture and router console
    * Implemented I2PTunnel web interface, and revamped startup process.
    * Revamped peer selection code to address skew.
    * Removed all temporary threads from the router and the SDK.
    * Bugfix dealing with timeouts and resends.
    * Integrated Iakin's jcpuid library and jbigi update, with modifications.

2004-xx-xx  hypercubus
    * Implemented the new installation process.
    * Integrated systray 
    * Integrated service manager

2004-xx-xx  oOo
    * Implemented ?i2paddresshelper= hook 
    * Many small bugfixes to the web interface, router, i2ptunnel, and core.

2004-xx-xx  Nightblade
    * libSAM updates.

2004-xx-xx  cervantes
    * Imported i2pProxy.pac proxy script in with the build.

* 2004-08-20  0.3.4.3 released
* 2004-08-12  0.3.4.2 released
* 2004-08-08  0.3.4.1 released
* 2004-07-29  0.3.4 released
* 2004-07-23  0.3.3 released
* 2004-07-16  0.3.2.3 released
* 2004-07-14  0.3.2.2 released
* 2004-07-11  0.3.2.1 released
* 2004-07-07  0.3.2 released
* 2004-06-25  0.3.1.5 released
* 2004-05-23  0.3.1.4 released
* 2004-05-20  0.3.1.3 released
* 2004-05-13  0.3.1.2 released
* 2004-05-07  0.3.1.1 released
* 2004-04-30  0.3.1 released
* 2004-04-20  0.3.0.4 released
* 2004-04-04  0.3.0.3 released
* 2004-03-30  0.3.0.2 released
* 2004-03-25  0.3.0.1 released
* 2004-03-21  0.3.0 released
* 2004-03-10  0.2.5.4 released
* 2004-03-04  0.2.5.3 released
* 2004-02-28  0.2.5.2 released
* 2004-02-27  0.2.5.1 released
* 2004-02-25  0.2.5 released
* 2004-02-19  0.2.4.2 released
* 2004-02-15  0.2.4.1 released
* 2004-02-14  0.2.4 released
* 2004-01-27  0.2.3.6 released
* 2004-01-21  0.2.3.5 released
* 2004-01-14  0.2.3.4 released
* 2003-12-29  0.2.3.3 released
* 2003-12-27  0.2.3.2 released
* 2003-12-25  0.2.3.1 released
* 2003-12-13  0.2.3 released
* 2003-12-01  0.2.2 released
* 2003-11-18  0.2.1.1 released
* 2003-11-12  0.2.1 released
* 2003-11-09  0.2.0.3 released
* 2003-11-08  0.2.0.2 released
* 2003-11-03  0.2.0.1 released
* 2003-11-01  0.2 released<|MERGE_RESOLUTION|>--- conflicted
+++ resolved
@@ -1,16 +1,6 @@
-<<<<<<< HEAD
-2010-10-22 sponge
-    * Sanity and some fixs for slackware package
-
-2010-10-22 sponge
-    * Fix rc.i2p for slackware package
-
-2010-10-10 sponge
-    * Fulfill Request for name resolving in BOB
-
-2010-09-15 dr|z3d
-    * I2PSnark: Overhaul UI, implement new theme.
-=======
+2010-11-03 zzz
+    * Merge and snark fixups
+
 2010-11-01 zzz
     * ClientConnectionRunner: Add synch to fix race causing AIOOBE
                               (http://forum.i2p/viewtopic.php?t=5061)
@@ -161,7 +151,18 @@
       - Comments
       - Logging cleanup
       - Comment out a main()
->>>>>>> ddc86b54
+
+2010-10-22 sponge
+    * Sanity and some fixs for slackware package
+
+2010-10-22 sponge
+    * Fix rc.i2p for slackware package
+
+2010-10-10 sponge
+    * Fulfill Request for name resolving in BOB
+
+2010-09-15 dr|z3d
+    * I2PSnark: Overhaul UI, implement new theme.
 
 * 2010-07-12  0.8 released
 
