--- conflicted
+++ resolved
@@ -1,9 +1,6 @@
-<<<<<<< HEAD
-=======
 2009-05-24 mkvore
     * SAM: logging some exceptions at INFO level instead of ERROR
 
->>>>>>> ab9fee26
 2009-05-24 zzz
     * Connection limits / throttle:
       - Better limits when no inbound TCP
