/* I2PTunnel is GPL'ed (with the exception mentioned in I2PTunnel.java)
 * (c) 2003 - 2004 mihi
 */
package net.i2p.i2ptunnel;

import java.io.File;
import java.io.IOException;
import java.io.InputStream;
import java.io.OutputStream;
import java.net.InetAddress;
import java.net.Socket;
import java.net.SocketException;
import java.util.Iterator;
import java.util.Properties;
import java.util.zip.GZIPOutputStream;

import net.i2p.client.streaming.I2PSocket;
import net.i2p.I2PAppContext;
import net.i2p.data.DataHelper;
import net.i2p.util.EventDispatcher;
import net.i2p.util.I2PAppThread;
import net.i2p.util.Log;
import net.i2p.data.Base32;

/**
 * Simple extension to the I2PTunnelServer that filters the HTTP
 * headers sent from the client to the server, replacing the Host
 * header with whatever this instance has been configured with, and
 * if the browser set Accept-encoding: x-i2p-gzip, gzip the http 
 * message body and set Content-encoding: x-i2p-gzip.
 *
 */
public class I2PTunnelHTTPServer extends I2PTunnelServer {

    /** what Host: should we seem to be to the webserver? */
    private String _spoofHost;
    private static final String HASH_HEADER = "X-I2P-DestHash";
    private static final String DEST64_HEADER = "X-I2P-DestB64";
    private static final String DEST32_HEADER = "X-I2P-DestB32";
<<<<<<< HEAD
    private static final String[] CLIENT_SKIPHEADERS = {HASH_HEADER, DEST64_HEADER, DEST32_HEADER};
    private static final String SERVER_HEADER = "Server";
    private static final String[] SERVER_SKIPHEADERS = {SERVER_HEADER};
=======
    private static final long HEADER_TIMEOUT = 60*1000;

    private final static byte[] ERR_UNAVAILABLE =
        ("HTTP/1.1 503 Service Unavailable\r\n"+
         "Content-Type: text/html; charset=iso-8859-1\r\n"+
         "Cache-control: no-cache\r\n"+
         "Connection: close\r\n"+
         "Proxy-Connection: close\r\n"+
         "\r\n"+
         "<html><head><title>503 Service Unavailable<title></head>\n"+
         "<body><h2>503 Service Unavailable</h2>\n" +
         "<p>This I2P eepsite is unavailable. It may be down or undergoing maintenance.</p>\n" +
         "</body></html>")
         .getBytes();
>>>>>>> 77f910ee

    public I2PTunnelHTTPServer(InetAddress host, int port, String privData, String spoofHost, Logging l, EventDispatcher notifyThis, I2PTunnel tunnel) {
        super(host, port, privData, l, notifyThis, tunnel);
        setupI2PTunnelHTTPServer(spoofHost);
    }

    public I2PTunnelHTTPServer(InetAddress host, int port, File privkey, String privkeyname, String spoofHost, Logging l, EventDispatcher notifyThis, I2PTunnel tunnel) {
        super(host, port, privkey, privkeyname, l, notifyThis, tunnel);
        setupI2PTunnelHTTPServer(spoofHost);
    }

    public I2PTunnelHTTPServer(InetAddress host, int port, InputStream privData, String privkeyname, String spoofHost, Logging l, EventDispatcher notifyThis, I2PTunnel tunnel) {
        super(host, port, privData, privkeyname, l, notifyThis, tunnel);
        setupI2PTunnelHTTPServer(spoofHost);
    }

    private void setupI2PTunnelHTTPServer(String spoofHost) {
        _spoofHost = spoofHost;
        getTunnel().getContext().statManager().createRateStat("i2ptunnel.httpserver.blockingHandleTime", "how long the blocking handle takes to complete", "I2PTunnel.HTTPServer", new long[] { 60*1000, 10*60*1000, 3*60*60*1000 });
        getTunnel().getContext().statManager().createRateStat("i2ptunnel.httpNullWorkaround", "How often an http server works around a streaming lib or i2ptunnel bug", "I2PTunnel.HTTPServer", new long[] { 60*1000, 10*60*1000 });
    }

    /**
     * Called by the thread pool of I2PSocket handlers
     *
     */
    @Override
    protected void blockingHandle(I2PSocket socket) {
        long afterAccept = getTunnel().getContext().clock().now();
        long afterSocket = -1;
        //local is fast, so synchronously. Does not need that many
        //threads.
        try {
            // The headers _should_ be in the first packet, but
            // may not be, depending on the client-side options
            socket.setReadTimeout(HEADER_TIMEOUT);

            InputStream in = socket.getInputStream();

            StringBuilder command = new StringBuilder(128);
            Properties headers = readHeaders(in, command,
                CLIENT_SKIPHEADERS, getTunnel().getContext());
            headers.setProperty(HASH_HEADER, socket.getPeerDestination().calculateHash().toBase64());
            headers.setProperty(DEST32_HEADER, Base32.encode(socket.getPeerDestination().calculateHash().getData()) + ".b32.i2p" );
            headers.setProperty(DEST64_HEADER, socket.getPeerDestination().toBase64());

            if ( (_spoofHost != null) && (_spoofHost.trim().length() > 0) )
                headers.setProperty("Host", _spoofHost);
            headers.setProperty("Connection", "close");
            // we keep the enc sent by the browser before clobbering it, since it may have 
            // been x-i2p-gzip
            String enc = headers.getProperty("Accept-encoding");
            String altEnc = headers.getProperty("X-Accept-encoding");
            
            // according to rfc2616 s14.3, this *should* force identity, even if
            // "identity;q=1, *;q=0" didn't.  
            headers.setProperty("Accept-encoding", ""); 
            String modifiedHeader = formatHeaders(headers, command);
            
            //String modifiedHeader = getModifiedHeader(socket);
            if (_log.shouldLog(Log.DEBUG))
                _log.debug("Modified header: [" + modifiedHeader + "]");

            socket.setReadTimeout(readTimeout);
            Socket s = new Socket(remoteHost, remotePort);
            afterSocket = getTunnel().getContext().clock().now();
            // instead of i2ptunnelrunner, use something that reads the HTTP 
            // request from the socket, modifies the headers, sends the request to the 
            // server, reads the response headers, rewriting to include Content-encoding: x-i2p-gzip
            // if it was one of the Accept-encoding: values, and gzip the payload       
            Properties opts = getTunnel().getClientOptions();
            boolean allowGZIP = true;
            if (opts != null) {
                String val = opts.getProperty("i2ptunnel.gzip");
                if ( (val != null) && (!Boolean.valueOf(val).booleanValue()) ) 
                    allowGZIP = false;
            }
            if (_log.shouldLog(Log.INFO))
                _log.info("HTTP server encoding header: " + enc + "/" + altEnc);
            boolean useGZIP = ( (enc != null) && (enc.indexOf("x-i2p-gzip") >= 0) );
            if ( (!useGZIP) && (altEnc != null) && (altEnc.indexOf("x-i2p-gzip") >= 0) )
                useGZIP = true;
            
            if (allowGZIP && useGZIP) {
<<<<<<< HEAD
                I2PAppThread req = new I2PAppThread(
                    new CompressedRequestor(s, socket, modifiedHeader, getTunnel().getContext()),
                        Thread.currentThread().getName()+".hc");
=======
                I2PAppThread req = new I2PAppThread(new CompressedRequestor(s, socket, modifiedHeader, _log), Thread.currentThread().getName()+".hc");
>>>>>>> 77f910ee
                req.start();
            } else {
                new I2PTunnelRunner(s, socket, slock, null, modifiedHeader.getBytes(), null);
            }

            long afterHandle = getTunnel().getContext().clock().now();
            long timeToHandle = afterHandle - afterAccept;
            getTunnel().getContext().statManager().addRateData("i2ptunnel.httpserver.blockingHandleTime", timeToHandle, 0);
            if ( (timeToHandle > 1000) && (_log.shouldLog(Log.WARN)) )
                _log.warn("Took a while to handle the request for " + remoteHost + ':' + remotePort +
                          " [" + timeToHandle + ", socket create: " + (afterSocket-afterAccept) + "]");
        } catch (SocketException ex) {
            try {
                // Send a 503, so the user doesn't get an HTTP Proxy error message
                // and blame his router or the network.
                socket.getOutputStream().write(ERR_UNAVAILABLE);
            } catch (IOException ioe) {}
            try {
                socket.close();
            } catch (IOException ioe) {}
            if (_log.shouldLog(Log.ERROR))
                _log.error("Error connecting to HTTP server " + remoteHost + ':' + remotePort, ex);
        } catch (IOException ex) {
            try {
                socket.close();
            } catch (IOException ioe) {}
            if (_log.shouldLog(Log.WARN))
                _log.warn("Error while receiving the new HTTP request", ex);
        } catch (OutOfMemoryError oom) {
            try {
                socket.close();
            } catch (IOException ioe) {}
            if (_log.shouldLog(Log.ERROR))
                _log.error("OOM in HTTP server", oom);
        }
    }
    
    private static class CompressedRequestor implements Runnable {
<<<<<<< HEAD
        private Socket _webserver;
        private I2PSocket _browser;
        private String _headers;
        private I2PAppContext _ctx;
        public CompressedRequestor(Socket webserver, I2PSocket browser, String headers, I2PAppContext ctx) {
            _webserver = webserver;
            _browser = browser;
            _headers = headers;
            _ctx = ctx;
=======
        private final Socket _webserver;
        private final I2PSocket _browser;
        private final String _headers;
        // shadows _log in super()
        private final Log _log;

        public CompressedRequestor(Socket webserver, I2PSocket browser, String headers, Log log) {
            _webserver = webserver;
            _browser = browser;
            _headers = headers;
            _log = log;
>>>>>>> 77f910ee
        }

        public void run() {
            if (_log.shouldLog(Log.INFO))
                _log.info("Compressed requestor running");
            OutputStream serverout = null;
            OutputStream browserout = null;
            InputStream browserin = null;
            InputStream serverin = null;
            try {
                serverout = _webserver.getOutputStream();
                
                if (_log.shouldLog(Log.INFO))
                    _log.info("request headers: " + _headers);
                serverout.write(_headers.getBytes());
                browserin = _browser.getInputStream();
                I2PAppThread sender = new I2PAppThread(new Sender(serverout, browserin, "server: browser to server", _log), Thread.currentThread().getName() + "hcs");
                sender.start();
                
                browserout = _browser.getOutputStream();
                // NPE seen here in 0.7-7, caused by addition of socket.close() in the
                // catch (IOException ioe) block above in blockingHandle() ???
                // CRIT  [ad-130280.hc] net.i2p.util.I2PThread        : Killing thread Thread-130280.hc
                // java.lang.NullPointerException
                //     at java.io.FileInputStream.<init>(FileInputStream.java:131)
                //     at java.net.SocketInputStream.<init>(SocketInputStream.java:44)
                //     at java.net.PlainSocketImpl.getInputStream(PlainSocketImpl.java:401)
                //     at java.net.Socket$2.run(Socket.java:779)
                //     at java.security.AccessController.doPrivileged(Native Method)
                //     at java.net.Socket.getInputStream(Socket.java:776)
                //     at net.i2p.i2ptunnel.I2PTunnelHTTPServer$CompressedRequestor.run(I2PTunnelHTTPServer.java:174)
                //     at java.lang.Thread.run(Thread.java:619)
                //     at net.i2p.util.I2PThread.run(I2PThread.java:71)
                try {
                    serverin = _webserver.getInputStream();
                } catch (NullPointerException npe) {
                    throw new IOException("getInputStream NPE");
                }
                CompressedResponseOutputStream compressedOut = new CompressedResponseOutputStream(browserout);
<<<<<<< HEAD

                //Change headers to protect server identity
                StringBuilder command = new StringBuilder(128);
                Properties headers = readHeaders(serverin, command,
                    SERVER_SKIPHEADERS, _ctx);
                String modifiedHeaders = formatHeaders(headers, command);
                compressedOut.write(modifiedHeaders.getBytes());

                Sender s = new Sender(compressedOut, serverin, "server: server to browser");
=======
                Sender s = new Sender(compressedOut, serverin, "server: server to browser", _log);
>>>>>>> 77f910ee
                if (_log.shouldLog(Log.INFO))
                    _log.info("Before pumping the compressed response");
                s.run(); // same thread
                if (_log.shouldLog(Log.INFO))
                    _log.info("After pumping the compressed response: " + compressedOut.getTotalRead() + "/" + compressedOut.getTotalCompressed());
            } catch (IOException ioe) {
                if (_log.shouldLog(Log.WARN))
                    _log.warn("error compressing", ioe);
            } finally {
                if (browserout != null) try { browserout.close(); } catch (IOException ioe) {}
                if (serverout != null) try { serverout.close(); } catch (IOException ioe) {}
                if (browserin != null) try { browserin.close(); } catch (IOException ioe) {}
                if (serverin != null) try { serverin.close(); } catch (IOException ioe) {}
            }
        }
    }

    private static class Sender implements Runnable {
        private final OutputStream _out;
        private final InputStream _in;
        private final String _name;
        // shadows _log in super()
        private final Log _log;

        public Sender(OutputStream out, InputStream in, String name, Log log) {
            _out = out;
            _in = in;
            _name = name;
            _log = log;
        }

        public void run() {
            if (_log.shouldLog(Log.INFO))
                _log.info(_name + ": Begin sending");
            try {
                byte buf[] = new byte[16*1024];
                int read = 0;
                int total = 0;
                while ( (read = _in.read(buf)) != -1) {
                    if (_log.shouldLog(Log.INFO))
                        _log.info(_name + ": read " + read + " and sending through the stream");
                    _out.write(buf, 0, read);
                    total += read;
                }
                if (_log.shouldLog(Log.INFO))
                    _log.info(_name + ": Done sending: " + total);
                //_out.flush();
            } catch (IOException ioe) {
                if (_log.shouldLog(Log.DEBUG))
                    _log.debug("Error sending", ioe);
            } finally {
                if (_out != null) try { _out.close(); } catch (IOException ioe) {}
                if (_in != null) try { _in.close(); } catch (IOException ioe) {}
            }
        }
    }

    private static class CompressedResponseOutputStream extends HTTPResponseOutputStream {
        private InternalGZIPOutputStream _gzipOut;
        public CompressedResponseOutputStream(OutputStream o) {
            super(o);
        }
        
        @Override
        protected boolean shouldCompress() { return true; }
        @Override
        protected void finishHeaders() throws IOException {
            //if (_log.shouldLog(Log.INFO))
            //    _log.info("Including x-i2p-gzip as the content encoding in the response");
            out.write("Content-encoding: x-i2p-gzip\r\n".getBytes());
            super.finishHeaders();
        }

        @Override
        protected void beginProcessing() throws IOException {
            //if (_log.shouldLog(Log.INFO))
            //    _log.info("Beginning compression processing");
            //out.flush();
            _gzipOut = new InternalGZIPOutputStream(out);
            out = _gzipOut;
        }
        public long getTotalRead() { 
            InternalGZIPOutputStream gzipOut = _gzipOut;
            if (gzipOut != null)
                return gzipOut.getTotalRead();
            else
                return 0;
        }
        public long getTotalCompressed() { 
            InternalGZIPOutputStream gzipOut = _gzipOut;
            if (gzipOut != null)
                return gzipOut.getTotalCompressed();
            else
                return 0;
        }
    }

    /** just a wrapper to provide stats for debugging */
    private static class InternalGZIPOutputStream extends GZIPOutputStream {
        public InternalGZIPOutputStream(OutputStream target) throws IOException {
            super(target);
        }
        public long getTotalRead() { 
            try {
                return def.getTotalIn();
            } catch (Exception e) {
                // j2se 1.4.2_08 on linux is sometimes throwing an NPE in the getTotalIn() implementation
                return 0; 
            }
        }
        public long getTotalCompressed() { 
            try {
                return def.getTotalOut();
            } catch (Exception e) {
                // j2se 1.4.2_08 on linux is sometimes throwing an NPE in the getTotalOut() implementation
                return 0;
            }
        }
    }

    private static String formatHeaders(Properties headers, StringBuilder command) {
        StringBuilder buf = new StringBuilder(command.length() + headers.size() * 64);
        buf.append(command.toString().trim()).append("\r\n");
        for (Iterator iter = headers.keySet().iterator(); iter.hasNext(); ) {
            String name = (String)iter.next();
            String val  = headers.getProperty(name);
            buf.append(name.trim()).append(": ").append(val.trim()).append("\r\n");
        }
        buf.append("\r\n");
        return buf.toString();
    }
    
    /** ridiculously long, just to prevent OOM DOS @since 0.7.13 */
    private static final int MAX_HEADERS = 60;

    private static Properties readHeaders(InputStream in, StringBuilder command, String[] skipHeaders, I2PAppContext ctx) throws IOException {
        Properties headers = new Properties();
        StringBuilder buf = new StringBuilder(128);
        
        boolean ok = DataHelper.readLine(in, command);
        if (!ok) throw new IOException("EOF reached while reading the HTTP command [" + command.toString() + "]");
        
        if (_log.shouldLog(Log.DEBUG))
            _log.debug("Read the http command [" + command.toString() + "]");
        
        int trimmed = 0;
        if (command.length() > 0) {
            for (int i = 0; i < command.length(); i++) {
                if (command.charAt(i) == 0) {
                    command = command.deleteCharAt(i);
                    i--;
                    trimmed++;
                }
            }
        }
        if (trimmed > 0)
            ctx.statManager().addRateData("i2ptunnel.httpNullWorkaround", trimmed, 0);
        
        int i = 0;
        while (true) {
            if (++i > MAX_HEADERS)
                throw new IOException("Too many header lines - max " + MAX_HEADERS);
            buf.setLength(0);
            ok = DataHelper.readLine(in, buf);
            if (!ok) throw new IOException("EOF reached before the end of the headers [" + buf.toString() + "]");
            if ( (buf.length() == 0) || 
                 ((buf.charAt(0) == '\n') || (buf.charAt(0) == '\r')) ) {
                // end of headers reached
                return headers;
            } else {
                int split = buf.indexOf(":");
                if (split <= 0) throw new IOException("Invalid HTTP header, missing colon [" + buf.toString() + "]");
                String name = buf.substring(0, split).trim();
                String value = null;
                if (buf.length() > split + 1)
                    value = buf.substring(split+1).trim(); // ":"
                else
                    value = "";

                if ("Accept-encoding".equalsIgnoreCase(name))
                    name = "Accept-encoding";
                else if ("X-Accept-encoding".equalsIgnoreCase(name))
                    name = "X-Accept-encoding";

                //We want to remove certain headers to improve anonymity
                boolean skip = false;
                for (String skipHeader: skipHeaders) {
                    if (skipHeader.equalsIgnoreCase(name)) {
                        skip = true;
                        break;
                    }
                }
                if(skip) {
                    continue;
                }

                headers.setProperty(name, value);
                if (_log.shouldLog(Log.DEBUG))
                    _log.debug("Read the header [" + name + "] = [" + value + "]");
            }
        }
    }
}
<|MERGE_RESOLUTION|>--- conflicted
+++ resolved
@@ -37,11 +37,9 @@
     private static final String HASH_HEADER = "X-I2P-DestHash";
     private static final String DEST64_HEADER = "X-I2P-DestB64";
     private static final String DEST32_HEADER = "X-I2P-DestB32";
-<<<<<<< HEAD
     private static final String[] CLIENT_SKIPHEADERS = {HASH_HEADER, DEST64_HEADER, DEST32_HEADER};
     private static final String SERVER_HEADER = "Server";
     private static final String[] SERVER_SKIPHEADERS = {SERVER_HEADER};
-=======
     private static final long HEADER_TIMEOUT = 60*1000;
 
     private final static byte[] ERR_UNAVAILABLE =
@@ -56,7 +54,6 @@
          "<p>This I2P eepsite is unavailable. It may be down or undergoing maintenance.</p>\n" +
          "</body></html>")
          .getBytes();
->>>>>>> 77f910ee
 
     public I2PTunnelHTTPServer(InetAddress host, int port, String privData, String spoofHost, Logging l, EventDispatcher notifyThis, I2PTunnel tunnel) {
         super(host, port, privData, l, notifyThis, tunnel);
@@ -141,13 +138,9 @@
                 useGZIP = true;
             
             if (allowGZIP && useGZIP) {
-<<<<<<< HEAD
                 I2PAppThread req = new I2PAppThread(
                     new CompressedRequestor(s, socket, modifiedHeader, getTunnel().getContext()),
                         Thread.currentThread().getName()+".hc");
-=======
-                I2PAppThread req = new I2PAppThread(new CompressedRequestor(s, socket, modifiedHeader, _log), Thread.currentThread().getName()+".hc");
->>>>>>> 77f910ee
                 req.start();
             } else {
                 new I2PTunnelRunner(s, socket, slock, null, modifiedHeader.getBytes(), null);
@@ -186,7 +179,6 @@
     }
     
     private static class CompressedRequestor implements Runnable {
-<<<<<<< HEAD
         private Socket _webserver;
         private I2PSocket _browser;
         private String _headers;
@@ -196,19 +188,6 @@
             _browser = browser;
             _headers = headers;
             _ctx = ctx;
-=======
-        private final Socket _webserver;
-        private final I2PSocket _browser;
-        private final String _headers;
-        // shadows _log in super()
-        private final Log _log;
-
-        public CompressedRequestor(Socket webserver, I2PSocket browser, String headers, Log log) {
-            _webserver = webserver;
-            _browser = browser;
-            _headers = headers;
-            _log = log;
->>>>>>> 77f910ee
         }
 
         public void run() {
@@ -248,7 +227,6 @@
                     throw new IOException("getInputStream NPE");
                 }
                 CompressedResponseOutputStream compressedOut = new CompressedResponseOutputStream(browserout);
-<<<<<<< HEAD
 
                 //Change headers to protect server identity
                 StringBuilder command = new StringBuilder(128);
@@ -258,9 +236,6 @@
                 compressedOut.write(modifiedHeaders.getBytes());
 
                 Sender s = new Sender(compressedOut, serverin, "server: server to browser");
-=======
-                Sender s = new Sender(compressedOut, serverin, "server: server to browser", _log);
->>>>>>> 77f910ee
                 if (_log.shouldLog(Log.INFO))
                     _log.info("Before pumping the compressed response");
                 s.run(); // same thread
