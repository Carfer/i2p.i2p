/* Snark - Main snark program startup class.
   Copyright (C) 2003 Mark J. Wielaard

   This file is part of Snark.
   
   This program is free software; you can redistribute it and/or modify
   it under the terms of the GNU General Public License as published by
   the Free Software Foundation; either version 2, or (at your option)
   any later version.
 
   This program is distributed in the hope that it will be useful,
   but WITHOUT ANY WARRANTY; without even the implied warranty of
   MERCHANTABILITY or FITNESS FOR A PARTICULAR PURPOSE.  See the
   GNU General Public License for more details.
 
   You should have received a copy of the GNU General Public License
   along with this program; if not, write to the Free Software Foundation,
   Inc., 59 Temple Place - Suite 330, Boston, MA 02111-1307, USA.
*/

package org.klomp.snark;

import java.io.File;
import java.io.FileInputStream;
import java.io.IOException;
import java.io.InputStream;
import java.util.Collections;
import java.util.Iterator;
import java.util.List;
import java.util.Properties;
import java.util.Random;
import java.util.StringTokenizer;

import net.i2p.I2PAppContext;
import net.i2p.client.streaming.I2PServerSocket;
import net.i2p.data.Destination;
import net.i2p.util.I2PThread;
import net.i2p.util.Log;

/**
 * Main Snark program startup class.
 *
 * @author Mark Wielaard (mark@klomp.org)
 */
public class Snark
  implements StorageListener, CoordinatorListener, ShutdownListener
{
  private final static int MIN_PORT = 6881;
  private final static int MAX_PORT = 6889;

  // Whether or not to ask the user for commands while sharing
  //private static boolean command_interpreter = true;

  private static final String newline = System.getProperty("line.separator");

/****
  private static final String copyright =
  "The Hunting of the Snark Project - Copyright (C) 2003 Mark J. Wielaard"
  + newline + newline
  + "Snark comes with ABSOLUTELY NO WARRANTY.  This is free software, and"
  + newline
  + "you are welcome to redistribute it under certain conditions; read the"
  + newline
  + "COPYING file for details." + newline + newline
  + "This is the I2P port, allowing anonymous bittorrent (http://www.i2p.net/)" + newline
  + "It will not work with normal torrents, so don't even try ;)";
  
  private static final String usage =
  "Press return for help. Type \"quit\" and return to stop.";
  private static final String help =
  "Commands: 'info', 'list', 'quit'.";
****/

  // String indicating main activity
  String activity = "Not started";
  
/****
  private static class OOMListener implements I2PThread.OOMEventListener {
      public void outOfMemory(OutOfMemoryError err) {
          try {
              err.printStackTrace();
              System.out.println("OOM in the snark" + err);
          } catch (Throwable t) {
              System.out.println("OOM in the OOM");
          }
          //System.exit(0);
      }
      
  }
****/
  
/******** No, not maintaining a command-line client

  public static void main(String[] args)
  {
    System.out.println(copyright);
    System.out.println();

    if ( (args.length > 0) && ("--config".equals(args[0])) ) {
        I2PThread.addOOMEventListener(new OOMListener());
        SnarkManager sm = SnarkManager.instance();
        if (args.length > 1)
            sm.loadConfig(args[1]);
        System.out.println("Running in multitorrent mode");
        while (true) {
            try {
                synchronized (sm) {
                    sm.wait();
                }
            } catch (InterruptedException ie) {}
        }
    }
    
    // Parse debug, share/ip and torrent file options.
    Snark snark = parseArguments(args);

    SnarkShutdown snarkhook
      = new SnarkShutdown(snark.storage,
                          snark.coordinator,
                          snark.acceptor,
                          snark.trackerclient,
                          snark);
    //Runtime.getRuntime().addShutdownHook(snarkhook);

    Timer timer = new Timer(true);
    TimerTask monitor = new PeerMonitorTask(snark.coordinator);
    timer.schedule(monitor,
                   PeerMonitorTask.MONITOR_PERIOD,
                   PeerMonitorTask.MONITOR_PERIOD);

    // Start command interpreter
    if (Snark.command_interpreter)
      {
        boolean quit = false;
        
        System.out.println();
        System.out.println(usage);
        System.out.println();
        
        try
          {
            BufferedReader br = new BufferedReader
              (new InputStreamReader(System.in));
            String line = br.readLine();
            while(!quit && line != null)
              {
                line = line.toLowerCase();
                if ("quit".equals(line))
                  quit = true;
                else if ("list".equals(line))
                  {
                    synchronized(snark.coordinator.peers)
                      {
                        System.out.println(snark.coordinator.peers.size()
                                           + " peers -"
                                           + " (i)nterested,"
                                           + " (I)nteresting,"
                                           + " (c)hoking,"
                                           + " (C)hoked:");
                        Iterator it = snark.coordinator.peers.iterator();
                        while (it.hasNext())
                          {
                            Peer peer = (Peer)it.next();
                            System.out.println(peer);
                            System.out.println("\ti: " + peer.isInterested()
                                               + " I: " + peer.isInteresting()
                                               + " c: " + peer.isChoking()
                                               + " C: " + peer.isChoked());
                          }
                      }
                  }
                else if ("info".equals(line))
                  {
                    System.out.println("Name: " + snark.meta.getName());
                    System.out.println("Torrent: " + snark.torrent);
                    System.out.println("Tracker: " + snark.meta.getAnnounce());
                    List files = snark.meta.getFiles();
                    System.out.println("Files: "
                                       + ((files == null) ? 1 : files.size()));
                    System.out.println("Pieces: " + snark.meta.getPieces());
                    System.out.println("Piece size: "
                                       + snark.meta.getPieceLength(0) / 1024
                                       + " KB");
                    System.out.println("Total size: "
                                       + snark.meta.getTotalLength() / (1024 * 1024)
                                       + " MB");
                  }
                else if ("".equals(line) || "help".equals(line))
                  {
                    System.out.println(usage);
                    System.out.println(help);
                  }
                else
                  {
                    System.out.println("Unknown command: " + line);
                    System.out.println(usage);
                  }
                
                if (!quit)
                  {
                    System.out.println();
                    line = br.readLine();
                  }
              }
          }
        catch(IOException ioe)
          {
            System.out.println("ERROR while reading stdin: " + ioe);
          }
        
        // Explicit shutdown.
        //Runtime.getRuntime().removeShutdownHook(snarkhook);
        snarkhook.start();
      }
  }

***********/

  public static final String PROP_MAX_CONNECTIONS = "i2psnark.maxConnections";

  /** most of these used to be public, use accessors below instead */
  private String torrent;
  private MetaInfo meta;
  private Storage storage;
  private PeerCoordinator coordinator;
  private ConnectionAcceptor acceptor;
  private TrackerClient trackerclient;
  private String rootDataDir = ".";
  private final CompleteListener completeListener;
  private volatile boolean stopped;
  private volatile boolean starting;
  private byte[] id;
  private final byte[] infoHash;
  private String additionalTrackerURL;
  private final I2PSnarkUtil _util;
  private final Log _log;
  private final PeerCoordinatorSet _peerCoordinatorSet;
  private String trackerProblems;
  private int trackerSeenPeers;


  /** from main() via parseArguments() single torrent */
  Snark(I2PSnarkUtil util, String torrent, String ip, int user_port,
        StorageListener slistener, CoordinatorListener clistener) { 
    this(util, torrent, ip, user_port, slistener, clistener, null, null, null, true, "."); 
  }

  /** single torrent - via router */
  public Snark(I2PAppContext ctx, Properties opts, String torrent,
               StorageListener slistener, boolean start, String rootDir) { 
    this(new I2PSnarkUtil(ctx), torrent, null, -1, slistener, null, null, null, null, false, rootDir);
    String host = opts.getProperty("i2cp.hostname");
    int port = 0;
    String s = opts.getProperty("i2cp.port");
    if (s != null) {
        try {
             port = Integer.parseInt(s);
        } catch (NumberFormatException nfe) {}
    }
    _util.setI2CPConfig(host, port, opts);
    s = opts.getProperty(SnarkManager.PROP_UPBW_MAX);
    if (s != null) {
        try {
             int v = Integer.parseInt(s);
             _util.setMaxUpBW(v);
        } catch (NumberFormatException nfe) {}
    }
    s = opts.getProperty(PROP_MAX_CONNECTIONS);
    if (s != null) {
        try {
             int v = Integer.parseInt(s);
             _util.setMaxConnections(v);
        } catch (NumberFormatException nfe) {}
    }
    if (start)
        this.startTorrent();
  }

  /** multitorrent */
  public Snark(I2PSnarkUtil util, String torrent, String ip, int user_port,
        StorageListener slistener, CoordinatorListener clistener,
        CompleteListener complistener, PeerCoordinatorSet peerCoordinatorSet,
        ConnectionAcceptor connectionAcceptor, boolean start, String rootDir)
  {
    if (slistener == null)
      slistener = this;

    completeListener = complistener;
    _util = util;
    _log = util.getContext().logManager().getLog(Snark.class);
    _peerCoordinatorSet = peerCoordinatorSet;
    acceptor = connectionAcceptor;

    this.torrent = torrent;
    this.rootDataDir = rootDir;

    stopped = true;
    activity = "Network setup";

    id = generateID();
    if (_log.shouldLog(Log.INFO))
        _log.info("My peer id: " + PeerID.idencode(id));

/*
 * Don't start a tunnel if the torrent isn't going to be started.
 * If we are starting,
 * startTorrent() will force a connect.
 *
    boolean ok = util.connect();
    if (!ok) fatal("Unable to connect to I2P");
    I2PServerSocket serversocket = util.getServerSocket();
    if (serversocket == null)
        fatal("Unable to listen for I2P connections");
    else {
        Destination d = serversocket.getManager().getSession().getMyDestination();
        debug("Listening on I2P destination " + d.toBase64() + " / " + d.calculateHash().toBase64(), NOTICE);
    }
*/

    // Figure out what the torrent argument represents.
    meta = null;
    File f = null;
    InputStream in = null;
    byte[] x_infoHash = null;
    try
      {
        f = new File(torrent);
        if (f.exists())
          in = new FileInputStream(f);
        else
          {
         /**** No, we don't ever fetch a torrent file this way
               and we don't want to block in the constructor
            activity = "Getting torrent";
            File torrentFile = _util.get(torrent, 3);
            if (torrentFile == null) {
                fatal("Unable to fetch " + torrent);
                if (false) return; // never reached - fatal(..) throws
            } else {
                torrentFile.deleteOnExit();
                in = new FileInputStream(torrentFile);
            }
         *****/
             throw new IOException("not found");
          }
        meta = new MetaInfo(in);
        x_infoHash = meta.getInfoHash();
      }
    catch(IOException ioe)
      {
        // OK, so it wasn't a torrent metainfo file.
        if (f != null && f.exists())
          if (ip == null)
            fatal("'" + torrent + "' exists,"
                  + " but is not a valid torrent metainfo file."
                  + System.getProperty("line.separator"), ioe);
                 else
            fatal("I2PSnark does not support creating and tracking a torrent at the moment");
        /*
            {
              // Try to create a new metainfo file
             debug
               ("Trying to create metainfo torrent for '" + torrent + "'",
                NOTICE);
             try
               {
                 activity = "Creating torrent";
                 storage = new Storage
                   (f, "http://" + ip + ":" + port + "/announce", slistener);
                 storage.create();
                 meta = storage.getMetaInfo();
               }
             catch (IOException ioe2)
               {
                 fatal("Could not create torrent for '" + torrent + "'", ioe2);
               }
            }
         */
        else
          fatal("Cannot open '" + torrent + "'", ioe);
      } catch (OutOfMemoryError oom) {
          fatal("ERROR - Out of memory, cannot create torrent " + torrent + ": " + oom.getMessage());
      } finally {
          if (in != null)
              try { in.close(); } catch (IOException ioe) {}
      }    

<<<<<<< HEAD
    infoHash = x_infoHash;  // final
    debug(meta.toString(), INFO);
=======
    if (_log.shouldLog(Log.INFO))
        _log.info(meta.toString());
>>>>>>> b4a50ed0
    
    // When the metainfo torrent was created from an existing file/dir
    // it already exists.
    if (storage == null)
      {
        try
          {
            activity = "Checking storage";
            storage = new Storage(_util, meta, slistener);
            if (completeListener != null) {
                storage.check(rootDataDir,
                              completeListener.getSavedTorrentTime(this),
                              completeListener.getSavedTorrentBitField(this));
            } else {
                storage.check(rootDataDir);
            }
            // have to figure out when to reopen
            // if (!start)
            //    storage.close();
          }
        catch (IOException ioe)
          {
            try { storage.close(); } catch (IOException ioee) {
                ioee.printStackTrace();
            }
            fatal("Could not check or create storage", ioe);
          }
      }


/*
 * see comment above
 *
    activity = "Collecting pieces";
    coordinator = new PeerCoordinator(id, meta, storage, clistener, this);
    PeerCoordinatorSet set = PeerCoordinatorSet.instance();
    set.add(coordinator);
    ConnectionAcceptor acceptor = ConnectionAcceptor.instance();
    acceptor.startAccepting(set, serversocket);
    trackerclient = new TrackerClient(meta, coordinator);
*/
    
    if (start)
        startTorrent();
  }

  /**
   *  multitorrent, magnet
   *
   *  @param torrent a fake name for now (not a file name)
   *  @param ih 20-byte info hash
   *  @param trackerURL may be null
   *  @since 0.8.4
   */
  public Snark(I2PSnarkUtil util, String torrent, byte[] ih, String trackerURL,
        CompleteListener complistener, PeerCoordinatorSet peerCoordinatorSet,
        ConnectionAcceptor connectionAcceptor, boolean start, String rootDir)
  {
    completeListener = complistener;
    _util = util;
    _log = util.getContext().logManager().getLog(Snark.class);
    _peerCoordinatorSet = peerCoordinatorSet;
    acceptor = connectionAcceptor;
    this.torrent = torrent;
    this.infoHash = ih;
    this.additionalTrackerURL = trackerURL;
    this.rootDataDir = rootDir;
    stopped = true;
    id = generateID();

    // All we have is an infoHash
    // meta remains null
    // storage remains null

    if (start)
        startTorrent();
  }

  private static byte[] generateID() {
    // "Taking Three as the subject to reason about--
    // A convenient number to state--
    // We add Seven, and Ten, and then multiply out
    // By One Thousand diminished by Eight.
    //
    // "The result we proceed to divide, as you see,
    // By Nine Hundred and Ninety Two:
    // Then subtract Seventeen, and the answer must be
    // Exactly and perfectly true.

    // Create a new ID and fill it with something random.  First nine
    // zeros bytes, then three bytes filled with snark and then
    // sixteen random bytes.
    byte snark = (((3 + 7 + 10) * (1000 - 8)) / 992) - 17;
    byte[] rv = new byte[20];
    Random random = I2PAppContext.getGlobalContext().random();
    int i;
    for (i = 0; i < 9; i++)
      rv[i] = 0;
    rv[i++] = snark;
    rv[i++] = snark;
    rv[i++] = snark;
    while (i < 20)
      rv[i++] = (byte)random.nextInt(256);
    return rv;
  }

  /**
   * Start up contacting peers and querying the tracker.
   * Blocks if tunnel is not yet open.
   */
  public synchronized void startTorrent() {
      starting = true;
      try {
          x_startTorrent();
      } finally {
          starting = false;
      }
  }

  private void x_startTorrent() {
    boolean ok = _util.connect();
    if (!ok) fatal("Unable to connect to I2P");
    if (coordinator == null) {
        I2PServerSocket serversocket = _util.getServerSocket();
        if (serversocket == null)
            fatal("Unable to listen for I2P connections");
        else {
            Destination d = serversocket.getManager().getSession().getMyDestination();
            if (_log.shouldLog(Log.INFO))
                _log.info("Listening on I2P destination " + d.toBase64() + " / " + d.calculateHash().toBase64());
        }
        if (_log.shouldLog(Log.INFO))
            _log.info("Starting PeerCoordinator, ConnectionAcceptor, and TrackerClient");
        activity = "Collecting pieces";
        coordinator = new PeerCoordinator(_util, id, infoHash, meta, storage, this, this);
        if (_peerCoordinatorSet != null) {
            // multitorrent
            _peerCoordinatorSet.add(coordinator);
            if (acceptor != null) {
                acceptor.startAccepting(_peerCoordinatorSet, serversocket);
            } else {
              // error
            }
        } else {
            // single torrent
            acceptor = new ConnectionAcceptor(_util, serversocket, new PeerAcceptor(coordinator));
        }
        // TODO pass saved closest DHT nodes to the tracker? or direct to the coordinator?
        trackerclient = new TrackerClient(_util, meta, additionalTrackerURL, coordinator, this);
    }

    stopped = false;
    if (coordinator.halted()) {
        coordinator.restart();
        if (_peerCoordinatorSet != null)
            _peerCoordinatorSet.add(coordinator);
    }
    if (!trackerclient.started()) {
        trackerclient.start();
    } else if (trackerclient.halted()) {
        if (storage != null) {
            try {
                 storage.reopen(rootDataDir);
             }   catch (IOException ioe) {
                 try { storage.close(); } catch (IOException ioee) {
                     ioee.printStackTrace();
                 }
                 fatal("Could not reopen storage", ioe);
             }
        }
        trackerclient.start();
    } else {
        if (_log.shouldLog(Log.INFO))
            _log.info("NOT starting TrackerClient???");
    }
  }

  /**
   * Stop contacting the tracker and talking with peers
   */
  public void stopTorrent() {
      stopTorrent(false);
  }

  /**
   * Stop contacting the tracker and talking with peers
   * @param fast if true, limit the life of the unannounce threads
   * @since 0.9.1
   */
  public synchronized void stopTorrent(boolean fast) {
    stopped = true;
    TrackerClient tc = trackerclient;
    if (tc != null)
        tc.halt(fast);
    PeerCoordinator pc = coordinator;
    if (pc != null)
        pc.halt();
    Storage st = storage;
    if (st != null) {
        boolean changed = storage.isChanged();
        try { 
            storage.close(); 
        } catch (IOException ioe) {
            System.out.println("Error closing " + torrent);
            ioe.printStackTrace();
        }
        if (changed && completeListener != null)
            completeListener.updateStatus(this);
    }
    if (pc != null && _peerCoordinatorSet != null)
        _peerCoordinatorSet.remove(pc);
    if (_peerCoordinatorSet == null)
        _util.disconnect();
  }

/****
  private static Snark parseArguments(String[] args)
  {
    return parseArguments(args, null, null);
  }
****/

    // Accessors

    /**
     *  @return file name of .torrent file (should be full absolute path), or a fake name if in magnet mode.
     *  @since 0.8.4
     */
    public String getName() {
        return torrent;
    }

    /**
     *  @return base name of torrent [filtered version of getMetaInfo.getName()], or a fake name if in magnet mode
     *  @since 0.8.4
     */
    public String getBaseName() {
        if (storage != null)
            return storage.getBaseName();
        return torrent;
    }

    /**
     *  @return always will be valid even in magnet mode
     *  @since 0.8.4
     */
    public byte[] getID() {
        return id;
    }

    /**
     *  @return always will be valid even in magnet mode
     *  @since 0.8.4
     */
    public byte[] getInfoHash() {
        // should always be the same
        if (meta != null)
            return meta.getInfoHash();
        return infoHash;
    }

    /**
     *  @return may be null if in magnet mode
     *  @since 0.8.4
     */
    public MetaInfo getMetaInfo() {
        return meta;
    }

    /**
     *  @return may be null if in magnet mode
     *  @since 0.8.4
     */
    public Storage getStorage() {
        return storage;
    }

    /**
     *  @since 0.8.4
     */
    public boolean isStopped() {
        return stopped;
    }

    /**
     *  Startup in progress.
     *  @since 0.9.1
     */
    public boolean isStarting() {
        return starting && stopped;
    }

    /**
     *  Set startup in progress.
     *  @since 0.9.1
     */
    public void setStarting() {
        starting = true;
    }

    /**
     *  @since 0.8.4
     */
    public long getDownloadRate() {
        PeerCoordinator coord = coordinator;
        if (coord != null)
            return coord.getDownloadRate();
        return 0;
    }

    /**
     *  @since 0.8.4
     */
    public long getUploadRate() {
        PeerCoordinator coord = coordinator;
        if (coord != null)
            return coord.getUploadRate();
        return 0;
    }

    /**
     *  @since 0.8.4
     */
    public long getDownloaded() {
        PeerCoordinator coord = coordinator;
        if (coord != null)
            return coord.getDownloaded();
        return 0;
    }

    /**
     *  @since 0.8.4
     */
    public long getUploaded() {
        PeerCoordinator coord = coordinator;
        if (coord != null)
            return coord.getUploaded();
        return 0;
    }

    /**
     *  @since 0.8.4
     */
    public int getPeerCount() {
        PeerCoordinator coord = coordinator;
        if (coord != null)
            return coord.getPeerCount();
        return 0;
    }

    /**
     *  @since 0.8.4
     */
    public List<Peer> getPeerList() {
        PeerCoordinator coord = coordinator;
        if (coord != null)
            return coord.peerList();
        return Collections.EMPTY_LIST;
    }

    /**
     *  @return String returned from tracker, or null if no error
     *  @since 0.8.4
     */
    public String getTrackerProblems() {
        return trackerProblems;
    }

    /**
     *  @param p tracker error string or null
     *  @since 0.8.4
     */
    public void setTrackerProblems(String p) {
        trackerProblems = p;
    }

    /**
     *  @return count returned from tracker
     *  @since 0.8.4
     */
    public int getTrackerSeenPeers() {
        return trackerSeenPeers;
    }

    /**
     *  @since 0.8.4
     */
    public void setTrackerSeenPeers(int p) {
        trackerSeenPeers = p;
    }

    /**
     *  @since 0.8.4
     */
    public void updatePiecePriorities() {
        PeerCoordinator coord = coordinator;
        if (coord != null)
            coord.updatePiecePriorities();
    }

    /**
     *  @return total of all torrent files, or total of metainfo file if fetching magnet, or -1
     *  @since 0.8.4
     */
    public long getTotalLength() {
        if (meta != null)
            return meta.getTotalLength();
        // FIXME else return metainfo length if available
        return -1;
    }

    /**
     *  Bytes not yet in storage. Does NOT account for skipped files.
     *  @return exact value. or -1 if no storage yet.
     *          getNeeded() * pieceLength(0) isn't accurate if last piece
     *          is still needed.
     *  @since 0.8.9
     */
    public long getRemainingLength() {
        if (meta != null && storage != null) {
            long needed = storage.needed();
            long length0 = meta.getPieceLength(0);
            long remaining = needed * length0;
            // fixup if last piece is needed
            int last = meta.getPieces() - 1;
            if (last != 0 && !storage.getBitField().get(last))
                remaining -= length0 - meta.getPieceLength(last);
            return remaining;
        }
        return -1;
    }

    /**
     *  Bytes still wanted. DOES account for skipped files.
     *  FIXME -1 when not running.
     *  @return exact value. or -1 if no storage yet or when not running.
     *  @since 0.9.1
     */
    public long getNeededLength() {
        PeerCoordinator coord = coordinator;
        if (coord != null)
            return coord.getNeededLength();
        return -1;
    }

    /**
     *  Does not account for skipped files.
     *  @return number of pieces still needed (magnet mode or not), or -1 if unknown
     *  @since 0.8.4
     */
    public long getNeeded() {
        if (storage != null)
            return storage.needed();
        if (meta != null)
            // FIXME subtract chunks we have
            return meta.getTotalLength();
        // FIXME fake
        return -1;
    }

    /**
     *  @param p the piece number
     *  @return metainfo piece length or 16K if fetching magnet
     *  @since 0.8.4
     */
    public int getPieceLength(int p) {
        if (meta != null)
            return meta.getPieceLength(p);
        return 16*1024;
    }

    /**
     *  @return number of pieces
     *  @since 0.8.4
     */
    public int getPieces() {
        if (meta != null)
            return meta.getPieces();
        // FIXME else return metainfo pieces if available
        return -1;
    }

    /**
     *  @return true if restarted
     *  @since 0.8.4
     */
    public boolean restartAcceptor() {
        if (acceptor == null)
            return false;
        acceptor.restart();
        return true;
    }

    /**
     *  @return trackerURL string from magnet-mode constructor, may be null
     *  @since 0.8.4
     */
    public String getTrackerURL() {
        return additionalTrackerURL;
    }

  /**
   * Sets debug, ip and torrent variables then creates a Snark
   * instance.  Calls usage(), which terminates the program, if
   * non-valid argument list.  The given listeners will be
   * passed to all components that take one.
   */
  private static Snark parseArguments(String[] args,
                              StorageListener slistener,
                              CoordinatorListener clistener)
  {
    int user_port = -1;
    String ip = null;
    String torrent = null;

    I2PSnarkUtil util = new I2PSnarkUtil(I2PAppContext.getGlobalContext());
    boolean configured = util.configured();
    
    int i = 0;
    while (i < args.length)
      {
/*
        if (args[i].equals("--debug"))
          {
            debug = INFO;
            i++;

            // Try if there is an level argument.
            if (i < args.length)
              {
                try
                  {
                    int level = Integer.parseInt(args[i]);
                    if (level >= 0)
                      {
                        debug = level;
                        i++;
                      }
                  }
                catch (NumberFormatException nfe) { }
              }
          }
        else */ if (args[i].equals("--port"))
          {
            if (args.length - 1 < i + 1)
              usage("--port needs port number to listen on");
            try
              {
                user_port = Integer.parseInt(args[i + 1]);
              }
            catch (NumberFormatException nfe)
              {
                usage("--port argument must be a number (" + nfe + ")");
              }
            i += 2;
          }
        else if (args[i].equals("--no-commands"))
          {
            //command_interpreter = false;
            i++;
          }
        //else if (args[i].equals("--eepproxy"))
        //  {
        //    String proxyHost = args[i+1];
        //    String proxyPort = args[i+2];
        //    if (!configured)
        //        util.setProxy(proxyHost, Integer.parseInt(proxyPort));
        //    i += 3;
        //  }
        else if (args[i].equals("--i2cp"))
          {
            String i2cpHost = args[i+1];
            String i2cpPort = args[i+2];
            Properties opts = null;
            if (i+3 < args.length) {
                if (!args[i+3].startsWith("--")) {
                    opts = new Properties();
                    StringTokenizer tok = new StringTokenizer(args[i+3], " \t");
                    while (tok.hasMoreTokens()) {
                        String str = tok.nextToken();
                        int split = str.indexOf('=');
                        if (split > 0) {
                            opts.setProperty(str.substring(0, split), str.substring(split+1));
                        }
                    }
                }
            }
            if (!configured)
                util.setI2CPConfig(i2cpHost, Integer.parseInt(i2cpPort), opts);
            i += 3 + (opts != null ? 1 : 0);
          }
        else
          {
            torrent = args[i];
            i++;
            break;
          }
      }

    if (torrent == null || i != args.length)
      if (torrent != null && torrent.startsWith("-"))
        usage("Unknow option '" + torrent + "'.");
      else
        usage("Need exactly one <url>, <file> or <dir>.");

    return new Snark(util, torrent, ip, user_port, slistener, clistener);
  }
  
  private static void usage(String s)
  {
    System.out.println("snark: " + s);
    usage();
  }

  private static void usage()
  {
    System.out.println
      ("Usage: snark [--no-commands] [--port <port>]");
    System.out.println
      ("             [--eepproxy hostname portnum]");
    System.out.println
      ("             [--i2cp routerHost routerPort ['name=val name=val name=val']]");
    System.out.println
      ("             (<url>|<file>)");
    System.out.println
      ("  --no-commands\tDon't read interactive commands or show usage info.");
    System.out.println
      ("  --port\tThe port to listen on for incomming connections");
    System.out.println
      ("        \t(if not given defaults to first free port between "
       + MIN_PORT + "-" + MAX_PORT + ").");
    System.out.println
      ("  --share\tStart torrent tracker on <ip> address or <host> name.");
    System.out.println
      ("  --eepproxy\thttp proxy to use (default of 127.0.0.1 port 4444)");
    System.out.println
      ("  --i2cp\tlocation of your I2P router (default of 127.0.0.1 port 7654)");
    System.out.println
      ("        \toptional settings may be included, such as");
    System.out.println
      ("        \tinbound.length=2 outbound.length=2 inbound.lengthVariance=-1 ");
    System.out.println
      ("  <url>  \tURL pointing to .torrent metainfo file to download/share.");
    System.out.println
      ("  <file> \tEither a local .torrent metainfo file to download");
    System.out.println
      ("         \tor (with --share) a file to share.");
  }

  /**
   * Aborts program abnormally.
   */
  private void fatal(String s)
  {
    fatal(s, null);
  }

  /**
   * Aborts program abnormally.
   */
  private void fatal(String s, Throwable t)
  {
    _log.error(s, t);
    //System.err.println("snark: " + s + ((t == null) ? "" : (": " + t)));
    //if (debug >= INFO && t != null)
    //  t.printStackTrace();
    stopTorrent();
    if (t != null)
        s += ": " + t;
    if (completeListener != null)
        completeListener.fatal(this, s);
    throw new RuntimeException(s, t);
  }

  /** CoordinatorListener - this does nothing */
  public void peerChange(PeerCoordinator coordinator, Peer peer)
  {
    // System.out.println(peer.toString());
  }
  
  /**
   * Called when the PeerCoordinator got the MetaInfo via magnet.
   * CoordinatorListener.
   * Create the storage, tell SnarkManager, and give the storage
   * back to the coordinator.
   *
   * @throws RuntimeException via fatal()
   * @since 0.8.4
   */
  public void gotMetaInfo(PeerCoordinator coordinator, MetaInfo metainfo) {
      try {
          // The following two may throw IOE...
          storage = new Storage(_util, metainfo, this);
          storage.check(rootDataDir);
          // ... so don't set meta until here
          meta = metainfo;
          if (completeListener != null) {
              String newName = completeListener.gotMetaInfo(this);
              if (newName != null)
                  torrent = newName;
              // else some horrible problem
          }
          coordinator.setStorage(storage);
      } catch (IOException ioe) {
          if (storage != null) {
              try { storage.close(); } catch (IOException ioee) {}
          }
          fatal("Could not check or create storage", ioe);
      }
  }

  //private boolean allocating = false;
  public void storageCreateFile(Storage storage, String name, long length)
  {
    //if (allocating)
    //  System.out.println(); // Done with last file.

    //System.out.print("Creating file '" + name
    //                 + "' of length " + length + ": ");
    //allocating = true;
  }

  // How much storage space has been allocated
  private long allocated = 0;

  public void storageAllocated(Storage storage, long length)
  {
    //allocating = true;
    //System.out.print(".");
    //allocated += length;
    //if (allocated == meta.getTotalLength())
    //  System.out.println(); // We have all the disk space we need.
  }

  private boolean allChecked = false;
  private boolean checking = false;
  private boolean prechecking = true;
  public void storageChecked(Storage storage, int num, boolean checked)
  {
    //allocating = false;
    if (!allChecked && !checking)
      {
        // Use the MetaInfo from the storage since our own might not
        // yet be setup correctly.
        //MetaInfo meta = storage.getMetaInfo();
        //if (meta != null)
        //  System.out.print("Checking existing "
        //                   + meta.getPieces()
        //                   + " pieces: ");
        checking = true;
      }
    if (!checking) {
        if (_log.shouldLog(Log.INFO))
            _log.info("Got " + (checked ? "" : "BAD ") + "piece: " + num);
    }
  }

  public void storageAllChecked(Storage storage)
  {
    //if (checking)
    //  System.out.println();

    allChecked = true;
    checking = false;
    if (storage.isChanged() && completeListener != null)
        completeListener.updateStatus(this);
  }
  
  public void storageCompleted(Storage storage)
  {
    if (_log.shouldLog(Log.INFO))
        _log.info("Completely received " + torrent);
    //storage.close();
    //System.out.println("Completely received: " + torrent);
    if (completeListener != null)
        completeListener.torrentComplete(this);
  }

  public void setWantedPieces(Storage storage)
  {
    coordinator.setWantedPieces();
  }

  /** SnarkSnutdown callback unused */
  public void shutdown()
  {
    // Should not be necessary since all non-deamon threads should
    // have died. But in reality this does not always happen.
    //System.exit(0);
  }
  
  public interface CompleteListener {
    public void torrentComplete(Snark snark);
    public void updateStatus(Snark snark);

    /**
     * We transitioned from magnet mode, we have now initialized our
     * metainfo and storage. The listener should now call getMetaInfo()
     * and save the data to disk.
     *
     * @return the new name for the torrent or null on error
     * @since 0.8.4
     */
    public String gotMetaInfo(Snark snark);

    /**
     * @since 0.9
     */
    public void fatal(Snark snark, String error);

    // not really listeners but the easiest way to get back to an optional SnarkManager
    public long getSavedTorrentTime(Snark snark);
    public BitField getSavedTorrentBitField(Snark snark);
  }

  /** Maintain a configurable total uploader cap
   * coordinatorListener
   */
  final static int MIN_TOTAL_UPLOADERS = 4;
  final static int MAX_TOTAL_UPLOADERS = 10;
  public boolean overUploadLimit(int uploaders) {
    if (_peerCoordinatorSet == null || uploaders <= 0)
      return false;
    int totalUploaders = 0;
    for (Iterator<PeerCoordinator> iter = _peerCoordinatorSet.iterator(); iter.hasNext(); ) {
      PeerCoordinator c = iter.next();
      if (!c.halted())
        totalUploaders += c.uploaders;
    }
    int limit = _util.getMaxUploaders();
    // debug("Total uploaders: " + totalUploaders + " Limit: " + limit, Snark.DEBUG);
    return totalUploaders > limit;
  }

  public boolean overUpBWLimit() {
    if (_peerCoordinatorSet == null)
      return false;
    long total = 0;
    for (Iterator<PeerCoordinator> iter = _peerCoordinatorSet.iterator(); iter.hasNext(); ) {
      PeerCoordinator c = iter.next();
      if (!c.halted())
        total += c.getCurrentUploadRate();
    }
    long limit = 1024l * _util.getMaxUpBW();
    if (_log.shouldLog(Log.INFO))
        _log.info("Total up bw: " + total + " Limit: " + limit);
    return total > limit;
  }

  public boolean overUpBWLimit(long total) {
    long limit = 1024l * _util.getMaxUpBW();
    return total > limit;
  }
}<|MERGE_RESOLUTION|>--- conflicted
+++ resolved
@@ -385,13 +385,8 @@
               try { in.close(); } catch (IOException ioe) {}
       }    
 
-<<<<<<< HEAD
-    infoHash = x_infoHash;  // final
-    debug(meta.toString(), INFO);
-=======
     if (_log.shouldLog(Log.INFO))
         _log.info(meta.toString());
->>>>>>> b4a50ed0
     
     // When the metainfo torrent was created from an existing file/dir
     // it already exists.
