package org.klomp.snark;

import java.io.File;
import java.io.IOException;
import java.util.ArrayList;
import java.util.Collections;
import java.util.HashMap;
import java.util.Iterator;
import java.util.List;
import java.util.Map;
import java.util.Properties;
import java.util.Set;
import java.util.StringTokenizer;

import net.i2p.I2PAppContext;
import net.i2p.I2PException;
import net.i2p.client.I2PSession;
import net.i2p.client.I2PSessionException;
import net.i2p.client.streaming.I2PServerSocket;
import net.i2p.client.streaming.I2PSocket;
import net.i2p.client.streaming.I2PSocketEepGet;
import net.i2p.client.streaming.I2PSocketManager;
import net.i2p.client.streaming.I2PSocketManagerFactory;
import net.i2p.client.streaming.I2PSocketOptions;
import net.i2p.data.Base32;
import net.i2p.data.DataFormatException;
import net.i2p.data.Destination;
import net.i2p.data.Hash;
import net.i2p.util.ConcurrentHashSet;
import net.i2p.util.EepGet;
import net.i2p.util.FileUtil;
import net.i2p.util.Log;
import net.i2p.util.SecureDirectory;
import net.i2p.util.SecureFile;
import net.i2p.util.SimpleScheduler;
import net.i2p.util.SimpleTimer;
import net.i2p.util.Translate;

import org.klomp.snark.dht.DHT;
import org.klomp.snark.dht.KRPC;

/**
 * I2P specific helpers for I2PSnark
 * We use this class as a sort of context for i2psnark
 * so we can run multiple instances of single Snarks
 * (but not multiple SnarkManagers, it is still static)
 */
public class I2PSnarkUtil {
    private final I2PAppContext _context;
    private final Log _log;
    
    private boolean _shouldProxy;
    private String _proxyHost;
    private int _proxyPort;
    private String _i2cpHost;
    private int _i2cpPort;
    private final Map<String, String> _opts;
    private volatile I2PSocketManager _manager;
    private boolean _configured;
    private volatile boolean _connecting;
    private final Set<Hash> _shitlist;
    private int _maxUploaders;
    private int _maxUpBW;
    private int _maxConnections;
    private final File _tmpDir;
    private int _startupDelay;
    private boolean _shouldUseOT;
    private boolean _shouldUseDHT;
    private boolean _areFilesPublic;
    private List<String> _openTrackers;
    private DHT _dht;

    private static final int EEPGET_CONNECT_TIMEOUT = 45*1000;
    private static final int EEPGET_CONNECT_TIMEOUT_SHORT = 5*1000;
    public static final int DEFAULT_STARTUP_DELAY = 3;
    public static final boolean DEFAULT_USE_OPENTRACKERS = true;
    public static final String DEFAULT_OPENTRACKERS = "http://tracker.welterde.i2p/a";
    public static final int DEFAULT_MAX_UP_BW = 8;  //KBps
    public static final int MAX_CONNECTIONS = 16; // per torrent
    public static final String PROP_MAX_BW = "i2cp.outboundBytesPerSecond";
    public static final boolean DEFAULT_USE_DHT = false;

    public I2PSnarkUtil(I2PAppContext ctx) {
        _context = ctx;
        _log = _context.logManager().getLog(Snark.class);
        _opts = new HashMap();
        //setProxy("127.0.0.1", 4444);
        setI2CPConfig("127.0.0.1", 7654, null);
        _shitlist = new ConcurrentHashSet();
        _configured = false;
        _maxUploaders = Snark.MAX_TOTAL_UPLOADERS;
        _maxUpBW = DEFAULT_MAX_UP_BW;
        _maxConnections = MAX_CONNECTIONS;
        _startupDelay = DEFAULT_STARTUP_DELAY;
        _shouldUseOT = DEFAULT_USE_OPENTRACKERS;
        // FIXME split if default has more than one
        _openTrackers = Collections.singletonList(DEFAULT_OPENTRACKERS);
        _shouldUseDHT = DEFAULT_USE_DHT;
        // This is used for both announce replies and .torrent file downloads,
        // so it must be available even if not connected to I2CP.
        // so much for multiple instances
        _tmpDir = new SecureDirectory(ctx.getTempDir(), "i2psnark");
        FileUtil.rmdir(_tmpDir, false);
        _tmpDir.mkdirs();
    }
    
    /**
     * Specify what HTTP proxy tracker requests should go through (specify a null
     * host for no proxying)
     *
     */
/*****
    public void setProxy(String host, int port) {
        if ( (host != null) && (port > 0) ) {
            _shouldProxy = true;
            _proxyHost = host;
            _proxyPort = port;
        } else {
            _shouldProxy = false;
            _proxyHost = null;
            _proxyPort = -1;
        }
        _configured = true;
    }
******/
    
    public boolean configured() { return _configured; }
    
    public void setI2CPConfig(String i2cpHost, int i2cpPort, Map opts) {
        if (i2cpHost != null)
            _i2cpHost = i2cpHost;
        if (i2cpPort > 0)
            _i2cpPort = i2cpPort;
        // can't remove any options this way...
        if (opts != null)
            _opts.putAll(opts);
        // this updates the session options and tells the router
        setMaxUpBW(_maxUpBW);
        _configured = true;
    }
    
    public void setMaxUploaders(int limit) {
        _maxUploaders = limit;
        _configured = true;
    }
    
    /**
     *  This updates the session options and tells the router
     *  @param limit KBps
     */
    public void setMaxUpBW(int limit) {
        _maxUpBW = limit;
        _opts.put(PROP_MAX_BW, Integer.toString(limit * (1024 * 6 / 5)));   // add a little for overhead
        _configured = true;
        if (_manager != null) {
            I2PSession sess = _manager.getSession();
            if (sess != null) {
                Properties newProps = new Properties();
                newProps.putAll(_opts);
                sess.updateOptions(newProps);
            }
        }
    }
    
    public void setMaxConnections(int limit) {
        _maxConnections = limit;
        _configured = true;
    }

    public void setStartupDelay(int minutes) {
	_startupDelay = minutes;
	_configured = true;
    }
    
    public String getI2CPHost() { return _i2cpHost; }
    public int getI2CPPort() { return _i2cpPort; }
    public Map<String, String> getI2CPOptions() { return _opts; }
    public String getEepProxyHost() { return _proxyHost; }
    public int getEepProxyPort() { return _proxyPort; }
    public boolean getEepProxySet() { return _shouldProxy; }
    public int getMaxUploaders() { return _maxUploaders; }

    /**
     *  @return KBps
     */
    public int getMaxUpBW() { return _maxUpBW; }
    public int getMaxConnections() { return _maxConnections; }
    public int getStartupDelay() { return _startupDelay; }  
  
    /** @since 0.8.9 */
    public boolean getFilesPublic() { return _areFilesPublic; }
  
    /** @since 0.8.9 */
    public void setFilesPublic(boolean yes) { _areFilesPublic = yes; }

    /** @since 0.9.1 */
    public File getTempDir() { return _tmpDir; }

    /**
     * Connect to the router, if we aren't already
     */
    synchronized public boolean connect() {
        if (_manager == null) {
            _connecting = true;
            // try to find why reconnecting after stop
            if (_log.shouldLog(Log.DEBUG))
                _log.debug("Connecting to I2P", new Exception("I did it"));
            Properties opts = _context.getProperties();
            if (_opts != null) {
                for (Iterator iter = _opts.keySet().iterator(); iter.hasNext(); ) {
                    String key = (String)iter.next();
                    opts.setProperty(key, _opts.get(key).toString());
                }
            }
            if (opts.getProperty("inbound.nickname") == null)
                opts.setProperty("inbound.nickname", "I2PSnark");
            if (opts.getProperty("outbound.nickname") == null)
                opts.setProperty("outbound.nickname", "I2PSnark");
            // Dont do this for now, it is set in I2PSocketEepGet for announces,
            // we don't need fast handshake for peer connections.
            //if (opts.getProperty("i2p.streaming.connectDelay") == null)
            //    opts.setProperty("i2p.streaming.connectDelay", "500");
            if (opts.getProperty(I2PSocketOptions.PROP_CONNECT_TIMEOUT) == null)
                opts.setProperty(I2PSocketOptions.PROP_CONNECT_TIMEOUT, "75000");
            if (opts.getProperty("i2p.streaming.inactivityTimeout") == null)
                opts.setProperty("i2p.streaming.inactivityTimeout", "240000");
            if (opts.getProperty("i2p.streaming.inactivityAction") == null)
                opts.setProperty("i2p.streaming.inactivityAction", "1"); // 1 == disconnect, 2 == ping
            if (opts.getProperty("i2p.streaming.initialWindowSize") == null)
                opts.setProperty("i2p.streaming.initialWindowSize", "1");
            if (opts.getProperty("i2p.streaming.slowStartGrowthRateFactor") == null)
                opts.setProperty("i2p.streaming.slowStartGrowthRateFactor", "1");
            //if (opts.getProperty("i2p.streaming.writeTimeout") == null)
            //    opts.setProperty("i2p.streaming.writeTimeout", "90000");
            //if (opts.getProperty("i2p.streaming.readTimeout") == null)
            //    opts.setProperty("i2p.streaming.readTimeout", "120000");
            if (opts.getProperty("i2p.streaming.maxConnsPerMinute") == null)
                opts.setProperty("i2p.streaming.maxConnsPerMinute", "2");
            if (opts.getProperty("i2p.streaming.maxTotalConnsPerMinute") == null)
                opts.setProperty("i2p.streaming.maxTotalConnsPerMinute", "8");
            if (opts.getProperty("i2p.streaming.maxConnsPerHour") == null)
                opts.setProperty("i2p.streaming.maxConnsPerHour", "20");
            _manager = I2PSocketManagerFactory.createManager(_i2cpHost, _i2cpPort, opts);
            _connecting = false;
        }
        // FIXME this only instantiates krpc once, left stuck with old manager
        if (_shouldUseDHT && _manager != null && _dht == null)
            _dht = new KRPC(_context, _manager.getSession());
        return (_manager != null);
    }
    
    /**
     * @return null if disabled or not started
     * @since 0.8.4
     */
    public DHT getDHT() { return _dht; }

    public boolean connected() { return _manager != null; }

    /** @since 0.9.1 */
    public boolean isConnecting() { return _manager == null && _connecting; }

    /**
     *  For FetchAndAdd
     *  @return null if not connected
     *  @since 0.9.1
     */
    public I2PSocketManager getSocketManager() {
        return _manager;
    }

    /**
     * Destroy the destination itself
     */
    public synchronized void disconnect() {
        if (_dht != null) {
            _dht.stop();
            _dht = null;
        }
        I2PSocketManager mgr = _manager;
        // FIXME this can cause race NPEs elsewhere
        _manager = null;
        _shitlist.clear();
<<<<<<< HEAD
        if (mgr != null)
            mgr.destroySocketManager();
=======
        if (mgr != null) {
            if (_log.shouldLog(Log.DEBUG))
                _log.debug("Disconnecting from I2P", new Exception("I did it"));
            mgr.destroySocketManager();
        }
>>>>>>> e383477b
        // this will delete a .torrent file d/l in progress so don't do that...
        FileUtil.rmdir(_tmpDir, false);
        // in case the user will d/l a .torrent file next...
        _tmpDir.mkdirs();
    }
    
    /** connect to the given destination */
    I2PSocket connect(PeerID peer) throws IOException {
        I2PSocketManager mgr = _manager;
        if (mgr == null)
            throw new IOException("No socket manager");
        Destination addr = peer.getAddress();
        if (addr == null)
            throw new IOException("Null address");
        if (addr.equals(getMyDestination()))
            throw new IOException("Attempt to connect to myself");
        Hash dest = addr.calculateHash();
        if (_shitlist.contains(dest))
            throw new IOException("Not trying to contact " + dest.toBase64() + ", as they are shitlisted");
        try {
            I2PSocket rv = _manager.connect(addr);
            if (rv != null)
                _shitlist.remove(dest);
            return rv;
        } catch (I2PException ie) {
            _shitlist.add(dest);
            SimpleScheduler.getInstance().addEvent(new Unshitlist(dest), 10*60*1000);
            throw new IOException("Unable to reach the peer " + peer + ": " + ie.getMessage());
        }
    }
    
    private class Unshitlist implements SimpleTimer.TimedEvent {
        private Hash _dest;
        public Unshitlist(Hash dest) { _dest = dest; }
        public void timeReached() { _shitlist.remove(_dest); }
    }
    
    /**
     * Fetch the given URL, returning the file it is stored in, or null on error.
     * No retries.
     */
    public File get(String url) { return get(url, true, 0); }

    /**
     * @param rewrite if true, convert http://KEY.i2p/foo/announce to http://i2p/KEY/foo/announce
     */
    public File get(String url, boolean rewrite) { return get(url, rewrite, 0); }

    /**
     * @param retries if < 0, set timeout to a few seconds
     */
    public File get(String url, int retries) { return get(url, true, retries); }

    /**
     * @param retries if < 0, set timeout to a few seconds
     */
    public File get(String url, boolean rewrite, int retries) {
        if (_log.shouldLog(Log.DEBUG))
            _log.debug("Fetching [" + url + "] proxy=" + _proxyHost + ":" + _proxyPort + ": " + _shouldProxy);
        File out = null;
        try {
            // we could use the system tmp dir but deleteOnExit() doesn't seem to work on all platforms...
            out = SecureFile.createTempFile("i2psnark", null, _tmpDir);
        } catch (IOException ioe) {
            _log.error("temp file error", ioe);
            if (out != null)
                out.delete();
            return null;
        }
        out.deleteOnExit();
        String fetchURL = url;
        if (rewrite)
            fetchURL = rewriteAnnounce(url);
        //_log.debug("Rewritten url [" + fetchURL + "]");
        //EepGet get = new EepGet(_context, _shouldProxy, _proxyHost, _proxyPort, retries, out.getAbsolutePath(), fetchURL);
        // Use our tunnel for announces and .torrent fetches too! Make sure we're connected first...
        int timeout;
        if (retries < 0) {
            if (!connected())
                return null;
            timeout = EEPGET_CONNECT_TIMEOUT_SHORT;
            retries = 0;
        } else {
            timeout = EEPGET_CONNECT_TIMEOUT;
            if (!connected()) {
                if (!connect())
                    return null;
            }
        }
        EepGet get = new I2PSocketEepGet(_context, _manager, retries, out.getAbsolutePath(), fetchURL);
        if (get.fetch(timeout)) {
            if (_log.shouldLog(Log.DEBUG))
                _log.debug("Fetch successful [" + url + "]: size=" + out.length());
            return out;
        } else {
            if (_log.shouldLog(Log.WARN))
                _log.warn("Fetch failed [" + url + "]");
            out.delete();
            return null;
        }
    }
    
    public I2PServerSocket getServerSocket() { 
        I2PSocketManager mgr = _manager;
        if (mgr != null)
            return mgr.getServerSocket();
        else
            return null;
    }
    
    String getOurIPString() {
        Destination dest = getMyDestination();
        if (dest != null)
            return dest.toBase64();
        return "unknown";
    }

    /**
     *  @return dest or null
     *  @since 0.8.4
     */
    Destination getMyDestination() {
        if (_manager == null)
            return null;
        I2PSession sess = _manager.getSession();
        if (sess != null)
            return sess.getMyDestination();
        return null;
    }

    /** Base64 only - static (no naming service) */
    static Destination getDestinationFromBase64(String ip) {
        if (ip == null) return null;
        if (ip.endsWith(".i2p")) {
            if (ip.length() < 520)
                    return null;
            try {
                return new Destination(ip.substring(0, ip.length()-4)); // sans .i2p
            } catch (DataFormatException dfe) {
                return null;
            }
        } else {
            try {
                return new Destination(ip);
            } catch (DataFormatException dfe) {
                return null;
            }
        }
    }

    private static final int BASE32_HASH_LENGTH = 52;   // 1 + Hash.HASH_LENGTH * 8 / 5

    /** Base64 Hash or Hash.i2p or name.i2p using naming service */
    Destination getDestination(String ip) {
        if (ip == null) return null;
        if (ip.endsWith(".i2p")) {
            if (ip.length() < 520) {   // key + ".i2p"
                if (_manager != null && ip.length() == BASE32_HASH_LENGTH + 8 && ip.endsWith(".b32.i2p")) {
                    // Use existing I2PSession for b32 lookups if we have it
                    // This is much more efficient than using the naming service
                    I2PSession sess = _manager.getSession();
                    if (sess != null) {
                        byte[] b = Base32.decode(ip.substring(0, BASE32_HASH_LENGTH));
                        if (b != null) {
                            //Hash h = new Hash(b);
                            Hash h = Hash.create(b);
                            if (_log.shouldLog(Log.INFO))
                                _log.info("Using existing session for lookup of " + ip);
                            try {
                                return sess.lookupDest(h);
                            } catch (I2PSessionException ise) {
                            }
                        }
                    }
                }
                if (_log.shouldLog(Log.INFO))
                    _log.info("Using naming service for lookup of " + ip);
                return _context.namingService().lookup(ip);
            }
            if (_log.shouldLog(Log.INFO))
                _log.info("Creating Destination for " + ip);
            try {
                return new Destination(ip.substring(0, ip.length()-4)); // sans .i2p
            } catch (DataFormatException dfe) {
                return null;
            }
        } else {
            if (_log.shouldLog(Log.INFO))
                _log.info("Creating Destination for " + ip);
            try {
                return new Destination(ip);
            } catch (DataFormatException dfe) {
                return null;
            }
        }
    }

    public String lookup(String name) {
        Destination dest = getDestination(name);
	if (dest == null)
            return null;
        return dest.toBase64();
    }

    /**
     * Given http://KEY.i2p/foo/announce turn it into http://i2p/KEY/foo/announce
     * Given http://tracker.blah.i2p/foo/announce leave it alone
     */
    String rewriteAnnounce(String origAnnounce) {
        int destStart = "http://".length();
        int destEnd = origAnnounce.indexOf(".i2p");
        if (destEnd < destStart + 516)
            return origAnnounce;
        int pathStart = origAnnounce.indexOf('/', destEnd);
        String rv = "http://i2p/" + origAnnounce.substring(destStart, destEnd) + origAnnounce.substring(pathStart);
        //_log.debug("Rewriting [" + origAnnounce + "] as [" + rv + "]");
        return rv;
    }
    
    /** @param ot non-null */
    public void setOpenTrackers(List<String> ot) { 
        _openTrackers = ot;
    }

    /** List of open trackers to use as backups
     *  @return non-null, possibly unmodifiable, empty if disabled
     */
    public List<String> getOpenTrackers() { 
        if (!shouldUseOpenTrackers())
            return Collections.EMPTY_LIST;
        return _openTrackers;
    }
    
    public void setUseOpenTrackers(boolean yes) {
        _shouldUseOT = yes;
    }

    public boolean shouldUseOpenTrackers() {
        return _shouldUseOT;
    }
    
    /** @since DHT */
    public synchronized void setUseDHT(boolean yes) {
        _shouldUseDHT = yes;
        if (yes && _manager != null && _dht == null) {
            _dht = new KRPC(_context, _manager.getSession());
        } else if (!yes && _dht != null) {
            _dht.stop();
            _dht = null;
        }
    }

    /** @since DHT */
    public boolean shouldUseDHT() {
        return _shouldUseDHT;
    }

    /**
     *  Like DataHelper.toHexString but ensures no loss of leading zero bytes
     *  @since 0.8.4
     */
    public static String toHex(byte[] b) {
        StringBuilder buf = new StringBuilder(40);
        for (int i = 0; i < b.length; i++) {
            int bi = b[i] & 0xff;
            if (bi < 16)
                buf.append('0');
            buf.append(Integer.toHexString(bi));
        }
        return buf.toString();
    }

    /** hook between snark's logger and an i2p log */
    void debug(String msg, int snarkDebugLevel) {
        debug(msg, snarkDebugLevel, null);
    }
    void debug(String msg, int snarkDebugLevel, Throwable t) {
        if (t instanceof OutOfMemoryError) {
            try { Thread.sleep(100); } catch (InterruptedException ie) {}
            try {
                t.printStackTrace();
            } catch (Throwable tt) {}
            try {
                System.out.println("OOM thread: " + Thread.currentThread().getName());
            } catch (Throwable tt) {}
        }
        switch (snarkDebugLevel) {
            case 0:
            case 1:
                _log.error(msg, t);
                break;
            case 2:
                _log.warn(msg, t);
                break;
            case 3:
            case 4:
                _log.info(msg, t);
                break;
            case 5:
            case 6:
            default:
                _log.debug(msg, t);
                break;
        }
    }

    private static final String BUNDLE_NAME = "org.klomp.snark.web.messages";

    /** lang in routerconsole.lang property, else current locale */
    public String getString(String key) {
        return Translate.getString(key, _context, BUNDLE_NAME);
    }

    /**
     *  translate a string with a parameter
     *  This is a lot more expensive than getString(s, ctx), so use sparingly.
     *
     *  @param s string to be translated containing {0}
     *    The {0} will be replaced by the parameter.
     *    Single quotes must be doubled, i.e. ' -> '' in the string.
     *  @param o parameter, not translated.
     *    To tranlslate parameter also, use _("foo {0} bar", _("baz"))
     *    Do not double the single quotes in the parameter.
     *    Use autoboxing to call with ints, longs, floats, etc.
     */
    public String getString(String s, Object o) {
        return Translate.getString(s, o, _context, BUNDLE_NAME);
    }

    /** {0} and {1} */
    public String getString(String s, Object o, Object o2) {
        return Translate.getString(s, o, o2, _context, BUNDLE_NAME);
    }

    /** ngettext @since 0.7.14 */
    public String getString(int n, String s, String p) {
        return Translate.getString(n, s, p, _context, BUNDLE_NAME);
    }
}<|MERGE_RESOLUTION|>--- conflicted
+++ resolved
@@ -281,16 +281,11 @@
         // FIXME this can cause race NPEs elsewhere
         _manager = null;
         _shitlist.clear();
-<<<<<<< HEAD
-        if (mgr != null)
-            mgr.destroySocketManager();
-=======
         if (mgr != null) {
             if (_log.shouldLog(Log.DEBUG))
                 _log.debug("Disconnecting from I2P", new Exception("I did it"));
             mgr.destroySocketManager();
         }
->>>>>>> e383477b
         // this will delete a .torrent file d/l in progress so don't do that...
         FileUtil.rmdir(_tmpDir, false);
         // in case the user will d/l a .torrent file next...
