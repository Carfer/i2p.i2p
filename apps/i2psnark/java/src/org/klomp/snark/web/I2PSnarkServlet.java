--- conflicted
+++ resolved
@@ -869,15 +869,7 @@
             return ((bytes + 512*1024*1024)/(1024*1024*1024)) + "GB";
     }
     
-<<<<<<< HEAD
-    private static final String HEADER = "<link href=\"../themes/console/snark.css\" rel=\"stylesheet\" type=\"text/css\" />";
-=======
-    private static final String HEADER_BEGIN = "<html>\n" +
-                                               "<head>\n" +
-                                               "<title>I2PSnark - Anonymous BitTorrent Client</title>\n";
-                                         
     private static final String HEADER = "<link href=\"../themes/console/snark.css\" rel=\"stylesheet\" type=\"text/css\" >";
->>>>>>> 73537d27
                                        
 
     private static final String TABLE_HEADER = "<table border=\"0\" class=\"snarkTorrents\" width=\"100%\" cellpadding=\"0 10px\">\n" +
