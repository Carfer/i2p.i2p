--- conflicted
+++ resolved
@@ -242,7 +242,7 @@
         out.write(TABLE_HEADER);
         out.write("<img border=\"0\" src=\"/themes/snark/ubergine/images/status.png\"");
         out.write(" title=\"");
-        out.write(_("Torrent Status"));
+        out.write(_("Status"));
         out.write("\">");
         out.write(_("Status"));
         if (_manager.util().connected() && !snarks.isEmpty()) {
@@ -250,24 +250,24 @@
             out.write(req.getRequestURI());
             if (peerParam != null) {
                 out.write("\">");
-        out.write("<img border=\"0\" src=\"/themes/snark/ubergine/images/showpeers.png\" title=\"");
-        out.write(_("Toggle Peer Visibility"));
-        out.write("\" alt=\"");
-        out.write(_("Hide Peers"));
-        out.write("\">");
+                out.write("<img border=\"0\" src=\"/themes/snark/ubergine/images/showpeers.png\" title=\"");
+                out.write(_("Hide Peers"));
+                out.write("\" alt=\"");
+                out.write(_("Hide Peers"));
+                out.write("\">");
             } else {
                 out.write("?p=1\">");
-        out.write("<img border=\"0\" src=\"/themes/snark/ubergine/images/hidepeers.png\" title=\"");
-        out.write(_("Toggle Peer Visibility"));
-        out.write("\" alt=\"");
-        out.write(_("Show Peers"));
-        out.write("\">");
+                out.write("<img border=\"0\" src=\"/themes/snark/ubergine/images/hidepeers.png\" title=\"");
+                out.write(_("Show Peers"));
+                out.write("\" alt=\"");
+                out.write(_("Show Peers"));
+                out.write("\">");
             }
             out.write("</a><br>\n"); 
         }
         out.write("</th>\n<th align=\"left\">");
         out.write("<img border=\"0\" src=\"/themes/snark/ubergine/images/torrent.png\" title=\"");
-        out.write(_("Loaded Torrents"));
+        out.write(_("Torrent"));
         out.write("\">");
         out.write(_("Torrent"));
         out.write("</th>\n<th align=\"center\">");
@@ -277,21 +277,21 @@
         out.write(_("ETA"));
         out.write("</th>\n<th align=\"center\">");
         out.write("<img border=\"0\" src=\"/themes/console/images/inbound.png\" title=\"");
-        out.write(_("Data Downloaded"));
+        out.write(_("Downloaded"));
         out.write("\">");
         out.write(_("RX"));
         out.write("</th>\n<th align=\"center\">");
         out.write("<img border=\"0\" src=\"/themes/console/images/outbound.png\" title=\"");
-        out.write(_("Data Uploaded"));
+        out.write(_("Uploaded"));
         out.write("\">");
         out.write(_("TX"));
         out.write("</th>\n<th align=\"center\">");
         out.write("<img border=\"0\" src=\"/themes/console/images/inbound.png\" title=\"");
-        out.write(_("Download Speed"));
+        out.write(_("Down Rate"));
         out.write("\">Rate");
         out.write("</th>\n<th align=\"center\">");
         out.write("<img border=\"0\" src=\"/themes/console/images/outbound.png\" title=\"");
-        out.write(_("Upload Speed"));
+        out.write(_("Up Rate"));
         out.write("\">");
         out.write(_("Rate"));
         out.write("</th>\n");
@@ -302,7 +302,7 @@
             out.write(_("Stop all torrents and the I2P tunnel"));
             out.write("\">");
             out.write("<img src=\"/themes/snark/ubergine/images/stop_all.png\" title=\"");
-            out.write(_("Stop All Torrents"));
+            out.write(_("Stop all torrents and the I2P tunnel"));
             out.write("\" alt=\"");
             out.write(_("Stop All"));
             out.write("\">");
@@ -313,7 +313,7 @@
             out.write(_("Start all torrents and the I2P tunnel"));
             out.write("\">");
             out.write("<img src=\"/themes/snark/ubergine/images/start_all.png\" title=\"");
-            out.write(_("Start All Torrents"));
+            out.write(_("Start all torrents and the I2P tunnel"));
             out.write("\" alt=\"Start All\">");
             out.write("</a>");
         } else {
@@ -721,7 +721,7 @@
                                curPeers + "/" +
                                ngettext("1 peer", "{0} peers", knownPeers)  + "</a>";
             else
-                statusString = "<img border=\"0\" src=\"/themes/snark/ubergine/images/complete.png\" title=\"" + _("Complete") + "\">" + _("Not Seeding");
+                statusString = "<img border=\"0\" src=\"/themes/snark/ubergine/images/complete.png\" title=\"" + _("Complete") + "\">" + _("Complete");
         } else {
             if (isRunning && curPeers > 0 && downBps > 0 && !showPeers)
                 statusString = "<img border=\"0\" src=\"/themes/snark/ubergine/images/downloading.png\" title=\"" + _("Downloading") + "\">" +
@@ -730,7 +730,7 @@
                                ngettext("1 peer", "{0} peers", knownPeers) + "</a>";
             else if (isRunning && curPeers > 0 && downBps > 0)
                 statusString = "<img border=\"0\" src=\"/themes/snark/ubergine/images/downloading.png\" title=\"" + _("Downloading") + "\">" +
-  " (" + curPeers + "/" +
+                               curPeers + "/" +
                                ngettext("1 peer", "{0} peers", knownPeers);
             else if (isRunning && curPeers > 0 && !showPeers)
                 statusString = "<img border=\"0\" src=\"/themes/snark/ubergine/images/stalled.png\" title=\"" + _("Stalled") + "\">" +
@@ -793,7 +793,7 @@
                 baseURL = baseURL.substring(e + 1);
                 out.write("&nbsp;<a href=\"" + baseURL + "details.php?dllist=1&filelist=1&info_hash=");
                 out.write(TrackerClient.urlencode(snark.meta.getInfoHash()));
-                out.write("\" title=\"" + name +  _("Tracker") + "\" target=\"_blank\">");
+                out.write("\" title=\"" + name + ' ' + _("Tracker") + "\" target=\"_blank\">");
                 out.write("<img border=\"0\" src=\"/themes/snark/ubergine/images/details.png\">");
                 out.write("</a>");
                 break;
@@ -807,7 +807,7 @@
         out.write("</td>\n\t");
         out.write("<td align=\"right\" class=\"snarkTorrentDownloaded " + rowClass + "\">");
         if (remaining > 0)
-            out.write(formatSize(total-remaining) + "/" + formatSize(total)); // 18MB/3GB
+            out.write(formatSize(total-remaining) + "&thinsp;/&thinsp;" + formatSize(total)); // 18MB/3GB; thin space so it will line break well
         else
             out.write(formatSize(total)); // 3GB
         out.write("</td>\n\t");
@@ -831,7 +831,7 @@
             out.write(_("Stop the torrent"));
             out.write("\">");
             out.write("<img src=\"/themes/snark/ubergine/images/stop.png\" title=\"");
-            out.write(_("Stop Torrent"));
+            out.write(_("Stop"));
             out.write("\" alt=\"");
             out.write(_("Stop"));
             out.write("\">");
@@ -843,7 +843,7 @@
                 out.write(_("Start the torrent"));
                 out.write("\">");
                 out.write("<img src=\"/themes/snark/ubergine/images/start.png\" title=\"");
-                out.write(_("Start Torrent"));
+                out.write(_("Start the torrent"));
                 out.write("\" alt=\"");
                 out.write(_("Start"));
                 out.write("\">");
@@ -859,7 +859,7 @@
             out.write(_("Are you sure you want to delete the file \\''{0}.torrent\\'' (downloaded data will not be deleted) ?", fullFilename));
             out.write("')) { return false; }\">");
             out.write("<img src=\"/themes/snark/ubergine/images/remove.png\" title=\"");
-            out.write(_("Remove Torrent"));
+            out.write(_("Remove"));
             out.write("\" alt=\"");
             out.write(_("Remove"));
             out.write("\">");
@@ -874,7 +874,7 @@
             out.write(_("Are you sure you want to delete the torrent \\''{0}\\'' and all downloaded data?", fullFilename));
             out.write("')) { return false; }\">");
             out.write("<img src=\"/themes/snark/ubergine/images/delete.png\" title=\"");
-            out.write(_("Delete Torrent + Data"));
+            out.write(_("Delete"));
             out.write("\" alt=\"");
             out.write(_("Delete"));
             out.write("\">");
@@ -1010,7 +1010,7 @@
         out.write(_("Add torrent"));
         out.write("\" name=\"foo\" ><br>\n");
         out.write("<tr><td>&nbsp;<td><span class=\"snarkAddInfo\">");
-        out.write(_("You can also copy .torrent files to: {0}.", "<code>" + _manager.getDataDir().getAbsolutePath ())) + "</code>";
+        out.write(_("You can also copy .torrent files to: {0}.", "<code>" + _manager.getDataDir().getAbsolutePath () + "</code>"));
         out.write("\n");
         out.write(_("Removing a .torrent will cause it to stop."));
         out.write("<br></span></table>\n");
@@ -1265,13 +1265,13 @@
     // rounding makes us look faster :)
     private static String formatSize(long bytes) {
         if (bytes < 5*1024)
-            return bytes + " B";
+            return bytes + "&nbsp;B";
         else if (bytes < 5*1024*1024)
-            return ((bytes + 512)/1024) + " KB";
+            return ((bytes + 512)/1024) + "&nbsp;KB";
         else if (bytes < 10*1024*1024*1024l)
-            return ((bytes + 512*1024)/(1024*1024)) + " MB";
+            return ((bytes + 512*1024)/(1024*1024)) + "&nbsp;MB";
         else
-            return ((bytes + 512*1024*1024)/(1024*1024*1024)) + " GB";
+            return ((bytes + 512*1024*1024)/(1024*1024*1024)) + "&nbsp;GB";
     }
     
     /** @since 0.7.14 */
@@ -1355,17 +1355,8 @@
             title = title.substring(0, title.length() - 1);
         title = _("Torrent") + ": " + title;
         buf.append(title);
-<<<<<<< HEAD
         buf.append("</TITLE>").append(HEADER).append("<link rel=\"shortcut icon\" href=\"/themes/snark/ubergine/favicon.ico\"></HEAD><BODY>\n<center><div class=\"snarknavbar\"> <a href=\"/i2psnark/\" title=\"Torrents\"");
         buf.append(" class=\"snarkRefresh\">I2PSnark</a>").append("</div>");
-       
-        buf.append("<div class=\"page\"><div class=\"mainsection\">" +
-                   "<TABLE BORDER=0 class=\"snarkTorrents\" cellpadding=\"5px 10px\">" +
-                   "<thead><tr><th>").append("<img border=\"0\" src=\"/themes/snark/ubergine/images/file.png\" title=\"").append(_("File")).append("\" alt=\"").append(_("File")).append("\">&nbsp;").append(title).append("</th><th align=\"right\">").append("<img border=\"0\" src=\"/themes/snark/ubergine/images/size.png\" title=\"").append(_("FileSize")).append("\" alt=\"").append(_("FileSize")).append("\">").append(_("Size"));
-          buf.append("</th><th>").append("<img border=\"0\" src=\"/themes/snark/ubergine/images/status.png\" title=\"").append(_("Download Status")).append("\">").append(_("Status")).append("</th></tr></thead>");
-=======
-        buf.append("</TITLE>").append(HEADER).append("</HEAD><BODY>\n<div class=\"snarknavbar\">");
-        buf.append(title);
         
         if (parent)
         {
@@ -1382,12 +1373,11 @@
         if (showPriority)
             buf.append("<form action=\"").append(base).append("\" method=\"POST\">\n");
         buf.append("<TABLE BORDER=0 class=\"snarkTorrents\" cellpadding=\"5px 10px\">" +
-                   "<thead><tr><th>").append(_("File")).append("</th><th>").append(_("Size"))
-           .append("</th><th>").append(_("Status")).append("</th>");
+                   "<thead><tr><th>").append("<img border=\"0\" src=\"/themes/snark/ubergine/images/file.png\" title=\"").append(_("File")).append("\" alt=\"").append(_("File")).append("\">&nbsp;").append(title).append("</th><th align=\"right\">").append("<img border=\"0\" src=\"/themes/snark/ubergine/images/size.png\" title=\"").append(_("FileSize")).append("\" alt=\"").append(_("FileSize")).append("\">").append(_("Size"));
+        buf.append("</th><th>").append("<img border=\"0\" src=\"/themes/snark/ubergine/images/status.png\" title=\"").append(_("Download Status")).append("\">").append(_("Status")).append("</th>");
         if (showPriority)
             buf.append("<th>").append(_("Priority")).append("</th>");
         buf.append("</tr></thead>\n");
->>>>>>> ddc86b54
         //DateFormat dfmt=DateFormat.getDateTimeInstance(DateFormat.MEDIUM,
         //                                               DateFormat.MEDIUM);
         boolean showSaveButton = false;
@@ -1504,26 +1494,10 @@
             buf.append(_("Save priorities"));
             buf.append("\" name=\"foo\" ></th></tr></thead>\n");
         }
-
-            if (parent)
-        {
-            buf.append("<tfoot align=\"left\"><tr><td colspan=\"3\"><A HREF=\"");
-            // corrupts utf-8
-            //buf.append(URI.encodePath(URI.addPaths(base,"../")));
-            buf.append(URI.addPaths(base,"../"));
-            buf.append("\"><img border=\"0\" src=\"/themes/snark/ubergine/images/up.png\"> ")
-               .append(_("Up to higher level directory")).append("</A></td></tr></thead>\n");
-        }
-
-
         buf.append("</TABLE>\n");
-<<<<<<< HEAD
-buf.append("</div></div></center></BODY></HTML>\n");
-=======
         if (showPriority)
 	    buf.append("</form>");
 	buf.append("</div></div></BODY></HTML>\n");
->>>>>>> ddc86b54
         
         return buf.toString();
     }
