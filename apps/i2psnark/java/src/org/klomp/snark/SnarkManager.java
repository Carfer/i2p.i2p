package org.klomp.snark;

import java.io.File;
import java.io.FileFilter;
import java.io.FileInputStream;
import java.io.FileOutputStream;
import java.io.FilenameFilter;
import java.io.IOException;
import java.io.OutputStream;
import java.util.ArrayList;
import java.util.Arrays;
import java.util.Collection;
import java.util.Collections;
import java.util.Comparator;
import java.util.HashMap;
import java.util.HashSet;
import java.util.Iterator;
import java.util.List;
import java.util.Map;
import java.util.Properties;
import java.util.Set;
import java.util.StringTokenizer;
import java.util.Queue;
import java.util.concurrent.ConcurrentHashMap;
import java.util.concurrent.LinkedBlockingQueue;

import net.i2p.I2PAppContext;
import net.i2p.data.Base64;
import net.i2p.data.DataHelper;
import net.i2p.util.ConcurrentHashSet;
import net.i2p.util.FileUtil;
import net.i2p.util.I2PAppThread;
import net.i2p.util.Log;
import net.i2p.util.OrderedProperties;
import net.i2p.util.SecureDirectory;
import net.i2p.util.SecureFileOutputStream;
import net.i2p.util.SimpleScheduler;
import net.i2p.util.SimpleTimer;

/**
 * Manage multiple snarks
 */
public class SnarkManager implements Snark.CompleteListener {
    
    /**
     *  Map of (canonical) filename of the .torrent file to Snark instance.
     *  This is a CHM so listTorrentFiles() need not be synced, but
     *  all adds, deletes, and the DirMonitor should sync on it.
     */
    private final Map<String, Snark> _snarks;
    /** used to prevent DirMonitor from deleting torrents that don't have a torrent file yet */
    private final Set<String> _magnets;
    private final Object _addSnarkLock;
    private /* FIXME final FIXME */ File _configFile;
    private Properties _config;
    private final I2PAppContext _context;
    private final Log _log;
    private final Queue<String> _messages;
    private final I2PSnarkUtil _util;
    private PeerCoordinatorSet _peerCoordinatorSet;
    private ConnectionAcceptor _connectionAcceptor;
    private Thread _monitor;
    private volatile boolean _running;
    private volatile boolean _stopping;
    private final Map<String, Tracker> _trackerMap;
    
    public static final String PROP_I2CP_HOST = "i2psnark.i2cpHost";
    public static final String PROP_I2CP_PORT = "i2psnark.i2cpPort";
    public static final String PROP_I2CP_OPTS = "i2psnark.i2cpOptions";
    //public static final String PROP_EEP_HOST = "i2psnark.eepHost";
    //public static final String PROP_EEP_PORT = "i2psnark.eepPort";
    public static final String PROP_UPLOADERS_TOTAL = "i2psnark.uploaders.total";
    public static final String PROP_UPBW_MAX = "i2psnark.upbw.max";
    public static final String PROP_DIR = "i2psnark.dir";
    public static final String PROP_META_PREFIX = "i2psnark.zmeta.";
    public static final String PROP_META_BITFIELD_SUFFIX = ".bitfield";
    public static final String PROP_META_PRIORITY_SUFFIX = ".priority";
    public static final String PROP_META_MAGNET_PREFIX = "i2psnark.magnet.";

    private static final String CONFIG_FILE = "i2psnark.config";
    public static final String PROP_FILES_PUBLIC = "i2psnark.filesPublic";
    public static final String PROP_AUTO_START = "i2snark.autoStart";   // oops
    public static final String DEFAULT_AUTO_START = "false";
    //public static final String PROP_LINK_PREFIX = "i2psnark.linkPrefix";
    //public static final String DEFAULT_LINK_PREFIX = "file:///";
    public static final String PROP_STARTUP_DELAY = "i2psnark.startupDelay";
    public static final String PROP_REFRESH_DELAY = "i2psnark.refreshSeconds";
    public static final String PROP_THEME = "i2psnark.theme";
    public static final String DEFAULT_THEME = "ubergine";
    private static final String PROP_USE_OPENTRACKERS = "i2psnark.useOpentrackers";
    public static final String PROP_OPENTRACKERS = "i2psnark.opentrackers";
    public static final String PROP_PRIVATETRACKERS = "i2psnark.privatetrackers";
    private static final String PROP_USE_DHT = "i2psnark.enableDHT";

    public static final int MIN_UP_BW = 2;
    public static final int DEFAULT_MAX_UP_BW = 10;
    public static final int DEFAULT_STARTUP_DELAY = 3; 
    public static final int DEFAULT_REFRESH_DELAY_SECS = 60;

    /**
     *  "name", "announceURL=websiteURL" pairs
     *  '=' in announceURL must be escaped as &#44;
     */
    public static final String DEFAULT_TRACKERS[] = { 
//       "Postman", "http://YRgrgTLGnbTq2aZOZDJQ~o6Uk5k6TK-OZtx0St9pb0G-5EGYURZioxqYG8AQt~LgyyI~NCj6aYWpPO-150RcEvsfgXLR~CxkkZcVpgt6pns8SRc3Bi-QSAkXpJtloapRGcQfzTtwllokbdC-aMGpeDOjYLd8b5V9Im8wdCHYy7LRFxhEtGb~RL55DA8aYOgEXcTpr6RPPywbV~Qf3q5UK55el6Kex-6VCxreUnPEe4hmTAbqZNR7Fm0hpCiHKGoToRcygafpFqDw5frLXToYiqs9d4liyVB-BcOb0ihORbo0nS3CLmAwZGvdAP8BZ7cIYE3Z9IU9D1G8JCMxWarfKX1pix~6pIA-sp1gKlL1HhYhPMxwyxvuSqx34o3BqU7vdTYwWiLpGM~zU1~j9rHL7x60pVuYaXcFQDR4-QVy26b6Pt6BlAZoFmHhPcAuWfu-SFhjyZYsqzmEmHeYdAwa~HojSbofg0TMUgESRXMw6YThK1KXWeeJVeztGTz25sL8AAAA.i2p/announce.php=http://tracker.postman.i2p/"
//       , "eBook", "http://E71FRom6PZNEqTN2Lr8P-sr23b7HJVC32KoGnVQjaX6zJiXwhJy2HsXob36Qmj81TYFZdewFZa9mSJ533UZgGyQkXo2ahctg82JKYZfDe5uDxAn1E9YPjxZCWJaFJh0S~UwSs~9AZ7UcauSJIoNtpxrtbmRNVFLqnkEDdLZi26TeucfOmiFmIWnVblLniWv3tG1boE9Abd-6j3FmYVrRucYuepAILYt6katmVNOk6sXmno1Eynrp~~MBuFq0Ko6~jsc2E2CRVYXDhGHEMdt-j6JUz5D7S2RIVzDRqQyAZLKJ7OdQDmI31przzmne1vOqqqLC~1xUumZVIvF~yOeJUGNjJ1Vx0J8i2BQIusn1pQJ6UCB~ZtZZLQtEb8EPVCfpeRi2ri1M5CyOuxN0V5ekmPHrYIBNevuTCRC26NP7ZS5VDgx1~NaC3A-CzJAE6f1QXi0wMI9aywNG5KGzOPifcsih8eyGyytvgLtrZtV7ykzYpPCS-rDfITncpn5hliPUAAAA.i2p/pub/bt/announce.php=http://de-ebook-archiv.i2p/pub/bt/"
//       , "Gaytorrents", "http://uxPWHbK1OIj9HxquaXuhMiIvi21iK0~ZiG9d8G0840ZXIg0r6CbiV71xlsqmdnU6wm0T2LySriM0doW2gUigo-5BNkUquHwOjLROiETnB3ZR0Ml4IGa6QBPn1aAq2d9~g1r1nVjLE~pcFnXB~cNNS7kIhX1d6nLgYVZf0C2cZopEow2iWVUggGGnAA9mHjE86zLEnTvAyhbAMTqDQJhEuLa0ZYSORqzJDMkQt90MV4YMjX1ICY6RfUSFmxEqu0yWTrkHsTtRw48l~dz9wpIgc0a0T9C~eeWvmBFTqlJPtQZwntpNeH~jF7nlYzB58olgV2HHFYpVYD87DYNzTnmNWxCJ5AfDorm6AIUCV2qaE7tZtI1h6fbmGpGlPyW~Kw5GXrRfJwNvr6ajwAVi~bPVnrBwDZezHkfW4slOO8FACPR28EQvaTu9nwhAbqESxV2hCTq6vQSGjuxHeOuzBOEvRWkLKOHWTC09t2DbJ94FSqETmZopTB1ukEmaxRWbKSIaAAAA.i2p/announce.php=http://gaytorrents.i2p/"
//       , "NickyB", "http://9On6d3cZ27JjwYCtyJJbowe054d5tFnfMjv4PHsYs-EQn4Y4mk2zRixatvuAyXz2MmRfXG-NAUfhKr0KCxRNZbvHmlckYfT-WBzwwpiMAl0wDFY~Pl8cqXuhfikSG5WrqdPfDNNIBuuznS0dqaczf~OyVaoEOpvuP3qV6wKqbSSLpjOwwAaQPHjlRtNIW8-EtUZp-I0LT45HSoowp~6b7zYmpIyoATvIP~sT0g0MTrczWhbVTUZnEkZeLhOR0Duw1-IRXI2KHPbA24wLO9LdpKKUXed05RTz0QklW5ROgR6TYv7aXFufX8kC0-DaKvQ5JKG~h8lcoHvm1RCzNqVE-2aiZnO2xH08H-iCWoLNJE-Td2kT-Tsc~3QdQcnEUcL5BF-VT~QYRld2--9r0gfGl-yDrJZrlrihHGr5J7ImahelNn9PpkVp6eIyABRmJHf2iicrk3CtjeG1j9OgTSwaNmEpUpn4aN7Kx0zNLdH7z6uTgCGD9Kmh1MFYrsoNlTp4AAAA.i2p/bittorrent/announce.php=http://nickyb.i2p/bittorrent/"
//       , "Orion", "http://gKik1lMlRmuroXVGTZ~7v4Vez3L3ZSpddrGZBrxVriosCQf7iHu6CIk8t15BKsj~P0JJpxrofeuxtm7SCUAJEr0AIYSYw8XOmp35UfcRPQWyb1LsxUkMT4WqxAT3s1ClIICWlBu5An~q-Mm0VFlrYLIPBWlUFnfPR7jZ9uP5ZMSzTKSMYUWao3ejiykr~mtEmyls6g-ZbgKZawa9II4zjOy-hdxHgP-eXMDseFsrym4Gpxvy~3Fv9TuiSqhpgm~UeTo5YBfxn6~TahKtE~~sdCiSydqmKBhxAQ7uT9lda7xt96SS09OYMsIWxLeQUWhns-C~FjJPp1D~IuTrUpAFcVEGVL-BRMmdWbfOJEcWPZ~CBCQSO~VkuN1ebvIOr9JBerFMZSxZtFl8JwcrjCIBxeKPBmfh~xYh16BJm1BBBmN1fp2DKmZ2jBNkAmnUbjQOqWvUcehrykWk5lZbE7bjJMDFH48v3SXwRuDBiHZmSbsTY6zhGY~GkMQHNGxPMMSIAAAA.i2p/bt/announce.php=http://orion.i2p/bt/"
//       , "anonymity", "http://8EoJZIKrWgGuDrxA3nRJs1jsPfiGwmFWL91hBrf0HA7oKhEvAna4Ocx47VLUR9retVEYBAyWFK-eZTPcvhnz9XffBEiJQQ~kFSCqb1fV6IfPiV3HySqi9U5Caf6~hC46fRd~vYnxmaBLICT3N160cxBETqH3v2rdxdJpvYt8q4nMk9LUeVXq7zqCTFLLG5ig1uKgNzBGe58iNcsvTEYlnbYcE930ABmrzj8G1qQSgSwJ6wx3tUQNl1z~4wSOUMan~raZQD60lRK70GISjoX0-D0Po9WmPveN3ES3g72TIET3zc3WPdK2~lgmKGIs8GgNLES1cXTolvbPhdZK1gxddRMbJl6Y6IPFyQ9o4-6Rt3Lp-RMRWZ2TG7j2OMcNSiOmATUhKEFBDfv-~SODDyopGBmfeLw16F4NnYednvn4qP10dyMHcUASU6Zag4mfc2-WivrOqeWhD16fVAh8MoDpIIT~0r9XmwdaVFyLcjbXObabJczxCAW3fodQUnvuSkwzAAAA.i2p/anonymityTracker/announce.php=http://anonymityweb.i2p/anonymityTracker/"
//       , "The freak's tracker", "http://mHKva9x24E5Ygfey2llR1KyQHv5f8hhMpDMwJDg1U-hABpJ2NrQJd6azirdfaR0OKt4jDlmP2o4Qx0H598~AteyD~RJU~xcWYdcOE0dmJ2e9Y8-HY51ie0B1yD9FtIV72ZI-V3TzFDcs6nkdX9b81DwrAwwFzx0EfNvK1GLVWl59Ow85muoRTBA1q8SsZImxdyZ-TApTVlMYIQbdI4iQRwU9OmmtefrCe~ZOf4UBS9-KvNIqUL0XeBSqm0OU1jq-D10Ykg6KfqvuPnBYT1BYHFDQJXW5DdPKwcaQE4MtAdSGmj1epDoaEBUa9btQlFsM2l9Cyn1hzxqNWXELmx8dRlomQLlV4b586dRzW~fLlOPIGC13ntPXogvYvHVyEyptXkv890jC7DZNHyxZd5cyrKC36r9huKvhQAmNABT2Y~pOGwVrb~RpPwT0tBuPZ3lHYhBFYmD8y~AOhhNHKMLzea1rfwTvovBMByDdFps54gMN1mX4MbCGT4w70vIopS9yAAAA.i2p/bytemonsoon/announce.php"
//       , "mastertracker", "http://VzXD~stRKbL3MOmeTn1iaCQ0CFyTmuFHiKYyo0Rd~dFPZFCYH-22rT8JD7i-C2xzYFa4jT5U2aqHzHI-Jre4HL3Ri5hFtZrLk2ax3ji7Qfb6qPnuYkuiF2E2UDmKUOppI8d9Ye7tjdhQVCy0izn55tBaB-U7UWdcvSK2i85sauyw3G0Gfads1Rvy5-CAe2paqyYATcDmGjpUNLoxbfv9KH1KmwRTNH6k1v4PyWYYnhbT39WfKMbBjSxVQRdi19cyJrULSWhjxaQfJHeWx5Z8Ev4bSPByBeQBFl2~4vqy0S5RypINsRSa3MZdbiAAyn5tr5slWR6QdoqY3qBQgBJFZppy-3iWkFqqKgSxCPundF8gdDLC5ddizl~KYcYKl42y9SGFHIukH-TZs8~em0~iahzsqWVRks3zRG~tlBcX2U3M2~OJs~C33-NKhyfZT7-XFBREvb8Szmd~p66jDxrwOnKaku-G6DyoQipJqIz4VHmY9-y5T8RrUcJcM-5lVoMpAAAA.i2p/announce.php=http://tracker.mastertracker.i2p/"
//       , "Galen", "http://5jpwQMI5FT303YwKa5Rd38PYSX04pbIKgTaKQsWbqoWjIfoancFdWCShXHLI5G5ofOb0Xu11vl2VEMyPsg1jUFYSVnu4-VfMe3y4TKTR6DTpetWrnmEK6m2UXh91J5DZJAKlgmO7UdsFlBkQfR2rY853-DfbJtQIFl91tbsmjcA5CGQi4VxMFyIkBzv-pCsuLQiZqOwWasTlnzey8GcDAPG1LDcvfflGV~6F5no9mnuisZPteZKlrv~~TDoXTj74QjByWc4EOYlwqK8sbU9aOvz~s31XzErbPTfwiawiaZ0RUI-IDrKgyvmj0neuFTWgjRGVTH8bz7cBZIc3viy6ioD-eMQOrXaQL0TCWZUelRwHRvgdPiQrxdYQs7ixkajeHzxi-Pq0EMm5Vbh3j3Q9kfUFW3JjFDA-MLB4g6XnjCbM5J1rC0oOBDCIEfhQkszru5cyLjHiZ5yeA0VThgu~c7xKHybv~OMXION7V8pBKOgET7ZgAkw1xgYe3Kkyq5syAAAA.i2p/tr/announce.php=http://galen.i2p/tr/"
       "Postman", "http://tracker2.postman.i2p/announce.php=http://tracker2.postman.i2p/"
       ,"Welterde", "http://tracker.welterde.i2p/a=http://tracker.welterde.i2p/stats?mode=top5"
       ,"Diftracker", "http://n--XWjHjUPjnMNrSwXA2OYXpMIUL~u4FNXnrt2HtjK3y6j~4SOClyyeKzd0zRPlixxkCe2wfBIYye3bZsaqAD8bd0QMmowxbq91WpjsPfKMiphJbePKXtYAVARiy0cqyvh1d2LyDE-6wkvgaw45hknmS0U-Dg3YTJZbAQRU2SKXgIlAbWCv4R0kDFBLEVpReDiJef3rzAWHiW8yjmJuJilkYjMwlfRjw8xx1nl2s~yhlljk1pl13jGYb0nfawQnuOWeP-ASQWvAAyVgKvZRJE2O43S7iveu9piuv7plXWbt36ef7ndu2GNoNyPOBdpo9KUZ-NOXm4Kgh659YtEibL15dEPAOdxprY0sYUurVw8OIWqrpX7yn08nbi6qHVGqQwTpxH35vkL8qrCbm-ym7oQJQnNmSDrNTyWYRFSq5s5~7DAdFDzqRPW-pX~g0zEivWj5tzkhvG9rVFgFo0bpQX3X0PUAV9Xbyf8u~v8Zbr9K1pCPqBq9XEr4TqaLHw~bfAAAA.i2p/announce.php=http://diftracker.i2p/"
//       , "CRSTRACK", "http://b4G9sCdtfvccMAXh~SaZrPqVQNyGQbhbYMbw6supq2XGzbjU4NcOmjFI0vxQ8w1L05twmkOvg5QERcX6Mi8NQrWnR0stLExu2LucUXg1aYjnggxIR8TIOGygZVIMV3STKH4UQXD--wz0BUrqaLxPhrm2Eh9Hwc8TdB6Na4ShQUq5Xm8D4elzNUVdpM~RtChEyJWuQvoGAHY3ppX-EJJLkiSr1t77neS4Lc-KofMVmgI9a2tSSpNAagBiNI6Ak9L1T0F9uxeDfEG9bBSQPNMOSUbAoEcNxtt7xOW~cNOAyMyGydwPMnrQ5kIYPY8Pd3XudEko970vE0D6gO19yoBMJpKx6Dh50DGgybLQ9CpRaynh2zPULTHxm8rneOGRcQo8D3mE7FQ92m54~SvfjXjD2TwAVGI~ae~n9HDxt8uxOecAAvjjJ3TD4XM63Q9TmB38RmGNzNLDBQMEmJFpqQU8YeuhnS54IVdUoVQFqui5SfDeLXlSkh4vYoMU66pvBfWbAAAA.i2p/tracker/announce.php=http://crstrack.i2p/tracker/"
//       ,"Exotrack", "http://blbgywsjubw3d2zih2giokakhe3o2cko7jtte4risb3hohbcoyva.b32.i2p/announce.php=http://exotrack.i2p/"
    };
    
    /** comma delimited list of name=announceURL=baseURL for the trackers to be displayed */
    public static final String PROP_TRACKERS = "i2psnark.trackers";

    private static final SnarkManager _instance = new SnarkManager();

    public static SnarkManager instance() { return _instance; }

    private SnarkManager() {
        _snarks = new ConcurrentHashMap();
        _magnets = new ConcurrentHashSet();
        _addSnarkLock = new Object();
        _context = I2PAppContext.getGlobalContext();
        _log = _context.logManager().getLog(SnarkManager.class);
        _messages = new LinkedBlockingQueue();
        _util = new I2PSnarkUtil(_context);
        _configFile = new File(CONFIG_FILE);
        if (!_configFile.isAbsolute())
            _configFile = new File(_context.getConfigDir(), CONFIG_FILE);
        _trackerMap = new ConcurrentHashMap(4);
        loadConfig(null);
    }

    /** Caller _must_ call loadConfig(file) before this if setting new values
     *  for i2cp host/port or i2psnark.dir
     */
    public void start() {
        _running = true;
        _peerCoordinatorSet = new PeerCoordinatorSet();
        _connectionAcceptor = new ConnectionAcceptor(_util);
        _monitor = new I2PAppThread(new DirMonitor(), "Snark DirMonitor", true);
        _monitor.start();
        // Not required, Jetty has a shutdown hook
        //_context.addShutdownTask(new SnarkManagerShutdown());
    }

    /*
     *  Called by the webapp at Jetty shutdown.
     *  Stops all torrents. Does not close the tunnel, so the announces have a chance.
     *  Fix this so an individual webaapp stop will close the tunnel.
     *  Runs inline.
     */
    public void stop() {
        _running = false;
        _monitor.interrupt();
        _connectionAcceptor.halt();
        stopAllTorrents(true);
    }
    
    /** @since 0.9.1 */
    public boolean isStopping() { return _stopping; }

    /** hook to I2PSnarkUtil for the servlet */
    public I2PSnarkUtil util() { return _util; }

    private static final int MAX_MESSAGES = 100;

    public void addMessage(String message) {
        _messages.offer(message);
        while (_messages.size() > MAX_MESSAGES) {
            _messages.poll();
        }
        if (_log.shouldLog(Log.INFO))
            _log.info("MSG: " + message);
    }
    
    /** newest last */
    public List<String> getMessages() {
        if (_messages.isEmpty())
            return Collections.EMPTY_LIST;
        return new ArrayList(_messages);
    }
    
    /** @since 0.9 */
    public void clearMessages() {
            _messages.clear();
    }
    
    /**
     *  @return default false
     *  @since 0.8.9
     */
    public boolean areFilesPublic() {
        return Boolean.valueOf(_config.getProperty(PROP_FILES_PUBLIC)).booleanValue();
    }

    public boolean shouldAutoStart() {
        return Boolean.valueOf(_config.getProperty(PROP_AUTO_START, DEFAULT_AUTO_START)).booleanValue();
    }

/****
    public String linkPrefix() {
        return _config.getProperty(PROP_LINK_PREFIX, DEFAULT_LINK_PREFIX + getDataDir().getAbsolutePath() + File.separatorChar);
    }
****/

    /**
     *  @return -1 for never
     *  @since 0.8.9
     */
    public int getRefreshDelaySeconds() { 
        try {
	    return Integer.parseInt(_config.getProperty(PROP_REFRESH_DELAY));
        } catch (NumberFormatException nfe) {
            return DEFAULT_REFRESH_DELAY_SECS;
        }
    }

    private int getStartupDelayMinutes() { 
        try {
	    return Integer.parseInt(_config.getProperty(PROP_STARTUP_DELAY));
        } catch (NumberFormatException nfe) {
            return DEFAULT_STARTUP_DELAY;
        }
    }

    public File getDataDir() { 
        String dir = _config.getProperty(PROP_DIR, "i2psnark");
        File f;
        if (areFilesPublic())
            f = new File(dir);
        else
            f = new SecureDirectory(dir);
        if (!f.isAbsolute()) {
            if (areFilesPublic())
                f = new File(_context.getAppDir(), dir);
            else
                f = new SecureDirectory(_context.getAppDir(), dir);
        }
        return f; 
    }

    /** null to set initial defaults */
    public void loadConfig(String filename) {
        if (_config == null)
            _config = new OrderedProperties();
        if (filename != null) {
            File cfg = new File(filename);
            if (!cfg.isAbsolute())
                cfg = new File(_context.getConfigDir(), filename);
            _configFile = cfg;
            if (cfg.exists()) {
                try {
                    DataHelper.loadProps(_config, cfg);
                } catch (IOException ioe) {
                   _log.error("Error loading I2PSnark config '" + filename + "'", ioe);
                }
            } 
        } 
        // now add sane defaults
        if (!_config.containsKey(PROP_I2CP_HOST))
            _config.setProperty(PROP_I2CP_HOST, "127.0.0.1");
        if (!_config.containsKey(PROP_I2CP_PORT))
            _config.setProperty(PROP_I2CP_PORT, "7654");
        if (!_config.containsKey(PROP_I2CP_OPTS))
            _config.setProperty(PROP_I2CP_OPTS, "inbound.length=2 inbound.lengthVariance=0 outbound.length=2 outbound.lengthVariance=0 inbound.quantity=3 outbound.quantity=3");
        //if (!_config.containsKey(PROP_EEP_HOST))
        //    _config.setProperty(PROP_EEP_HOST, "127.0.0.1");
        //if (!_config.containsKey(PROP_EEP_PORT))
        //    _config.setProperty(PROP_EEP_PORT, "4444");
        if (!_config.containsKey(PROP_UPLOADERS_TOTAL))
            _config.setProperty(PROP_UPLOADERS_TOTAL, "" + Snark.MAX_TOTAL_UPLOADERS);
        if (!_config.containsKey(PROP_DIR))
            _config.setProperty(PROP_DIR, "i2psnark");
        if (!_config.containsKey(PROP_AUTO_START))
            _config.setProperty(PROP_AUTO_START, DEFAULT_AUTO_START);
        if (!_config.containsKey(PROP_REFRESH_DELAY))
            _config.setProperty(PROP_REFRESH_DELAY, Integer.toString(DEFAULT_REFRESH_DELAY_SECS));
        if (!_config.containsKey(PROP_STARTUP_DELAY))
            _config.setProperty(PROP_STARTUP_DELAY, Integer.toString(DEFAULT_STARTUP_DELAY));
        if (!_config.containsKey(PROP_THEME))
            _config.setProperty(PROP_THEME, DEFAULT_THEME);
        if (!_config.containsKey(PROP_USE_DHT))
            _config.setProperty(PROP_USE_DHT, Boolean.toString(I2PSnarkUtil.DEFAULT_USE_DHT));
        updateConfig();
    }
    /**
     * Get current theme.
     * @return String -- the current theme
     */
    public String getTheme() {
        String theme = _config.getProperty(PROP_THEME);
        return theme;
    }

    /**
     * Get all themes
     * @return String[] -- Array of all the themes found.
     */
    public String[] getThemes() {
            String[] themes = null;
            // "docs/themes/snark/"
            File dir = new File(_context.getBaseDir(), "docs/themes/snark");
            FileFilter fileFilter = new FileFilter() { public boolean accept(File file) { return file.isDirectory(); } };
            // Walk the themes dir, collecting the theme names, and append them to the map
            File[] dirnames = dir.listFiles(fileFilter);
            if (dirnames != null) {
                themes = new String[dirnames.length];
                for(int i = 0; i < dirnames.length; i++) {
                    themes[i] = dirnames[i].getName();
                }
            }
            // return the map.
            return themes;
    }


    /** call from DirMonitor since loadConfig() is called before router I2CP is up */
    private void getBWLimit() {
        if (!_config.containsKey(PROP_UPBW_MAX)) {
            int[] limits = BWLimits.getBWLimits(_util.getI2CPHost(), _util.getI2CPPort());
            if (limits != null && limits[1] > 0)
                _util.setMaxUpBW(limits[1]);
        }
    }
    
    private void updateConfig() {
        String i2cpHost = _config.getProperty(PROP_I2CP_HOST);
        int i2cpPort = getInt(PROP_I2CP_PORT, 7654);
        String opts = _config.getProperty(PROP_I2CP_OPTS);
        Map i2cpOpts = new HashMap();
        if (opts != null) {
            StringTokenizer tok = new StringTokenizer(opts, " ");
            while (tok.hasMoreTokens()) {
                String pair = tok.nextToken();
                int split = pair.indexOf('=');
                if (split > 0)
                    i2cpOpts.put(pair.substring(0, split), pair.substring(split+1));
            }
        }
        _util.setI2CPConfig(i2cpHost, i2cpPort, i2cpOpts);
        if (_log.shouldLog(Log.DEBUG))
            _log.debug("Configuring with I2CP options " + i2cpOpts);
        //I2PSnarkUtil.instance().setI2CPConfig("66.111.51.110", 7654, new Properties());
        //String eepHost = _config.getProperty(PROP_EEP_HOST);
        //int eepPort = getInt(PROP_EEP_PORT, 4444);
        //if (eepHost != null)
        //    _util.setProxy(eepHost, eepPort);
        _util.setMaxUploaders(getInt(PROP_UPLOADERS_TOTAL, Snark.MAX_TOTAL_UPLOADERS));
        _util.setMaxUpBW(getInt(PROP_UPBW_MAX, DEFAULT_MAX_UP_BW));
        _util.setStartupDelay(getInt(PROP_STARTUP_DELAY, DEFAULT_STARTUP_DELAY));
        _util.setFilesPublic(areFilesPublic());
        String ot = _config.getProperty(PROP_OPENTRACKERS);
        if (ot != null)
            _util.setOpenTrackers(getOpenTrackers());
        String useOT = _config.getProperty(PROP_USE_OPENTRACKERS);
        boolean bOT = useOT == null || Boolean.valueOf(useOT).booleanValue();
        _util.setUseOpenTrackers(bOT);
        _util.setUseDHT(Boolean.valueOf(_config.getProperty(PROP_USE_DHT)).booleanValue());
        getDataDir().mkdirs();
        initTrackerMap();
    }
    
    private int getInt(String prop, int defaultVal) {
        String p = _config.getProperty(prop);
        try {
            if ( (p != null) && (p.trim().length() > 0) )
                return  Integer.parseInt(p.trim());
        } catch (NumberFormatException nfe) {
            // ignore
        }
        return defaultVal;
    }
    
    public void updateConfig(String dataDir, boolean filesPublic, boolean autoStart, String refreshDelay,
                             String startDelay, String seedPct, String eepHost, 
                             String eepPort, String i2cpHost, String i2cpPort, String i2cpOpts,
                             String upLimit, String upBW, boolean useOpenTrackers, boolean useDHT, String theme) {
        boolean changed = false;
        //if (eepHost != null) {
        //    // unused, we use socket eepget
        //    int port = _util.getEepProxyPort();
        //    try { port = Integer.parseInt(eepPort); } catch (NumberFormatException nfe) {}
        //    String host = _util.getEepProxyHost();
        //    if ( (eepHost.trim().length() > 0) && (port > 0) &&
        //         ((!host.equals(eepHost) || (port != _util.getEepProxyPort()) )) ) {
        //        _util.setProxy(eepHost, port);
        //        changed = true;
        //        _config.setProperty(PROP_EEP_HOST, eepHost);
        //        _config.setProperty(PROP_EEP_PORT, eepPort+"");
        //        addMessage("EepProxy location changed to " + eepHost + ":" + port);
        //    }
        //}
        if (upLimit != null) {
            int limit = _util.getMaxUploaders();
            try { limit = Integer.parseInt(upLimit); } catch (NumberFormatException nfe) {}
            if ( limit != _util.getMaxUploaders()) {
                if ( limit >= Snark.MIN_TOTAL_UPLOADERS ) {
                    _util.setMaxUploaders(limit);
                    changed = true;
                    _config.setProperty(PROP_UPLOADERS_TOTAL, "" + limit);
                    addMessage(_("Total uploaders limit changed to {0}", limit));
                } else {
                    addMessage(_("Minimum total uploaders limit is {0}", Snark.MIN_TOTAL_UPLOADERS));
                }
            }
        }
        if (upBW != null) {
            int limit = _util.getMaxUpBW();
            try { limit = Integer.parseInt(upBW); } catch (NumberFormatException nfe) {}
            if ( limit != _util.getMaxUpBW()) {
                if ( limit >= MIN_UP_BW ) {
                    _util.setMaxUpBW(limit);
                    changed = true;
                    _config.setProperty(PROP_UPBW_MAX, "" + limit);
                    addMessage(_("Up BW limit changed to {0}KBps", limit));
                } else {
                    addMessage(_("Minimum up bandwidth limit is {0}KBps", MIN_UP_BW));
                }
            }
        }
        
	if (startDelay != null){
		int minutes = _util.getStartupDelay();
                try { minutes = Integer.parseInt(startDelay); } catch (NumberFormatException nfe) {}
	        if ( minutes != _util.getStartupDelay()) {
                	    _util.setStartupDelay(minutes);
	                    changed = true;
        	            _config.setProperty(PROP_STARTUP_DELAY, "" + minutes);
                	    addMessage(_("Startup delay changed to {0}", DataHelper.formatDuration2(minutes * 60 * 1000)));
                }
	}

	if (refreshDelay != null) {
	    try {
                int secs = Integer.parseInt(refreshDelay);
	        if (secs != getRefreshDelaySeconds()) {
	            changed = true;
	            _config.setProperty(PROP_REFRESH_DELAY, refreshDelay);
                    if (secs >= 0)
	                addMessage(_("Refresh time changed to {0}", DataHelper.formatDuration2(secs * 1000)));
	            else
	                addMessage(_("Refresh disabled"));
	        }
	    } catch (NumberFormatException nfe) {}
	}

	// Start of I2CP stuff.
	// i2cpHost will generally be null since it is hidden from the form if in router context.

            int oldI2CPPort = _util.getI2CPPort();
            String oldI2CPHost = _util.getI2CPHost();
            int port = oldI2CPPort;
            if (i2cpPort != null) {
                try { port = Integer.parseInt(i2cpPort); } catch (NumberFormatException nfe) {}
            }

            Map<String, String> opts = new HashMap();
            if (i2cpOpts == null) i2cpOpts = "";
            StringTokenizer tok = new StringTokenizer(i2cpOpts, " \t\n");
            while (tok.hasMoreTokens()) {
                String pair = tok.nextToken();
                int split = pair.indexOf('=');
                if (split > 0)
                    opts.put(pair.substring(0, split), pair.substring(split+1));
            }
            Map<String, String> oldOpts = new HashMap();
            String oldI2CPOpts = _config.getProperty(PROP_I2CP_OPTS);
            if (oldI2CPOpts == null) oldI2CPOpts = "";
            tok = new StringTokenizer(oldI2CPOpts, " \t\n");
            while (tok.hasMoreTokens()) {
                String pair = tok.nextToken();
                int split = pair.indexOf('=');
                if (split > 0)
                    oldOpts.put(pair.substring(0, split), pair.substring(split+1));
            }
            
            boolean reconnect = i2cpHost != null && i2cpHost.trim().length() > 0 && port > 0 &&
                                (port != _util.getI2CPPort() || !oldI2CPHost.equals(i2cpHost));
            if (reconnect || !oldOpts.equals(opts)) {
                boolean snarksActive = false;
                if (reconnect) {
                    for (Snark snark : _snarks.values()) {
                        if (!snark.isStopped()) {
                            snarksActive = true;
                            break;
                        }
                    }
                }
                if (_log.shouldLog(Log.DEBUG))
                    _log.debug("i2cp host [" + i2cpHost + "] i2cp port " + port + " opts [" + opts 
                               + "] oldOpts [" + oldOpts + "]");
                if (snarksActive) {
                    Properties p = new Properties();
                    p.putAll(opts);
                    _util.setI2CPConfig(i2cpHost, port, p);
                    _util.setMaxUpBW(getInt(PROP_UPBW_MAX, DEFAULT_MAX_UP_BW));
                    addMessage(_("I2CP and tunnel changes will take effect after stopping all torrents"));
                } else if (!reconnect) {
                    // The usual case, the other two are if not in router context
                    _config.setProperty(PROP_I2CP_OPTS, i2cpOpts.trim());
                    addMessage(_("I2CP options changed to {0}", i2cpOpts));
                    _util.setI2CPConfig(oldI2CPHost, oldI2CPPort, opts);
                } else {
                    if (_util.connected()) {
                        _util.disconnect();
                        addMessage(_("Disconnecting old I2CP destination"));
                    }
                    addMessage(_("I2CP settings changed to {0}", i2cpHost + ':' + port + ' ' + i2cpOpts));
                    _util.setI2CPConfig(i2cpHost, port, opts);
                    _util.setMaxUpBW(getInt(PROP_UPBW_MAX, DEFAULT_MAX_UP_BW));
                    boolean ok = _util.connect();
                    if (!ok) {
                        addMessage(_("Unable to connect with the new settings, reverting to the old I2CP settings"));
                        _util.setI2CPConfig(oldI2CPHost, oldI2CPPort, oldOpts);
                        ok = _util.connect();
                        if (!ok)
                            addMessage(_("Unable to reconnect with the old settings!"));
                    } else {
                        addMessage(_("Reconnected on the new I2CP destination"));
                        _config.setProperty(PROP_I2CP_HOST, i2cpHost.trim());
                        _config.setProperty(PROP_I2CP_PORT, "" + port);
                        _config.setProperty(PROP_I2CP_OPTS, i2cpOpts.trim());
                        // no PeerAcceptors/I2PServerSockets to deal with, since all snarks are inactive
                        for (Snark snark : _snarks.values()) {
                            if (snark.restartAcceptor()) {
                                addMessage(_("I2CP listener restarted for \"{0}\"", snark.getBaseName()));
                            }
                        }
                    }
                }
                changed = true;
            }  // reconnect || changed options

        if (areFilesPublic() != filesPublic) {
            _config.setProperty(PROP_FILES_PUBLIC, Boolean.toString(filesPublic));
            _util.setFilesPublic(filesPublic);
            if (filesPublic)
                addMessage(_("New files will be publicly readable"));
            else
                addMessage(_("New files will not be publicly readable"));
            changed = true;
        }

        if (shouldAutoStart() != autoStart) {
            _config.setProperty(PROP_AUTO_START, Boolean.toString(autoStart));
            if (autoStart)
                addMessage(_("Enabled autostart"));
            else
                addMessage(_("Disabled autostart"));
            changed = true;
        }
        if (_util.shouldUseOpenTrackers() != useOpenTrackers) {
            _config.setProperty(PROP_USE_OPENTRACKERS, useOpenTrackers + "");
            if (useOpenTrackers)
                addMessage(_("Enabled open trackers - torrent restart required to take effect."));
            else
                addMessage(_("Disabled open trackers - torrent restart required to take effect."));
            _util.setUseOpenTrackers(useOpenTrackers);
            changed = true;
        }
        if (_util.shouldUseDHT() != useDHT) {
            _config.setProperty(PROP_USE_DHT, Boolean.toString(useDHT));
            if (useDHT)
                addMessage(_("Enabled DHT."));
            else
                addMessage(_("Disabled DHT."));
            _util.setUseDHT(useDHT);
            changed = true;
        }
        if (theme != null) {
            if(!theme.equals(_config.getProperty(PROP_THEME))) {
                _config.setProperty(PROP_THEME, theme);
                addMessage(_("{0} theme loaded, return to main i2psnark page to view.", theme));
                changed = true;
            }
        }
        if (changed) {
            saveConfig();
        } else {
            addMessage(_("Configuration unchanged."));
        }
    }
    
    /**
     *  Others should use the version in I2PSnarkUtil
     *  @return non-null, empty if disabled
     *  @since 0.9.1
     */
    private List<String> getOpenTrackers() {
        if (!_util.shouldUseOpenTrackers())
            return Collections.EMPTY_LIST;
        return getListConfig(PROP_OPENTRACKERS, I2PSnarkUtil.DEFAULT_OPENTRACKERS);
    }
    
    /**
     *  @return non-null, fixed size, may be empty or unmodifiable
     *  @since 0.9.1
     */
    public List<String> getPrivateTrackers() {
        return getListConfig(PROP_PRIVATETRACKERS, null);
    }

    /**
     *  @param ot null to restore default
     *  @since 0.9.1
     */
    public void saveOpenTrackers(List<String> ot) {
        String val = setListConfig(PROP_OPENTRACKERS, ot);
        if (ot == null)
            ot = Collections.singletonList(I2PSnarkUtil.DEFAULT_OPENTRACKERS);
        _util.setOpenTrackers(ot);
        addMessage(_("Open Tracker list changed - torrent restart required to take effect."));
        saveConfig();
    }

    /**
     *  @param pt null ok, default is none
     *  @since 0.9.1
     */
    public void savePrivateTrackers(List<String> pt) {
        setListConfig(PROP_PRIVATETRACKERS, pt);
        addMessage(_("Private tracker list changed - affects newly created torrents only."));
        saveConfig();
    }

    /**
     *  @param dflt default or null
     *  @return non-null, fixed size
     *  @since 0.9.1
     */
    private List<String> getListConfig(String prop, String dflt) {
        String val = _config.getProperty(prop);
        if (val == null)
            val = dflt;
        if (val == null)
            return Collections.EMPTY_LIST;
        return Arrays.asList(val.split(","));
    }

    /**
     *  Sets the config, does NOT save it
     *  @param values may be null or empty
     *  @return the comma-separated config string, non-null
     *  @since 0.9.1
     */
    private String setListConfig(String prop, List<String> values) {
        if (values == null || values.isEmpty()) {
            _config.remove(prop);
            return "";
        }
        StringBuilder buf = new StringBuilder(64);
        for (String s : values) {
             if (buf.length() > 0)
                 buf.append(',');
             buf.append(s);
        }
        String rv = buf.toString();
        _config.setProperty(prop, rv);
        return rv;
    }

    public void saveConfig() {
        try {
            synchronized (_configFile) {
                DataHelper.storeProps(_config, _configFile);
            }
        } catch (IOException ioe) {
            addMessage(_("Unable to save the config to {0}", _configFile.getAbsolutePath()));
        }
    }
    
    public Properties getConfig() { return _config; }
    
    /** hardcoded for sanity.  perhaps this should be customizable, for people who increase their ulimit, etc. */
    private static final int MAX_FILES_PER_TORRENT = 512;
    
    /**
     *  Set of canonical .torrent filenames that we are dealing with.
     *  An unsynchronized copy.
     */
    public Set<String> listTorrentFiles() {
        return new HashSet(_snarks.keySet());
    }

    /**
     * Grab the torrent given the (canonical) filename of the .torrent file
     * @return Snark or null
     */
    public Snark getTorrent(String filename) { synchronized (_snarks) { return _snarks.get(filename); } }

    /**
     * Grab the torrent given the base name of the storage
     * @return Snark or null
     * @since 0.7.14
     */
    public Snark getTorrentByBaseName(String filename) {
        synchronized (_snarks) {
            for (Snark s : _snarks.values()) {
                if (s.getBaseName().equals(filename))
                    return s;
            }
        }
        return null;
    }

    /**
     * Grab the torrent given the info hash
     * @return Snark or null
     * @since 0.8.4
     */
    public Snark getTorrentByInfoHash(byte[] infohash) {
        synchronized (_snarks) {
            for (Snark s : _snarks.values()) {
                if (DataHelper.eq(infohash, s.getInfoHash()))
                    return s;
            }
        }
        return null;
    }

    /**
     *  Caller must verify this torrent is not already added.
     *  @throws RuntimeException via Snark.fatal()
     */
    private void addTorrent(String filename) { addTorrent(filename, false); }

    /**
     *  Caller must verify this torrent is not already added.
     *  @throws RuntimeException via Snark.fatal()
     */
    private void addTorrent(String filename, boolean dontAutoStart) {
        if ((!dontAutoStart) && !_util.connected()) {
            addMessage(_("Connecting to I2P"));
            boolean ok = _util.connect();
            if (!ok) {
                addMessage(_("Error connecting to I2P - check your I2CP settings!"));
                return;
            }
        }
        File sfile = new File(filename);
        try {
            filename = sfile.getCanonicalPath();
        } catch (IOException ioe) {
            _log.error("Unable to add the torrent " + filename, ioe);
            addMessage(_("Error: Could not add the torrent {0}", filename) + ": " + ioe.getMessage());
            return;
        }
        File dataDir = getDataDir();
        Snark torrent = null;
        synchronized (_snarks) {
            torrent = _snarks.get(filename);
        }
        // don't hold the _snarks lock while verifying the torrent
        if (torrent == null) {
            synchronized (_addSnarkLock) {
                // double-check
                synchronized (_snarks) {
                    if(_snarks.get(filename) != null)
                        return;
                }

                FileInputStream fis = null;
                try {
                    fis = new FileInputStream(sfile);
                } catch (IOException ioe) {
                    // catch this here so we don't try do delete it below
                    addMessage(_("Cannot open \"{0}\"", sfile.getName()) + ": " + ioe.getMessage());
                    return;
                }

                try {
                    // This is somewhat wasteful as this metainfo is thrown away,
                    // the real one is created in the Snark constructor.
                    // TODO: Make a Snark constructor where we pass the MetaInfo in as a parameter.
                    MetaInfo info = new MetaInfo(fis);
                    try {
                        fis.close();
                        fis = null;
                    } catch (IOException e) {}
                    
                    // This test may be a duplicate, but not if we were called
                    // from the DirMonitor, which only checks for dup torrent file names.
                    Snark snark = getTorrentByInfoHash(info.getInfoHash());
                    if (snark != null) {
                        // TODO - if the existing one is a magnet, delete it and add the metainfo instead?
                        addMessage(_("Torrent with this info hash is already running: {0}", snark.getBaseName()));
                        return;
                    }

                    if (!TrackerClient.isValidAnnounce(info.getAnnounce())) {
                        if (info.isPrivate()) {
                            addMessage(_("ERROR - No I2P trackers in private torrent \"{0}\"", info.getName()));
                        } else if (_util.shouldUseOpenTrackers() && _util.getOpenTrackers() != null) {
                            //addMessage(_("Warning - No I2P trackers in \"{0}\", will announce to I2P open trackers and DHT only.", info.getName()));
                            addMessage(_("Warning - No I2P trackers in \"{0}\", will announce to I2P open trackers only.", info.getName()));
                        //} else if (_util.getDHT() != null) {
                        //    addMessage(_("Warning - No I2P trackers in \"{0}\", and open trackers are disabled, will announce to DHT only.", info.getName()));
                        } else {
                            //addMessage(_("Warning - No I2P trackers in \"{0}\", and DHT and open trackers are disabled, you should enable open trackers or DHT before starting the torrent.", info.getName()));
                            addMessage(_("Warning - No I2P Trackers found in \"{0}\". Make sure Open Tracker is enabled before starting this torrent.", info.getName()));
                            dontAutoStart = true;
                        }
                    }
                    String rejectMessage = validateTorrent(info);
                    if (rejectMessage != null) {
                        sfile.delete();
                        addMessage(rejectMessage);
                        return;
                    } else {
                        // TODO load saved closest DHT nodes and pass to the Snark ?
                        // This may take a LONG time
                        torrent = new Snark(_util, filename, null, -1, null, null, this,
                                            _peerCoordinatorSet, _connectionAcceptor,
                                            false, dataDir.getPath());
                        loadSavedFilePriorities(torrent);
                        synchronized (_snarks) {
                            _snarks.put(filename, torrent);
                        }
                    }
                } catch (IOException ioe) {
                    addMessage(_("Torrent in \"{0}\" is invalid", sfile.getName()) + ": " + ioe.getMessage());
                    if (sfile.exists())
                        sfile.delete();
                    return;
                } catch (OutOfMemoryError oom) {
                    addMessage(_("ERROR - Out of memory, cannot create torrent from {0}", sfile.getName()) + ": " + oom.getMessage());
                    return;
                } finally {
                    if (fis != null) try { fis.close(); } catch (IOException ioe) {}
                }
            }
        } else {
            return;
        }
        // ok, snark created, now lets start it up or configure it further
        if (!dontAutoStart && shouldAutoStart()) {
            torrent.startTorrent();
            addMessage(_("Torrent added and started: \"{0}\"", torrent.getBaseName()));
        } else {
            addMessage(_("Torrent added: \"{0}\"", torrent.getBaseName()));
        }
    }
    
    /**
     * Add a torrent with the info hash alone (magnet / maggot)
     *
     * @param name hex or b32 name from the magnet link
     * @param ih 20 byte info hash
     * @param trackerURL may be null
     * @param updateStatus should we add this magnet to the config file,
     *                     to save it across restarts, in case we don't get
     *                     the metadata before shutdown?
     * @throws RuntimeException via Snark.fatal()
     * @since 0.8.4
     */
    public void addMagnet(String name, byte[] ih, String trackerURL, boolean updateStatus) {
        Snark torrent = new Snark(_util, name, ih, trackerURL, this,
                                  _peerCoordinatorSet, _connectionAcceptor,
                                  false, getDataDir().getPath());

        synchronized (_snarks) {
            Snark snark = getTorrentByInfoHash(ih);
            if (snark != null) {
                addMessage(_("Torrent with this info hash is already running: {0}", snark.getBaseName()));
                return;
            }
            // Tell the dir monitor not to delete us
            _magnets.add(name);
            if (updateStatus)
                saveMagnetStatus(ih);
            _snarks.put(name, torrent);
        }
        if (shouldAutoStart()) {
            torrent.startTorrent();
            addMessage(_("Fetching {0}", name));
            boolean haveSavedPeers = false;
            if ((_util.connected()) && !haveSavedPeers) {
                addMessage(_("We have no saved peers and no other torrents are running. " +
                             "Fetch of {0} will not succeed until you start another torrent.", name));
            }
        } else {
            addMessage(_("Adding {0}", name));
      }
    }

    /**
     * Stop and delete a torrent running in magnet mode
     *
     * @param snark a torrent with a fake file name ("Magnet xxxx")
     * @since 0.8.4
     */
    public void deleteMagnet(Snark snark) {
        synchronized (_snarks) {
            _snarks.remove(snark.getName());
        }
        snark.stopTorrent();
        _magnets.remove(snark.getName());
        removeMagnetStatus(snark.getInfoHash());
    }
    
    /**
     * Add and start a FetchAndAdd task.
     * Remove it with deleteMagnet().
     *
     * @param torrent must be instanceof FetchAndAdd
     * @throws RuntimeException via Snark.fatal()?
     * @since 0.9.1
     */
    public void addDownloader(Snark torrent) {
        synchronized (_snarks) {
            Snark snark = getTorrentByInfoHash(torrent.getInfoHash());
            if (snark != null) {
                addMessage(_("Download already running: {0}", snark.getBaseName()));
                return;
            }
            String name = torrent.getName();
            // Tell the dir monitor not to delete us
            _magnets.add(name);
            _snarks.put(name, torrent);
        }
        torrent.startTorrent();
    }

    /**
     * Add a torrent from a MetaInfo. Save the MetaInfo data to filename.
     * Holds the snarks lock to prevent interference from the DirMonitor.
     * This verifies that a torrent with this infohash is not already added.
     * This may take a LONG time to create or check the storage.
     *
     * @param metainfo the metainfo for the torrent
     * @param bitfield the current completion status of the torrent
     * @param filename the absolute path to save the metainfo to, generally ending in ".torrent", which is also the name of the torrent
     *                 Must be a filesystem-safe name.
     * @throws RuntimeException via Snark.fatal()
     * @since 0.8.4
     */
    public void addTorrent(MetaInfo metainfo, BitField bitfield, String filename, boolean dontAutoStart) throws IOException {
        // prevent interference by DirMonitor
        synchronized (_snarks) {
            Snark snark = getTorrentByInfoHash(metainfo.getInfoHash());
            if (snark != null) {
                addMessage(_("Torrent with this info hash is already running: {0}", snark.getBaseName()));
                return;
            }
            // so addTorrent won't recheck
            saveTorrentStatus(metainfo, bitfield, null); // no file priorities
            try {
                locked_writeMetaInfo(metainfo, filename, areFilesPublic());
                // hold the lock for a long time
                addTorrent(filename, dontAutoStart);
            } catch (IOException ioe) {
                addMessage(_("Failed to copy torrent file to {0}", filename));
                _log.error("Failed to write torrent file", ioe);
            }
        }
    }

    /**
     * Add a torrent from a file not in the torrent directory. Copy the file to filename.
     * Holds the snarks lock to prevent interference from the DirMonitor.
     * Caller must verify this torrent is not already added.
     * This may take a LONG time to create or check the storage.
     *
     * @param fromfile where the file is now, presumably in a temp directory somewhere
     * @param filename the absolute path to save the metainfo to, generally ending in ".torrent", which is also the name of the torrent
     *                 Must be a filesystem-safe name.
     * @throws RuntimeException via Snark.fatal()
     * @since 0.8.4
     */
    public void copyAndAddTorrent(File fromfile, String filename) throws IOException {
        // prevent interference by DirMonitor
        synchronized (_snarks) {
            boolean success = FileUtil.copy(fromfile.getAbsolutePath(), filename, false);
            if (!success) {
                addMessage(_("Failed to copy torrent file to {0}", filename));
                _log.error("Failed to write torrent file to " + filename);
                return;
            }
            if (!areFilesPublic())
                SecureFileOutputStream.setPerms(new File(filename));
            // hold the lock for a long time
            addTorrent(filename);
         }
    }

    /**
     * Write the metainfo to the file, caller must hold the snarks lock
     * to prevent interference from the DirMonitor.
     *
     * @param metainfo The metainfo for the torrent
     * @param filename The absolute path to save the metainfo to, generally ending in ".torrent".
     *                 Must be a filesystem-safe name.
     * @since 0.8.4
     */
    private static void locked_writeMetaInfo(MetaInfo metainfo, String filename, boolean areFilesPublic) throws IOException {
        File file = new File(filename);
        if (file.exists())
            throw new IOException("Cannot overwrite an existing .torrent file: " + file.getPath());
        OutputStream out = null;
        try {
            if (areFilesPublic)
                out = new FileOutputStream(filename);
            else
                out = new SecureFileOutputStream(filename);
            out.write(metainfo.getTorrentData());
        } catch (IOException ioe) {
            // remove any partial
            file.delete();
            throw ioe;
        } finally {
            try {
                if (out != null)
                    out.close();
            } catch (IOException ioe) {}
        }
    }

    /**
     * Get the timestamp for a torrent from the config file.
     * A Snark.CompleteListener method.
     */
    public long getSavedTorrentTime(Snark snark) {
        byte[] ih = snark.getInfoHash();
        String infohash = Base64.encode(ih);
        infohash = infohash.replace('=', '$');
        String time = _config.getProperty(PROP_META_PREFIX + infohash + PROP_META_BITFIELD_SUFFIX);
        if (time == null)
            return 0;
        int comma = time.indexOf(',');
        if (comma <= 0)
            return 0;
        time = time.substring(0, comma);
        try { return Long.parseLong(time); } catch (NumberFormatException nfe) {}
        return 0;
    }
    
    /**
     * Get the saved bitfield for a torrent from the config file.
     * Convert "." to a full bitfield.
     * A Snark.CompleteListener method.
     */
    public BitField getSavedTorrentBitField(Snark snark) {
        MetaInfo metainfo = snark.getMetaInfo();
        if (metainfo == null)
            return null;
        byte[] ih = snark.getInfoHash();
        String infohash = Base64.encode(ih);
        infohash = infohash.replace('=', '$');
        String bf = _config.getProperty(PROP_META_PREFIX + infohash + PROP_META_BITFIELD_SUFFIX);
        if (bf == null)
            return null;
        int comma = bf.indexOf(',');
        if (comma <= 0)
            return null;
        bf = bf.substring(comma + 1).trim();
        int len = metainfo.getPieces();
        if (bf.equals(".")) {
            BitField bitfield = new BitField(len);
            for (int i = 0; i < len; i++)
                 bitfield.set(i);
            return bitfield;
        }
        byte[] bitfield = Base64.decode(bf);
        if (bitfield == null)
            return null;
        if (bitfield.length * 8 < len)
            return null;
        return new BitField(bitfield, len);
    }
    
    /**
     * Get the saved priorities for a torrent from the config file.
     * @since 0.8.1
     */
    public void loadSavedFilePriorities(Snark snark) {
        MetaInfo metainfo = snark.getMetaInfo();
        Storage storage = snark.getStorage();
        if (metainfo == null || storage == null)
            return;
        if (metainfo.getFiles() == null)
            return;
        byte[] ih = snark.getInfoHash();
        String infohash = Base64.encode(ih);
        infohash = infohash.replace('=', '$');
        String pri = _config.getProperty(PROP_META_PREFIX + infohash + PROP_META_PRIORITY_SUFFIX);
        if (pri == null)
            return;
        int filecount = metainfo.getFiles().size();
        int[] rv = new int[filecount];
        String[] arr = pri.split(",");
        for (int i = 0; i < filecount && i < arr.length; i++) {
            if (arr[i].length() > 0) {
                try {
                    rv[i] = Integer.parseInt(arr[i]);
                } catch (Throwable t) {}
            }
        }
        storage.setFilePriorities(rv);
    }
    
    /**
     * Save the completion status of a torrent and the current time in the config file
     * in the form "i2psnark.zmeta.$base64infohash=$time,$base64bitfield".
     * The config file property key is appended with the Base64 of the infohash,
     * with the '=' changed to '$' since a key can't contain '='.
     * The time is a standard long converted to string.
     * The status is either a bitfield converted to Base64 or "." for a completed
     * torrent to save space in the config file and in memory.
     *
     * @param bitfield non-null
     * @param priorities may be null
     */
    public void saveTorrentStatus(MetaInfo metainfo, BitField bitfield, int[] priorities) {
        byte[] ih = metainfo.getInfoHash();
        String infohash = Base64.encode(ih);
        infohash = infohash.replace('=', '$');
        String now = "" + System.currentTimeMillis();
        String bfs;
        if (bitfield.complete()) {
          bfs = ".";
        } else {
          byte[] bf = bitfield.getFieldBytes();
          bfs = Base64.encode(bf);
        }
        _config.setProperty(PROP_META_PREFIX + infohash + PROP_META_BITFIELD_SUFFIX, now + "," + bfs);

        // now the file priorities
        String prop = PROP_META_PREFIX + infohash + PROP_META_PRIORITY_SUFFIX;
        if (priorities != null) {
            boolean nonzero = false;
            for (int i = 0; i < priorities.length; i++) {
                if (priorities[i] != 0) {
                    nonzero = true;
                    break;
                }
            }
            if (nonzero) {
                // generate string like -5,,4,3,,,,,,-2 where no number is zero.
                StringBuilder buf = new StringBuilder(2 * priorities.length);
                for (int i = 0; i < priorities.length; i++) {
                    if (priorities[i] != 0)
                        buf.append(Integer.toString(priorities[i]));
                    if (i != priorities.length - 1)
                        buf.append(',');
                }
                _config.setProperty(prop, buf.toString());
            } else {
                _config.remove(prop);
            }
        } else {
            _config.remove(prop);
        }

        // TODO save closest DHT nodes too

        saveConfig();
    }
    
    /**
     * Remove the status of a torrent from the config file.
     * This may help the config file from growing too big.
     */
    public void removeTorrentStatus(MetaInfo metainfo) {
        byte[] ih = metainfo.getInfoHash();
        String infohash = Base64.encode(ih);
        infohash = infohash.replace('=', '$');
        _config.remove(PROP_META_PREFIX + infohash + PROP_META_BITFIELD_SUFFIX);
        _config.remove(PROP_META_PREFIX + infohash + PROP_META_PRIORITY_SUFFIX);
        saveConfig();
    }
    
    /**
     *  Just remember we have it
     *  @since 0.8.4
     */
    public void saveMagnetStatus(byte[] ih) {
        String infohash = Base64.encode(ih);
        infohash = infohash.replace('=', '$');
        _config.setProperty(PROP_META_MAGNET_PREFIX + infohash, ".");
        saveConfig();
    }
    
    /**
     *  Remove the magnet marker from the config file.
     *  @since 0.8.4
     */
    public void removeMagnetStatus(byte[] ih) {
        String infohash = Base64.encode(ih);
        infohash = infohash.replace('=', '$');
        _config.remove(PROP_META_MAGNET_PREFIX + infohash);
        saveConfig();
    }
    
    /**
     *  Does not really delete on failure, that's the caller's responsibility.
     *  Warning - does not validate announce URL - use TrackerClient.isValidAnnounce()
     *  @return failure message or null on success
     */
    private String validateTorrent(MetaInfo info) {
        List files = info.getFiles();
        if ( (files != null) && (files.size() > MAX_FILES_PER_TORRENT) ) {
            return _("Too many files in \"{0}\" ({1}), deleting it!", info.getName(), files.size());
        } else if ( (files == null) && (info.getName().endsWith(".torrent")) ) {
            return _("Torrent file \"{0}\" cannot end in \".torrent\", deleting it!", info.getName());
        } else if (info.getPieces() <= 0) {
            return _("No pieces in \"{0}\",  deleting it!", info.getName());
        } else if (info.getPieces() > Storage.MAX_PIECES) {
            return _("Too many pieces in \"{0}\", limit is {1}, deleting it!", info.getName(), Storage.MAX_PIECES);
        } else if (info.getPieceLength(0) > Storage.MAX_PIECE_SIZE) {
            return _("Pieces are too large in \"{0}\" ({1}B), deleting it.", info.getName(), DataHelper.formatSize2(info.getPieceLength(0))) + ' ' +
                   _("Limit is {0}B", DataHelper.formatSize2(Storage.MAX_PIECE_SIZE));
        } else if (info.getTotalLength() <= 0) {
            return _("Torrent \"{0}\" has no data, deleting it!", info.getName());
        } else if (info.getTotalLength() > Storage.MAX_TOTAL_SIZE) {
            System.out.println("torrent info: " + info.toString());
            List lengths = info.getLengths();
            if (lengths != null)
                for (int i = 0; i < lengths.size(); i++)
                    System.out.println("File " + i + " is " + lengths.get(i) + " long.");
            
            return _("Torrents larger than {0}B are not supported yet, deleting \"{1}\"", Storage.MAX_TOTAL_SIZE, info.getName());
        } else {
            // ok
            return null;
        }
    }
    
    /**
     * Stop the torrent, leaving it on the list of torrents unless told to remove it
     */
    public Snark stopTorrent(String filename, boolean shouldRemove) {
        File sfile = new File(filename);
        try {
            filename = sfile.getCanonicalPath();
        } catch (IOException ioe) {
            _log.error("Unable to remove the torrent " + filename, ioe);
            addMessage(_("Error: Could not remove the torrent {0}", filename) + ": " + ioe.getMessage());
            return null;
        }
        int remaining = 0;
        Snark torrent = null;
        synchronized (_snarks) {
            if (shouldRemove)
                torrent = _snarks.remove(filename);
            else
                torrent = _snarks.get(filename);
            remaining = _snarks.size();
        }
        if (torrent != null) {
            boolean wasStopped = torrent.isStopped();
            torrent.stopTorrent();
            if (remaining == 0) {
                // should we disconnect/reconnect here (taking care to deal with the other thread's
                // I2PServerSocket.accept() call properly?)
                ////_util.
            }
            if (!wasStopped)
                addMessage(_("Torrent stopped: \"{0}\"", torrent.getBaseName()));
        }
        return torrent;
    }

    /**
     * Stop the torrent, leaving it on the list of torrents unless told to remove it
     * @since 0.8.4
     */
    public void stopTorrent(Snark torrent, boolean shouldRemove) {
        if (shouldRemove) {
            synchronized (_snarks) {
                _snarks.remove(torrent.getName());
            }
        }
        boolean wasStopped = torrent.isStopped();
        torrent.stopTorrent();
        if (!wasStopped)
            addMessage(_("Torrent stopped: \"{0}\"", torrent.getBaseName()));
    }

    /**
     * Stop the torrent and delete the torrent file itself, but leaving the data
     * behind.
     * Holds the snarks lock to prevent interference from the DirMonitor.
     */
    public void removeTorrent(String filename) {
        Snark torrent;
        // prevent interference by DirMonitor
        synchronized (_snarks) {
            torrent = stopTorrent(filename, true);
            if (torrent == null)
                return;
            File torrentFile = new File(filename);
            torrentFile.delete();
        }
        Storage storage = torrent.getStorage();
        if (storage != null)
            removeTorrentStatus(storage.getMetaInfo());
        addMessage(_("Torrent removed: \"{0}\"", torrent.getBaseName()));
    }
    
    private class DirMonitor implements Runnable {
        public void run() {
            // don't bother delaying if auto start is false
            long delay = 60 * 1000 * getStartupDelayMinutes();
            if (delay > 0 && shouldAutoStart()) {
                addMessage(_("Adding torrents in {0}", DataHelper.formatDuration2(delay)));
                try { Thread.sleep(delay); } catch (InterruptedException ie) {}
                // Remove that first message
                if (_messages.size() == 1)
                    _messages.poll();
            }

            // here because we need to delay until I2CP is up
            // although the user will see the default until then
            getBWLimit();
            boolean doMagnets = true;
            while (_running) {
                File dir = getDataDir();
                if (_log.shouldLog(Log.DEBUG))
                    _log.debug("Directory Monitor loop over " + dir.getAbsolutePath());
                try {
                    // Don't let this interfere with .torrent files being added or deleted
                    synchronized (_snarks) {
                        monitorTorrents(dir);
                    }
                } catch (Exception e) {
                    _log.error("Error in the DirectoryMonitor", e);
                }
                if (doMagnets) {
                    try {
                        addMagnets();
                        doMagnets = false;
                    } catch (Exception e) {
                        _log.error("Error in the DirectoryMonitor", e);
                    }
                }
                try { Thread.sleep(60*1000); } catch (InterruptedException ie) {}
            }
        }
    }
    
    // Begin Snark.CompleteListeners

    /**
     * A Snark.CompleteListener method.
     */
    public void torrentComplete(Snark snark) {
        MetaInfo meta = snark.getMetaInfo();
        Storage storage = snark.getStorage();
        if (meta == null || storage == null)
            return;
        StringBuilder buf = new StringBuilder(256);
        buf.append("<a href=\"/i2psnark/").append(storage.getBaseName());
        if (meta.getFiles() != null)
            buf.append('/');
        buf.append("\">").append(storage.getBaseName()).append("</a>");
        addMessage(_("Download finished: {0}", buf.toString())); //  + " (" + _("size: {0}B", DataHelper.formatSize2(len)) + ')');
        updateStatus(snark);
    }
    
    /**
     * A Snark.CompleteListener method.
     */
    public void updateStatus(Snark snark) {
        MetaInfo meta = snark.getMetaInfo();
        Storage storage = snark.getStorage();
        if (meta != null && storage != null)
            saveTorrentStatus(meta, storage.getBitField(), storage.getFilePriorities());
    }
    
    /**
     * We transitioned from magnet mode, we have now initialized our
     * metainfo and storage. The listener should now call getMetaInfo()
     * and save the data to disk.
     * A Snark.CompleteListener method.
     *
     * @return the new name for the torrent or null on error
     * @since 0.8.4
     */
    public String gotMetaInfo(Snark snark) {
        MetaInfo meta = snark.getMetaInfo();
        Storage storage = snark.getStorage();
        if (meta != null && storage != null) {
            String rejectMessage = validateTorrent(meta);
            if (rejectMessage != null) {
                addMessage(rejectMessage);
                snark.stopTorrent();
                return null;
            }
            saveTorrentStatus(meta, storage.getBitField(), null); // no file priorities
            // temp for addMessage() in case canonical throws
            String name = storage.getBaseName();
            try {
                // _snarks must use canonical
                name = (new File(getDataDir(), storage.getBaseName() + ".torrent")).getCanonicalPath();
                // put the announce URL in the file
                String announce = snark.getTrackerURL();
                if (announce != null)
                    meta = meta.reannounce(announce);
                synchronized (_snarks) {
                    locked_writeMetaInfo(meta, name, areFilesPublic());
                    // put it in the list under the new name
                    _snarks.remove(snark.getName());
                    _snarks.put(name, snark);
                }
                _magnets.remove(snark.getName());
                removeMagnetStatus(snark.getInfoHash());
                addMessage(_("Metainfo received for {0}", snark.getName()));
                addMessage(_("Starting up torrent {0}", storage.getBaseName()));
                return name;
            } catch (IOException ioe) {
                addMessage(_("Failed to copy torrent file to {0}", name));
                _log.error("Failed to write torrent file", ioe);
            }
        }
        return null;
    }

    /**
     * A Snark.CompleteListener method.
     * @since 0.9
     */
    public void fatal(Snark snark, String error) {
        addMessage(_("Error on torrent {0}", snark.getName()) + ": " + error);
    }
    
    // End Snark.CompleteListeners

    /**
     * Add all magnets from the config file
     * @since 0.8.4
     */
    private void addMagnets() {
        for (Object o : _config.keySet()) {
            String k = (String) o;
            if (k.startsWith(PROP_META_MAGNET_PREFIX)) {
                String b64 = k.substring(PROP_META_MAGNET_PREFIX.length());
                b64 = b64.replace('$', '=');
                byte[] ih = Base64.decode(b64);
                // ignore value - TODO put tracker URL in value
                if (ih != null && ih.length == 20)
                    addMagnet("* " + _("Magnet") + ' ' + I2PSnarkUtil.toHex(ih), ih, null, false);
                // else remove from config?
            }
        }
    }

    /**
     *  caller must synchronize on _snarks
     */
    private void monitorTorrents(File dir) {
        String fileNames[] = dir.list(TorrentFilenameFilter.instance());
        List<String> foundNames = new ArrayList(0);
        if (fileNames != null) {
            for (int i = 0; i < fileNames.length; i++) {
                try {
                    foundNames.add(new File(dir, fileNames[i]).getCanonicalPath());
                } catch (IOException ioe) {
                    _log.error("Error resolving '" + fileNames[i] + "' in '" + dir, ioe);
                }
            }
        }
        
        Set<String> existingNames = listTorrentFiles();
        if (_log.shouldLog(Log.DEBUG))
            _log.debug("DirMon found: " + DataHelper.toString(foundNames) + " existing: " + DataHelper.toString(existingNames));
        // lets find new ones first...
        for (int i = 0; i < foundNames.size(); i++) {
            if (existingNames.contains(foundNames.get(i))) {
                // already known.  noop
            } else {
                if (shouldAutoStart() && !_util.connect())
                    addMessage(_("Unable to connect to I2P!"));
                try {
                    // Snark.fatal() throws a RuntimeException
                    // don't let one bad torrent kill the whole loop
                    addTorrent(foundNames.get(i), !shouldAutoStart());
                } catch (Exception e) {
                    addMessage(_("Unable to add {0}", foundNames.get(i)) + ": " + e);
                }
            }
        }
        // Don't remove magnet torrents that don't have a torrent file yet
        existingNames.removeAll(_magnets);
        // now lets see which ones have been removed...
        for (Iterator iter = existingNames.iterator(); iter.hasNext(); ) {
            String name = (String)iter.next();
            if (foundNames.contains(name)) {
                // known and still there.  noop
            } else {
                // known, but removed.  drop it
                try {
                    // Snark.fatal() throws a RuntimeException
                    // don't let one bad torrent kill the whole loop
                    stopTorrent(name, true);
                } catch (Exception e) {
                    // don't bother with message
                }
            }
        }
    }

    /** translate */
    private String _(String s) {
        return _util.getString(s);
    }

    /** translate */
    private String _(String s, Object o) {
        return _util.getString(s, o);
    }

    /** translate */
    private String _(String s, Object o, Object o2) {
        return _util.getString(s, o, o2);
    }

    /**
     *  Unsorted map of name to Tracker object
     *  Modifiable, not a copy
     *  @since 0.9.1
     */
    public Map<String, Tracker> getTrackerMap() { 
        return _trackerMap;
    }

    /**
     *  Unsorted, do not modify
     */
    public Collection<Tracker> getTrackers() { 
        return _trackerMap.values();
    }

    /**
     *  Sorted copy
     *  @since 0.9.1
     */
    public List<Tracker> getSortedTrackers() { 
        List<Tracker> rv = new ArrayList(_trackerMap.values());
        Collections.sort(rv, new IgnoreCaseComparator());
        return rv;
    }

    /** @since 0.9 */
    private void initTrackerMap() {
        String trackers = _config.getProperty(PROP_TRACKERS);
        if ( (trackers == null) || (trackers.trim().length() <= 0) )
            trackers = _context.getProperty(PROP_TRACKERS);
        if ( (trackers == null) || (trackers.trim().length() <= 0) ) {
            setDefaultTrackerMap(true);
        } else {
            String[] toks = trackers.split(",");
            for (int i = 0; i < toks.length; i += 2) {
                String name = toks[i].trim().replace("&#44;", ",");
                String url = toks[i+1].trim().replace("&#44;", ",");
                if ( (name.length() > 0) && (url.length() > 0) ) {
                    String urls[] = url.split("=", 2);
                    String url2 = urls.length > 1 ? urls[1] : "";
                    _trackerMap.put(name, new Tracker(name, urls[0], url2));
                }
            }
        }
    }

    /** @since 0.9 */
    public void setDefaultTrackerMap() {
        setDefaultTrackerMap(true);
    }

    /** @since 0.9.1 */
    private void setDefaultTrackerMap(boolean save) {
        _trackerMap.clear();
        for (int i = 0; i < DEFAULT_TRACKERS.length; i += 2) {
            String name = DEFAULT_TRACKERS[i];
            String urls[] = DEFAULT_TRACKERS[i+1].split("=", 2);
            String url2 = urls.length > 1 ? urls[1] : null;
            _trackerMap.put(name, new Tracker(name, urls[0], url2));
        }
        if (save && _config.remove(PROP_TRACKERS) != null) {
            saveConfig();
        }
    }

    /** @since 0.9 */
    public void saveTrackerMap() {
        StringBuilder buf = new StringBuilder(2048);
        boolean comma = false;
        for (Map.Entry<String, Tracker> e : _trackerMap.entrySet()) {
            if (comma)
                buf.append(',');
            else
                comma = true;
            Tracker t = e.getValue();
            buf.append(e.getKey().replace(",", "&#44;")).append(',').append(t.announceURL.replace(",", "&#44;"));
            if (t.baseURL != null)
                buf.append('=').append(t.baseURL);
        }
        _config.setProperty(PROP_TRACKERS, buf.toString());
        saveConfig();
    }

    private static class TorrentFilenameFilter implements FilenameFilter {
        private static final TorrentFilenameFilter _filter = new TorrentFilenameFilter();
        public static TorrentFilenameFilter instance() { return _filter; }
        public boolean accept(File dir, String name) {
            return (name != null) && (name.endsWith(".torrent"));
        }
    }

<<<<<<< HEAD
    private class SnarkManagerShutdown extends I2PAppThread {
        @Override
        public void run() {
            Set names = listTorrentFiles();
            int running = 0;
            for (Iterator iter = names.iterator(); iter.hasNext(); ) {
                Snark snark = getTorrent((String)iter.next());
                if (snark != null && !snark.isStopped()) {
                    snark.stopTorrent();
                    try { Thread.sleep(50); } catch (InterruptedException ie) {}
=======
    /**
     *  If not connected, thread it, otherwise inline
     *  @since 0.9.1
     */
    public void startTorrent(byte[] infoHash) {
        for (Snark snark : _snarks.values()) {
            if (DataHelper.eq(infoHash, snark.getInfoHash())) {
                if (snark.isStarting() || !snark.isStopped()) {
                    addMessage("Torrent already started");
                    return;
                }
                boolean connected = _util.connected();
                if ((!connected) && !_util.isConnecting())
                    addMessage(_("Opening the I2P tunnel"));
                addMessage(_("Starting up torrent {0}", snark.getBaseName()));
                if (connected) {
                    snark.startTorrent();
                } else {
                    // mark it for the UI
                    snark.setStarting();
                    (new I2PAppThread(new ThreadedStarter(snark), "TorrentStarter", true)).start();
                    try { Thread.sleep(200); } catch (InterruptedException ie) {}
                }
                return;
            }
        }
        addMessage("Torrent not found?");
    }

    /**
     *  If not connected, thread it, otherwise inline
     *  @since 0.9.1
     */
    public void startAllTorrents() {
        if (_util.connected()) {
            startAll();
        } else {
            addMessage(_("Opening the I2P tunnel and starting all torrents."));
            for (Snark snark : _snarks.values()) {
                // mark it for the UI
                snark.setStarting();
            }
            (new I2PAppThread(new ThreadedStarter(null), "TorrentStarterAll", true)).start();
            try { Thread.sleep(200); } catch (InterruptedException ie) {}
        }
    }

    /**
     *  Use null constructor param for all
     *  @since 0.9.1
     */
    private class ThreadedStarter implements Runnable {
        private final Snark snark;
        public ThreadedStarter(Snark s) { snark = s; }
        public void run() {
            if (snark != null) {
                if (snark.isStopped())
                    snark.startTorrent();
            } else {
                startAll();
            }
        }
    }

    /**
     *  Inline
     *  @since 0.9.1
     */
    private void startAll() {
        for (Snark snark : _snarks.values()) {
            if (snark.isStopped())
                snark.startTorrent();
        }
    }

    /**
     * Stop all running torrents, and close the tunnel after a delay
     * to allow for announces.
     * If called at router shutdown via Jetty shutdown hook -> webapp destroy() -> stop(),
     * the tunnel won't actually be closed as the SimpleScheduler is already shutdown
     * or will be soon, so we delay a few seconds inline.
     * @param finalShutdown if true, sleep at the end if any torrents were running
     * @since 0.9.1
     */
    public void stopAllTorrents(boolean finalShutdown) {
        _stopping = true;
        if (finalShutdown && _log.shouldLog(Log.WARN))
            _log.warn("SnarkManager final shutdown");
        int count = 0;
        for (Snark snark : _snarks.values()) {
            if (!snark.isStopped()) {
                if (count == 0)
                    addMessage(_("Stopping all torrents and closing the I2P tunnel."));
                count++;
                if (finalShutdown)
                    snark.stopTorrent(true);
                else
                    stopTorrent(snark, false);
                // Throttle since every unannounce is now threaded.
                // How to do this without creating a ton of threads?
                try { Thread.sleep(20); } catch (InterruptedException ie) {}
            }
        }
        if (_util.connected()) {
            if (count > 0) {
                // Schedule this even for final shutdown, as there's a chance
                // that it's just this webapp that is stopping.
                SimpleScheduler.getInstance().addEvent(new Disconnector(), 60*1000);
                addMessage(_("Closing I2P tunnel after notifying trackers."));
                if (finalShutdown) {
                    try { Thread.sleep(5*1000); } catch (InterruptedException ie) {}
>>>>>>> e383477b
                }
            } else {
                _util.disconnect();
                _stopping = false;
                addMessage(_("I2P tunnel closed."));
            }
        }
    }

    /** @since 0.9.1 */
    private class Disconnector implements SimpleTimer.TimedEvent {
        public void timeReached() {
            if (_util.connected()) {
                _util.disconnect();
                _stopping = false;
                addMessage(_("I2P tunnel closed."));
            }
        }
    }
    
    /**
     *  ignore case, current locale
     *  @since 0.9
     */
    private static class IgnoreCaseComparator implements Comparator<Tracker> {
        public int compare(Tracker l, Tracker r) {
            return l.name.toLowerCase().compareTo(r.name.toLowerCase());
        }
    }
}<|MERGE_RESOLUTION|>--- conflicted
+++ resolved
@@ -1616,18 +1616,6 @@
         }
     }
 
-<<<<<<< HEAD
-    private class SnarkManagerShutdown extends I2PAppThread {
-        @Override
-        public void run() {
-            Set names = listTorrentFiles();
-            int running = 0;
-            for (Iterator iter = names.iterator(); iter.hasNext(); ) {
-                Snark snark = getTorrent((String)iter.next());
-                if (snark != null && !snark.isStopped()) {
-                    snark.stopTorrent();
-                    try { Thread.sleep(50); } catch (InterruptedException ie) {}
-=======
     /**
      *  If not connected, thread it, otherwise inline
      *  @since 0.9.1
@@ -1739,7 +1727,6 @@
                 addMessage(_("Closing I2P tunnel after notifying trackers."));
                 if (finalShutdown) {
                     try { Thread.sleep(5*1000); } catch (InterruptedException ie) {}
->>>>>>> e383477b
                 }
             } else {
                 _util.disconnect();
