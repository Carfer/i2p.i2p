--- conflicted
+++ resolved
@@ -15,11 +15,7 @@
  * Packets, if we can.
  *
  */
-<<<<<<< HEAD
-class MessageHandler implements I2PSessionListener {
-=======
 class MessageHandler implements I2PSessionMuxedListener {
->>>>>>> 3834403c
     private final ConnectionManager _manager;
     private final I2PAppContext _context;
     private final Log _log;
